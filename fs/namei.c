// SPDX-License-Identifier: GPL-2.0
/*
 *  linux/fs/namei.c
 *
 *  Copyright (C) 1991, 1992  Linus Torvalds
 */

/*
 * Some corrections by tytso.
 */

/* [Feb 1997 T. Schoebel-Theuer] Complete rewrite of the pathname
 * lookup logic.
 */
/* [Feb-Apr 2000, AV] Rewrite to the new namespace architecture.
 */

#include <linux/init.h>
#include <linux/export.h>
#include <linux/slab.h>
#include <linux/wordpart.h>
#include <linux/fs.h>
#include <linux/filelock.h>
#include <linux/namei.h>
#include <linux/pagemap.h>
#include <linux/sched/mm.h>
#include <linux/fsnotify.h>
#include <linux/personality.h>
#include <linux/security.h>
#include <linux/syscalls.h>
#include <linux/mount.h>
#include <linux/audit.h>
#include <linux/capability.h>
#include <linux/file.h>
#include <linux/fcntl.h>
#include <linux/device_cgroup.h>
#include <linux/fs_struct.h>
#include <linux/posix_acl.h>
#include <linux/hash.h>
#include <linux/bitops.h>
#include <linux/init_task.h>
#include <linux/uaccess.h>

#include "internal.h"
#include "mount.h"

/* [Feb-1997 T. Schoebel-Theuer]
 * Fundamental changes in the pathname lookup mechanisms (namei)
 * were necessary because of omirr.  The reason is that omirr needs
 * to know the _real_ pathname, not the user-supplied one, in case
 * of symlinks (and also when transname replacements occur).
 *
 * The new code replaces the old recursive symlink resolution with
 * an iterative one (in case of non-nested symlink chains).  It does
 * this with calls to <fs>_follow_link().
 * As a side effect, dir_namei(), _namei() and follow_link() are now 
 * replaced with a single function lookup_dentry() that can handle all 
 * the special cases of the former code.
 *
 * With the new dcache, the pathname is stored at each inode, at least as
 * long as the refcount of the inode is positive.  As a side effect, the
 * size of the dcache depends on the inode cache and thus is dynamic.
 *
 * [29-Apr-1998 C. Scott Ananian] Updated above description of symlink
 * resolution to correspond with current state of the code.
 *
 * Note that the symlink resolution is not *completely* iterative.
 * There is still a significant amount of tail- and mid- recursion in
 * the algorithm.  Also, note that <fs>_readlink() is not used in
 * lookup_dentry(): lookup_dentry() on the result of <fs>_readlink()
 * may return different results than <fs>_follow_link().  Many virtual
 * filesystems (including /proc) exhibit this behavior.
 */

/* [24-Feb-97 T. Schoebel-Theuer] Side effects caused by new implementation:
 * New symlink semantics: when open() is called with flags O_CREAT | O_EXCL
 * and the name already exists in form of a symlink, try to create the new
 * name indicated by the symlink. The old code always complained that the
 * name already exists, due to not following the symlink even if its target
 * is nonexistent.  The new semantics affects also mknod() and link() when
 * the name is a symlink pointing to a non-existent name.
 *
 * I don't know which semantics is the right one, since I have no access
 * to standards. But I found by trial that HP-UX 9.0 has the full "new"
 * semantics implemented, while SunOS 4.1.1 and Solaris (SunOS 5.4) have the
 * "old" one. Personally, I think the new semantics is much more logical.
 * Note that "ln old new" where "new" is a symlink pointing to a non-existing
 * file does succeed in both HP-UX and SunOs, but not in Solaris
 * and in the old Linux semantics.
 */

/* [16-Dec-97 Kevin Buhr] For security reasons, we change some symlink
 * semantics.  See the comments in "open_namei" and "do_link" below.
 *
 * [10-Sep-98 Alan Modra] Another symlink change.
 */

/* [Feb-Apr 2000 AV] Complete rewrite. Rules for symlinks:
 *	inside the path - always follow.
 *	in the last component in creation/removal/renaming - never follow.
 *	if LOOKUP_FOLLOW passed - follow.
 *	if the pathname has trailing slashes - follow.
 *	otherwise - don't follow.
 * (applied in that order).
 *
 * [Jun 2000 AV] Inconsistent behaviour of open() in case if flags==O_CREAT
 * restored for 2.4. This is the last surviving part of old 4.2BSD bug.
 * During the 2.4 we need to fix the userland stuff depending on it -
 * hopefully we will be able to get rid of that wart in 2.5. So far only
 * XEmacs seems to be relying on it...
 */
/*
 * [Sep 2001 AV] Single-semaphore locking scheme (kudos to David Holland)
 * implemented.  Let's see if raised priority of ->s_vfs_rename_mutex gives
 * any extra contention...
 */

/* In order to reduce some races, while at the same time doing additional
 * checking and hopefully speeding things up, we copy filenames to the
 * kernel data space before using them..
 *
 * POSIX.1 2.4: an empty pathname is invalid (ENOENT).
 * PATH_MAX includes the nul terminator --RR.
 */

#define EMBEDDED_NAME_MAX	(PATH_MAX - offsetof(struct filename, iname))

static inline void initname(struct filename *name, const char __user *uptr)
{
	name->uptr = uptr;
	name->aname = NULL;
	atomic_set(&name->refcnt, 1);
}

struct filename *
getname_flags(const char __user *filename, int flags)
{
	struct filename *result;
	char *kname;
	int len;

	result = audit_reusename(filename);
	if (result)
		return result;

	result = __getname();
	if (unlikely(!result))
		return ERR_PTR(-ENOMEM);

	/*
	 * First, try to embed the struct filename inside the names_cache
	 * allocation
	 */
	kname = (char *)result->iname;
	result->name = kname;

	len = strncpy_from_user(kname, filename, EMBEDDED_NAME_MAX);
	/*
	 * Handle both empty path and copy failure in one go.
	 */
	if (unlikely(len <= 0)) {
		if (unlikely(len < 0)) {
			__putname(result);
			return ERR_PTR(len);
		}

		/* The empty path is special. */
		if (!(flags & LOOKUP_EMPTY)) {
			__putname(result);
			return ERR_PTR(-ENOENT);
		}
	}

	/*
	 * Uh-oh. We have a name that's approaching PATH_MAX. Allocate a
	 * separate struct filename so we can dedicate the entire
	 * names_cache allocation for the pathname, and re-do the copy from
	 * userland.
	 */
	if (unlikely(len == EMBEDDED_NAME_MAX)) {
		const size_t size = offsetof(struct filename, iname[1]);
		kname = (char *)result;

		/*
		 * size is chosen that way we to guarantee that
		 * result->iname[0] is within the same object and that
		 * kname can't be equal to result->iname, no matter what.
		 */
		result = kzalloc(size, GFP_KERNEL);
		if (unlikely(!result)) {
			__putname(kname);
			return ERR_PTR(-ENOMEM);
		}
		result->name = kname;
		len = strncpy_from_user(kname, filename, PATH_MAX);
		if (unlikely(len < 0)) {
			__putname(kname);
			kfree(result);
			return ERR_PTR(len);
		}
		/* The empty path is special. */
		if (unlikely(!len) && !(flags & LOOKUP_EMPTY)) {
			__putname(kname);
			kfree(result);
			return ERR_PTR(-ENOENT);
		}
		if (unlikely(len == PATH_MAX)) {
			__putname(kname);
			kfree(result);
			return ERR_PTR(-ENAMETOOLONG);
		}
	}
	initname(result, filename);
	audit_getname(result);
	return result;
}

struct filename *getname_uflags(const char __user *filename, int uflags)
{
	int flags = (uflags & AT_EMPTY_PATH) ? LOOKUP_EMPTY : 0;

	return getname_flags(filename, flags);
}

struct filename *__getname_maybe_null(const char __user *pathname)
{
	struct filename *name;
	char c;

	/* try to save on allocations; loss on um, though */
	if (get_user(c, pathname))
		return ERR_PTR(-EFAULT);
	if (!c)
		return NULL;

	name = getname_flags(pathname, LOOKUP_EMPTY);
	if (!IS_ERR(name) && !(name->name[0])) {
		putname(name);
		name = NULL;
	}
	return name;
}

struct filename *getname_kernel(const char * filename)
{
	struct filename *result;
	int len = strlen(filename) + 1;

	result = __getname();
	if (unlikely(!result))
		return ERR_PTR(-ENOMEM);

	if (len <= EMBEDDED_NAME_MAX) {
		result->name = (char *)result->iname;
	} else if (len <= PATH_MAX) {
		const size_t size = offsetof(struct filename, iname[1]);
		struct filename *tmp;

		tmp = kmalloc(size, GFP_KERNEL);
		if (unlikely(!tmp)) {
			__putname(result);
			return ERR_PTR(-ENOMEM);
		}
		tmp->name = (char *)result;
		result = tmp;
	} else {
		__putname(result);
		return ERR_PTR(-ENAMETOOLONG);
	}
	memcpy((char *)result->name, filename, len);
	initname(result, NULL);
	audit_getname(result);
	return result;
}
EXPORT_SYMBOL(getname_kernel);

void putname(struct filename *name)
{
	int refcnt;

	if (IS_ERR_OR_NULL(name))
		return;

	refcnt = atomic_read(&name->refcnt);
	if (unlikely(refcnt != 1)) {
		if (WARN_ON_ONCE(!refcnt))
			return;

		if (!atomic_dec_and_test(&name->refcnt))
			return;
	}

	if (unlikely(name->name != name->iname)) {
		__putname(name->name);
		kfree(name);
	} else
		__putname(name);
}
EXPORT_SYMBOL(putname);

/**
 * check_acl - perform ACL permission checking
 * @idmap:	idmap of the mount the inode was found from
 * @inode:	inode to check permissions on
 * @mask:	right to check for (%MAY_READ, %MAY_WRITE, %MAY_EXEC ...)
 *
 * This function performs the ACL permission checking. Since this function
 * retrieve POSIX acls it needs to know whether it is called from a blocking or
 * non-blocking context and thus cares about the MAY_NOT_BLOCK bit.
 *
 * If the inode has been found through an idmapped mount the idmap of
 * the vfsmount must be passed through @idmap. This function will then take
 * care to map the inode according to @idmap before checking permissions.
 * On non-idmapped mounts or if permission checking is to be performed on the
 * raw inode simply pass @nop_mnt_idmap.
 */
static int check_acl(struct mnt_idmap *idmap,
		     struct inode *inode, int mask)
{
#ifdef CONFIG_FS_POSIX_ACL
	struct posix_acl *acl;

	if (mask & MAY_NOT_BLOCK) {
		acl = get_cached_acl_rcu(inode, ACL_TYPE_ACCESS);
	        if (!acl)
	                return -EAGAIN;
		/* no ->get_inode_acl() calls in RCU mode... */
		if (is_uncached_acl(acl))
			return -ECHILD;
	        return posix_acl_permission(idmap, inode, acl, mask);
	}

	acl = get_inode_acl(inode, ACL_TYPE_ACCESS);
	if (IS_ERR(acl))
		return PTR_ERR(acl);
	if (acl) {
	        int error = posix_acl_permission(idmap, inode, acl, mask);
	        posix_acl_release(acl);
	        return error;
	}
#endif

	return -EAGAIN;
}

/*
 * Very quick optimistic "we know we have no ACL's" check.
 *
 * Note that this is purely for ACL_TYPE_ACCESS, and purely
 * for the "we have cached that there are no ACLs" case.
 *
 * If this returns true, we know there are no ACLs. But if
 * it returns false, we might still not have ACLs (it could
 * be the is_uncached_acl() case).
 */
static inline bool no_acl_inode(struct inode *inode)
{
#ifdef CONFIG_FS_POSIX_ACL
	return likely(!READ_ONCE(inode->i_acl));
#else
	return true;
#endif
}

/**
 * acl_permission_check - perform basic UNIX permission checking
 * @idmap:	idmap of the mount the inode was found from
 * @inode:	inode to check permissions on
 * @mask:	right to check for (%MAY_READ, %MAY_WRITE, %MAY_EXEC ...)
 *
 * This function performs the basic UNIX permission checking. Since this
 * function may retrieve POSIX acls it needs to know whether it is called from a
 * blocking or non-blocking context and thus cares about the MAY_NOT_BLOCK bit.
 *
 * If the inode has been found through an idmapped mount the idmap of
 * the vfsmount must be passed through @idmap. This function will then take
 * care to map the inode according to @idmap before checking permissions.
 * On non-idmapped mounts or if permission checking is to be performed on the
 * raw inode simply pass @nop_mnt_idmap.
 */
static int acl_permission_check(struct mnt_idmap *idmap,
				struct inode *inode, int mask)
{
	unsigned int mode = inode->i_mode;
	vfsuid_t vfsuid;

	/*
	 * Common cheap case: everybody has the requested
	 * rights, and there are no ACLs to check. No need
	 * to do any owner/group checks in that case.
	 *
	 *  - 'mask&7' is the requested permission bit set
	 *  - multiplying by 0111 spreads them out to all of ugo
	 *  - '& ~mode' looks for missing inode permission bits
	 *  - the '!' is for "no missing permissions"
	 *
	 * After that, we just need to check that there are no
	 * ACL's on the inode - do the 'IS_POSIXACL()' check last
	 * because it will dereference the ->i_sb pointer and we
	 * want to avoid that if at all possible.
	 */
	if (!((mask & 7) * 0111 & ~mode)) {
		if (no_acl_inode(inode))
			return 0;
		if (!IS_POSIXACL(inode))
			return 0;
	}

	/* Are we the owner? If so, ACL's don't matter */
	vfsuid = i_uid_into_vfsuid(idmap, inode);
	if (likely(vfsuid_eq_kuid(vfsuid, current_fsuid()))) {
		mask &= 7;
		mode >>= 6;
		return (mask & ~mode) ? -EACCES : 0;
	}

	/* Do we have ACL's? */
	if (IS_POSIXACL(inode) && (mode & S_IRWXG)) {
		int error = check_acl(idmap, inode, mask);
		if (error != -EAGAIN)
			return error;
	}

	/* Only RWX matters for group/other mode bits */
	mask &= 7;

	/*
	 * Are the group permissions different from
	 * the other permissions in the bits we care
	 * about? Need to check group ownership if so.
	 */
	if (mask & (mode ^ (mode >> 3))) {
		vfsgid_t vfsgid = i_gid_into_vfsgid(idmap, inode);
		if (vfsgid_in_group_p(vfsgid))
			mode >>= 3;
	}

	/* Bits in 'mode' clear that we require? */
	return (mask & ~mode) ? -EACCES : 0;
}

/**
 * generic_permission -  check for access rights on a Posix-like filesystem
 * @idmap:	idmap of the mount the inode was found from
 * @inode:	inode to check access rights for
 * @mask:	right to check for (%MAY_READ, %MAY_WRITE, %MAY_EXEC,
 *		%MAY_NOT_BLOCK ...)
 *
 * Used to check for read/write/execute permissions on a file.
 * We use "fsuid" for this, letting us set arbitrary permissions
 * for filesystem access without changing the "normal" uids which
 * are used for other things.
 *
 * generic_permission is rcu-walk aware. It returns -ECHILD in case an rcu-walk
 * request cannot be satisfied (eg. requires blocking or too much complexity).
 * It would then be called again in ref-walk mode.
 *
 * If the inode has been found through an idmapped mount the idmap of
 * the vfsmount must be passed through @idmap. This function will then take
 * care to map the inode according to @idmap before checking permissions.
 * On non-idmapped mounts or if permission checking is to be performed on the
 * raw inode simply pass @nop_mnt_idmap.
 */
int generic_permission(struct mnt_idmap *idmap, struct inode *inode,
		       int mask)
{
	int ret;

	/*
	 * Do the basic permission checks.
	 */
	ret = acl_permission_check(idmap, inode, mask);
	if (ret != -EACCES)
		return ret;

	if (S_ISDIR(inode->i_mode)) {
		/* DACs are overridable for directories */
		if (!(mask & MAY_WRITE))
			if (capable_wrt_inode_uidgid(idmap, inode,
						     CAP_DAC_READ_SEARCH))
				return 0;
		if (capable_wrt_inode_uidgid(idmap, inode,
					     CAP_DAC_OVERRIDE))
			return 0;
		return -EACCES;
	}

	/*
	 * Searching includes executable on directories, else just read.
	 */
	mask &= MAY_READ | MAY_WRITE | MAY_EXEC;
	if (mask == MAY_READ)
		if (capable_wrt_inode_uidgid(idmap, inode,
					     CAP_DAC_READ_SEARCH))
			return 0;
	/*
	 * Read/write DACs are always overridable.
	 * Executable DACs are overridable when there is
	 * at least one exec bit set.
	 */
	if (!(mask & MAY_EXEC) || (inode->i_mode & S_IXUGO))
		if (capable_wrt_inode_uidgid(idmap, inode,
					     CAP_DAC_OVERRIDE))
			return 0;

	return -EACCES;
}
EXPORT_SYMBOL(generic_permission);

/**
 * do_inode_permission - UNIX permission checking
 * @idmap:	idmap of the mount the inode was found from
 * @inode:	inode to check permissions on
 * @mask:	right to check for (%MAY_READ, %MAY_WRITE, %MAY_EXEC ...)
 *
 * We _really_ want to just do "generic_permission()" without
 * even looking at the inode->i_op values. So we keep a cache
 * flag in inode->i_opflags, that says "this has not special
 * permission function, use the fast case".
 */
static inline int do_inode_permission(struct mnt_idmap *idmap,
				      struct inode *inode, int mask)
{
	if (unlikely(!(inode->i_opflags & IOP_FASTPERM))) {
		if (likely(inode->i_op->permission))
			return inode->i_op->permission(idmap, inode, mask);

		/* This gets set once for the inode lifetime */
		spin_lock(&inode->i_lock);
		inode->i_opflags |= IOP_FASTPERM;
		spin_unlock(&inode->i_lock);
	}
	return generic_permission(idmap, inode, mask);
}

/**
 * sb_permission - Check superblock-level permissions
 * @sb: Superblock of inode to check permission on
 * @inode: Inode to check permission on
 * @mask: Right to check for (%MAY_READ, %MAY_WRITE, %MAY_EXEC)
 *
 * Separate out file-system wide checks from inode-specific permission checks.
 *
 * Note: lookup_inode_permission_may_exec() does not call here. If you add
 * MAY_EXEC checks, adjust it.
 */
static int sb_permission(struct super_block *sb, struct inode *inode, int mask)
{
	if (mask & MAY_WRITE) {
		umode_t mode = inode->i_mode;

		/* Nobody gets write access to a read-only fs. */
		if (sb_rdonly(sb) && (S_ISREG(mode) || S_ISDIR(mode) || S_ISLNK(mode)))
			return -EROFS;
	}
	return 0;
}

/**
 * inode_permission - Check for access rights to a given inode
 * @idmap:	idmap of the mount the inode was found from
 * @inode:	Inode to check permission on
 * @mask:	Right to check for (%MAY_READ, %MAY_WRITE, %MAY_EXEC)
 *
 * Check for read/write/execute permissions on an inode.  We use fs[ug]id for
 * this, letting us set arbitrary permissions for filesystem access without
 * changing the "normal" UIDs which are used for other things.
 *
 * When checking for MAY_APPEND, MAY_WRITE must also be set in @mask.
 */
int inode_permission(struct mnt_idmap *idmap,
		     struct inode *inode, int mask)
{
	int retval;

	retval = sb_permission(inode->i_sb, inode, mask);
	if (unlikely(retval))
		return retval;

	if (mask & MAY_WRITE) {
		/*
		 * Nobody gets write access to an immutable file.
		 */
		if (unlikely(IS_IMMUTABLE(inode)))
			return -EPERM;

		/*
		 * Updating mtime will likely cause i_uid and i_gid to be
		 * written back improperly if their true value is unknown
		 * to the vfs.
		 */
		if (unlikely(HAS_UNMAPPED_ID(idmap, inode)))
			return -EACCES;
	}

	retval = do_inode_permission(idmap, inode, mask);
	if (unlikely(retval))
		return retval;

	retval = devcgroup_inode_permission(inode, mask);
	if (unlikely(retval))
		return retval;

	return security_inode_permission(inode, mask);
}
EXPORT_SYMBOL(inode_permission);

/*
 * lookup_inode_permission_may_exec - Check traversal right for given inode
 *
 * This is a special case routine for may_lookup() making assumptions specific
 * to path traversal. Use inode_permission() if you are doing something else.
 *
 * Work is shaved off compared to inode_permission() as follows:
 * - we know for a fact there is no MAY_WRITE to worry about
 * - it is an invariant the inode is a directory
 *
 * Since majority of real-world traversal happens on inodes which grant it for
 * everyone, we check it upfront and only resort to more expensive work if it
 * fails.
 *
 * Filesystems which have their own ->permission hook and consequently miss out
 * on IOP_FASTPERM can still get the optimization if they set IOP_FASTPERM_MAY_EXEC
 * on their directory inodes.
 */
static __always_inline int lookup_inode_permission_may_exec(struct mnt_idmap *idmap,
	struct inode *inode, int mask)
{
	/* Lookup already checked this to return -ENOTDIR */
	VFS_BUG_ON_INODE(!S_ISDIR(inode->i_mode), inode);
	VFS_BUG_ON((mask & ~MAY_NOT_BLOCK) != 0);

	mask |= MAY_EXEC;

	if (unlikely(!(inode->i_opflags & (IOP_FASTPERM | IOP_FASTPERM_MAY_EXEC))))
		return inode_permission(idmap, inode, mask);

	if (unlikely(((inode->i_mode & 0111) != 0111) || !no_acl_inode(inode)))
		return inode_permission(idmap, inode, mask);

	return security_inode_permission(inode, mask);
}

/**
 * path_get - get a reference to a path
 * @path: path to get the reference to
 *
 * Given a path increment the reference count to the dentry and the vfsmount.
 */
void path_get(const struct path *path)
{
	mntget(path->mnt);
	dget(path->dentry);
}
EXPORT_SYMBOL(path_get);

/**
 * path_put - put a reference to a path
 * @path: path to put the reference to
 *
 * Given a path decrement the reference count to the dentry and the vfsmount.
 */
void path_put(const struct path *path)
{
	dput(path->dentry);
	mntput(path->mnt);
}
EXPORT_SYMBOL(path_put);

#define EMBEDDED_LEVELS 2
struct nameidata {
	struct path	path;
	struct qstr	last;
	struct path	root;
	struct inode	*inode; /* path.dentry.d_inode */
	unsigned int	flags, state;
	unsigned	seq, next_seq, m_seq, r_seq;
	int		last_type;
	unsigned	depth;
	int		total_link_count;
	struct saved {
		struct path link;
		struct delayed_call done;
		const char *name;
		unsigned seq;
	} *stack, internal[EMBEDDED_LEVELS];
	struct filename	*name;
	const char *pathname;
	struct nameidata *saved;
	unsigned	root_seq;
	int		dfd;
	vfsuid_t	dir_vfsuid;
	umode_t		dir_mode;
} __randomize_layout;

#define ND_ROOT_PRESET 1
#define ND_ROOT_GRABBED 2
#define ND_JUMPED 4

static void __set_nameidata(struct nameidata *p, int dfd, struct filename *name)
{
	struct nameidata *old = current->nameidata;
	p->stack = p->internal;
	p->depth = 0;
	p->dfd = dfd;
	p->name = name;
	p->pathname = likely(name) ? name->name : "";
	p->path.mnt = NULL;
	p->path.dentry = NULL;
	p->total_link_count = old ? old->total_link_count : 0;
	p->saved = old;
	current->nameidata = p;
}

static inline void set_nameidata(struct nameidata *p, int dfd, struct filename *name,
			  const struct path *root)
{
	__set_nameidata(p, dfd, name);
	p->state = 0;
	if (unlikely(root)) {
		p->state = ND_ROOT_PRESET;
		p->root = *root;
	}
}

static void restore_nameidata(void)
{
	struct nameidata *now = current->nameidata, *old = now->saved;

	current->nameidata = old;
	if (old)
		old->total_link_count = now->total_link_count;
	if (now->stack != now->internal)
		kfree(now->stack);
}

static bool nd_alloc_stack(struct nameidata *nd)
{
	struct saved *p;

	p= kmalloc_array(MAXSYMLINKS, sizeof(struct saved),
			 nd->flags & LOOKUP_RCU ? GFP_ATOMIC : GFP_KERNEL);
	if (unlikely(!p))
		return false;
	memcpy(p, nd->internal, sizeof(nd->internal));
	nd->stack = p;
	return true;
}

/**
 * path_connected - Verify that a dentry is below mnt.mnt_root
 * @mnt: The mountpoint to check.
 * @dentry: The dentry to check.
 *
 * Rename can sometimes move a file or directory outside of a bind
 * mount, path_connected allows those cases to be detected.
 */
static bool path_connected(struct vfsmount *mnt, struct dentry *dentry)
{
	struct super_block *sb = mnt->mnt_sb;

	/* Bind mounts can have disconnected paths */
	if (mnt->mnt_root == sb->s_root)
		return true;

	return is_subdir(dentry, mnt->mnt_root);
}

static void drop_links(struct nameidata *nd)
{
	int i = nd->depth;
	while (i--) {
		struct saved *last = nd->stack + i;
		do_delayed_call(&last->done);
		clear_delayed_call(&last->done);
	}
}

static void leave_rcu(struct nameidata *nd)
{
	nd->flags &= ~LOOKUP_RCU;
	nd->seq = nd->next_seq = 0;
	rcu_read_unlock();
}

static void terminate_walk(struct nameidata *nd)
{
	if (unlikely(nd->depth))
		drop_links(nd);
	if (!(nd->flags & LOOKUP_RCU)) {
		int i;
		path_put(&nd->path);
		for (i = 0; i < nd->depth; i++)
			path_put(&nd->stack[i].link);
		if (nd->state & ND_ROOT_GRABBED) {
			path_put(&nd->root);
			nd->state &= ~ND_ROOT_GRABBED;
		}
	} else {
		leave_rcu(nd);
	}
	nd->depth = 0;
	nd->path.mnt = NULL;
	nd->path.dentry = NULL;
}

/* path_put is needed afterwards regardless of success or failure */
static bool __legitimize_path(struct path *path, unsigned seq, unsigned mseq)
{
	int res = __legitimize_mnt(path->mnt, mseq);
	if (unlikely(res)) {
		if (res > 0)
			path->mnt = NULL;
		path->dentry = NULL;
		return false;
	}
	if (unlikely(!lockref_get_not_dead(&path->dentry->d_lockref))) {
		path->dentry = NULL;
		return false;
	}
	return !read_seqcount_retry(&path->dentry->d_seq, seq);
}

static inline bool legitimize_path(struct nameidata *nd,
			    struct path *path, unsigned seq)
{
	return __legitimize_path(path, seq, nd->m_seq);
}

static bool legitimize_links(struct nameidata *nd)
{
	int i;
	if (unlikely(nd->flags & LOOKUP_CACHED)) {
		drop_links(nd);
		nd->depth = 0;
		return false;
	}
	for (i = 0; i < nd->depth; i++) {
		struct saved *last = nd->stack + i;
		if (unlikely(!legitimize_path(nd, &last->link, last->seq))) {
			drop_links(nd);
			nd->depth = i + 1;
			return false;
		}
	}
	return true;
}

static bool legitimize_root(struct nameidata *nd)
{
	/* Nothing to do if nd->root is zero or is managed by the VFS user. */
	if (!nd->root.mnt || (nd->state & ND_ROOT_PRESET))
		return true;
	nd->state |= ND_ROOT_GRABBED;
	return legitimize_path(nd, &nd->root, nd->root_seq);
}

/*
 * Path walking has 2 modes, rcu-walk and ref-walk (see
 * Documentation/filesystems/path-lookup.txt).  In situations when we can't
 * continue in RCU mode, we attempt to drop out of rcu-walk mode and grab
 * normal reference counts on dentries and vfsmounts to transition to ref-walk
 * mode.  Refcounts are grabbed at the last known good point before rcu-walk
 * got stuck, so ref-walk may continue from there. If this is not successful
 * (eg. a seqcount has changed), then failure is returned and it's up to caller
 * to restart the path walk from the beginning in ref-walk mode.
 */

/**
 * try_to_unlazy - try to switch to ref-walk mode.
 * @nd: nameidata pathwalk data
 * Returns: true on success, false on failure
 *
 * try_to_unlazy attempts to legitimize the current nd->path and nd->root
 * for ref-walk mode.
 * Must be called from rcu-walk context.
 * Nothing should touch nameidata between try_to_unlazy() failure and
 * terminate_walk().
 */
static bool try_to_unlazy(struct nameidata *nd)
{
	struct dentry *parent = nd->path.dentry;

	BUG_ON(!(nd->flags & LOOKUP_RCU));

	if (unlikely(nd->depth && !legitimize_links(nd)))
		goto out1;
	if (unlikely(!legitimize_path(nd, &nd->path, nd->seq)))
		goto out;
	if (unlikely(!legitimize_root(nd)))
		goto out;
	leave_rcu(nd);
	BUG_ON(nd->inode != parent->d_inode);
	return true;

out1:
	nd->path.mnt = NULL;
	nd->path.dentry = NULL;
out:
	leave_rcu(nd);
	return false;
}

/**
 * try_to_unlazy_next - try to switch to ref-walk mode.
 * @nd: nameidata pathwalk data
 * @dentry: next dentry to step into
 * Returns: true on success, false on failure
 *
 * Similar to try_to_unlazy(), but here we have the next dentry already
 * picked by rcu-walk and want to legitimize that in addition to the current
 * nd->path and nd->root for ref-walk mode.  Must be called from rcu-walk context.
 * Nothing should touch nameidata between try_to_unlazy_next() failure and
 * terminate_walk().
 */
static bool try_to_unlazy_next(struct nameidata *nd, struct dentry *dentry)
{
	int res;
	BUG_ON(!(nd->flags & LOOKUP_RCU));

	if (unlikely(nd->depth && !legitimize_links(nd)))
		goto out2;
	res = __legitimize_mnt(nd->path.mnt, nd->m_seq);
	if (unlikely(res)) {
		if (res > 0)
			goto out2;
		goto out1;
	}
	if (unlikely(!lockref_get_not_dead(&nd->path.dentry->d_lockref)))
		goto out1;

	/*
	 * We need to move both the parent and the dentry from the RCU domain
	 * to be properly refcounted. And the sequence number in the dentry
	 * validates *both* dentry counters, since we checked the sequence
	 * number of the parent after we got the child sequence number. So we
	 * know the parent must still be valid if the child sequence number is
	 */
	if (unlikely(!lockref_get_not_dead(&dentry->d_lockref)))
		goto out;
	if (read_seqcount_retry(&dentry->d_seq, nd->next_seq))
		goto out_dput;
	/*
	 * Sequence counts matched. Now make sure that the root is
	 * still valid and get it if required.
	 */
	if (unlikely(!legitimize_root(nd)))
		goto out_dput;
	leave_rcu(nd);
	return true;

out2:
	nd->path.mnt = NULL;
out1:
	nd->path.dentry = NULL;
out:
	leave_rcu(nd);
	return false;
out_dput:
	leave_rcu(nd);
	dput(dentry);
	return false;
}

static inline int d_revalidate(struct inode *dir, const struct qstr *name,
			       struct dentry *dentry, unsigned int flags)
{
	if (unlikely(dentry->d_flags & DCACHE_OP_REVALIDATE))
		return dentry->d_op->d_revalidate(dir, name, dentry, flags);
	else
		return 1;
}

/**
 * complete_walk - successful completion of path walk
 * @nd:  pointer nameidata
 *
 * If we had been in RCU mode, drop out of it and legitimize nd->path.
 * Revalidate the final result, unless we'd already done that during
 * the path walk or the filesystem doesn't ask for it.  Return 0 on
 * success, -error on failure.  In case of failure caller does not
 * need to drop nd->path.
 */
static int complete_walk(struct nameidata *nd)
{
	struct dentry *dentry = nd->path.dentry;
	int status;

	if (nd->flags & LOOKUP_RCU) {
		/*
		 * We don't want to zero nd->root for scoped-lookups or
		 * externally-managed nd->root.
		 */
		if (likely(!(nd->state & ND_ROOT_PRESET)))
			if (likely(!(nd->flags & LOOKUP_IS_SCOPED)))
				nd->root.mnt = NULL;
		nd->flags &= ~LOOKUP_CACHED;
		if (!try_to_unlazy(nd))
			return -ECHILD;
	}

	if (unlikely(nd->flags & LOOKUP_IS_SCOPED)) {
		/*
		 * While the guarantee of LOOKUP_IS_SCOPED is (roughly) "don't
		 * ever step outside the root during lookup" and should already
		 * be guaranteed by the rest of namei, we want to avoid a namei
		 * BUG resulting in userspace being given a path that was not
		 * scoped within the root at some point during the lookup.
		 *
		 * So, do a final sanity-check to make sure that in the
		 * worst-case scenario (a complete bypass of LOOKUP_IS_SCOPED)
		 * we won't silently return an fd completely outside of the
		 * requested root to userspace.
		 *
		 * Userspace could move the path outside the root after this
		 * check, but as discussed elsewhere this is not a concern (the
		 * resolved file was inside the root at some point).
		 */
		if (!path_is_under(&nd->path, &nd->root))
			return -EXDEV;
	}

	if (likely(!(nd->state & ND_JUMPED)))
		return 0;

	if (likely(!(dentry->d_flags & DCACHE_OP_WEAK_REVALIDATE)))
		return 0;

	status = dentry->d_op->d_weak_revalidate(dentry, nd->flags);
	if (status > 0)
		return 0;

	if (!status)
		status = -ESTALE;

	return status;
}

static int set_root(struct nameidata *nd)
{
	struct fs_struct *fs = current->fs;

	/*
	 * Jumping to the real root in a scoped-lookup is a BUG in namei, but we
	 * still have to ensure it doesn't happen because it will cause a breakout
	 * from the dirfd.
	 */
	if (WARN_ON(nd->flags & LOOKUP_IS_SCOPED))
		return -ENOTRECOVERABLE;

	if (nd->flags & LOOKUP_RCU) {
		unsigned seq;

		do {
			seq = read_seqbegin(&fs->seq);
			nd->root = fs->root;
			nd->root_seq = __read_seqcount_begin(&nd->root.dentry->d_seq);
		} while (read_seqretry(&fs->seq, seq));
	} else {
		get_fs_root(fs, &nd->root);
		nd->state |= ND_ROOT_GRABBED;
	}
	return 0;
}

static int nd_jump_root(struct nameidata *nd)
{
	if (unlikely(nd->flags & LOOKUP_BENEATH))
		return -EXDEV;
	if (unlikely(nd->flags & LOOKUP_NO_XDEV)) {
		/* Absolute path arguments to path_init() are allowed. */
		if (nd->path.mnt != NULL && nd->path.mnt != nd->root.mnt)
			return -EXDEV;
	}
	if (!nd->root.mnt) {
		int error = set_root(nd);
		if (unlikely(error))
			return error;
	}
	if (nd->flags & LOOKUP_RCU) {
		struct dentry *d;
		nd->path = nd->root;
		d = nd->path.dentry;
		nd->inode = d->d_inode;
		nd->seq = nd->root_seq;
		if (read_seqcount_retry(&d->d_seq, nd->seq))
			return -ECHILD;
	} else {
		path_put(&nd->path);
		nd->path = nd->root;
		path_get(&nd->path);
		nd->inode = nd->path.dentry->d_inode;
	}
	nd->state |= ND_JUMPED;
	return 0;
}

/*
 * Helper to directly jump to a known parsed path from ->get_link,
 * caller must have taken a reference to path beforehand.
 */
int nd_jump_link(const struct path *path)
{
	int error = -ELOOP;
	struct nameidata *nd = current->nameidata;

	if (unlikely(nd->flags & LOOKUP_NO_MAGICLINKS))
		goto err;

	error = -EXDEV;
	if (unlikely(nd->flags & LOOKUP_NO_XDEV)) {
		if (nd->path.mnt != path->mnt)
			goto err;
	}
	/* Not currently safe for scoped-lookups. */
	if (unlikely(nd->flags & LOOKUP_IS_SCOPED))
		goto err;

	path_put(&nd->path);
	nd->path = *path;
	nd->inode = nd->path.dentry->d_inode;
	nd->state |= ND_JUMPED;
	return 0;

err:
	path_put(path);
	return error;
}

static inline void put_link(struct nameidata *nd)
{
	struct saved *last = nd->stack + --nd->depth;
	do_delayed_call(&last->done);
	if (!(nd->flags & LOOKUP_RCU))
		path_put(&last->link);
}

static int sysctl_protected_symlinks __read_mostly;
static int sysctl_protected_hardlinks __read_mostly;
static int sysctl_protected_fifos __read_mostly;
static int sysctl_protected_regular __read_mostly;

#ifdef CONFIG_SYSCTL
static const struct ctl_table namei_sysctls[] = {
	{
		.procname	= "protected_symlinks",
		.data		= &sysctl_protected_symlinks,
		.maxlen		= sizeof(int),
		.mode		= 0644,
		.proc_handler	= proc_dointvec_minmax,
		.extra1		= SYSCTL_ZERO,
		.extra2		= SYSCTL_ONE,
	},
	{
		.procname	= "protected_hardlinks",
		.data		= &sysctl_protected_hardlinks,
		.maxlen		= sizeof(int),
		.mode		= 0644,
		.proc_handler	= proc_dointvec_minmax,
		.extra1		= SYSCTL_ZERO,
		.extra2		= SYSCTL_ONE,
	},
	{
		.procname	= "protected_fifos",
		.data		= &sysctl_protected_fifos,
		.maxlen		= sizeof(int),
		.mode		= 0644,
		.proc_handler	= proc_dointvec_minmax,
		.extra1		= SYSCTL_ZERO,
		.extra2		= SYSCTL_TWO,
	},
	{
		.procname	= "protected_regular",
		.data		= &sysctl_protected_regular,
		.maxlen		= sizeof(int),
		.mode		= 0644,
		.proc_handler	= proc_dointvec_minmax,
		.extra1		= SYSCTL_ZERO,
		.extra2		= SYSCTL_TWO,
	},
};

static int __init init_fs_namei_sysctls(void)
{
	register_sysctl_init("fs", namei_sysctls);
	return 0;
}
fs_initcall(init_fs_namei_sysctls);

#endif /* CONFIG_SYSCTL */

/**
 * may_follow_link - Check symlink following for unsafe situations
 * @nd: nameidata pathwalk data
 * @inode: Used for idmapping.
 *
 * In the case of the sysctl_protected_symlinks sysctl being enabled,
 * CAP_DAC_OVERRIDE needs to be specifically ignored if the symlink is
 * in a sticky world-writable directory. This is to protect privileged
 * processes from failing races against path names that may change out
 * from under them by way of other users creating malicious symlinks.
 * It will permit symlinks to be followed only when outside a sticky
 * world-writable directory, or when the uid of the symlink and follower
 * match, or when the directory owner matches the symlink's owner.
 *
 * Returns 0 if following the symlink is allowed, -ve on error.
 */
static inline int may_follow_link(struct nameidata *nd, const struct inode *inode)
{
	struct mnt_idmap *idmap;
	vfsuid_t vfsuid;

	if (!sysctl_protected_symlinks)
		return 0;

	idmap = mnt_idmap(nd->path.mnt);
	vfsuid = i_uid_into_vfsuid(idmap, inode);
	/* Allowed if owner and follower match. */
	if (vfsuid_eq_kuid(vfsuid, current_fsuid()))
		return 0;

	/* Allowed if parent directory not sticky and world-writable. */
	if ((nd->dir_mode & (S_ISVTX|S_IWOTH)) != (S_ISVTX|S_IWOTH))
		return 0;

	/* Allowed if parent directory and link owner match. */
	if (vfsuid_valid(nd->dir_vfsuid) && vfsuid_eq(nd->dir_vfsuid, vfsuid))
		return 0;

	if (nd->flags & LOOKUP_RCU)
		return -ECHILD;

	audit_inode(nd->name, nd->stack[0].link.dentry, 0);
	audit_log_path_denied(AUDIT_ANOM_LINK, "follow_link");
	return -EACCES;
}

/**
 * safe_hardlink_source - Check for safe hardlink conditions
 * @idmap: idmap of the mount the inode was found from
 * @inode: the source inode to hardlink from
 *
 * Return false if at least one of the following conditions:
 *    - inode is not a regular file
 *    - inode is setuid
 *    - inode is setgid and group-exec
 *    - access failure for read and write
 *
 * Otherwise returns true.
 */
static bool safe_hardlink_source(struct mnt_idmap *idmap,
				 struct inode *inode)
{
	umode_t mode = inode->i_mode;

	/* Special files should not get pinned to the filesystem. */
	if (!S_ISREG(mode))
		return false;

	/* Setuid files should not get pinned to the filesystem. */
	if (mode & S_ISUID)
		return false;

	/* Executable setgid files should not get pinned to the filesystem. */
	if ((mode & (S_ISGID | S_IXGRP)) == (S_ISGID | S_IXGRP))
		return false;

	/* Hardlinking to unreadable or unwritable sources is dangerous. */
	if (inode_permission(idmap, inode, MAY_READ | MAY_WRITE))
		return false;

	return true;
}

/**
 * may_linkat - Check permissions for creating a hardlink
 * @idmap: idmap of the mount the inode was found from
 * @link:  the source to hardlink from
 *
 * Block hardlink when all of:
 *  - sysctl_protected_hardlinks enabled
 *  - fsuid does not match inode
 *  - hardlink source is unsafe (see safe_hardlink_source() above)
 *  - not CAP_FOWNER in a namespace with the inode owner uid mapped
 *
 * If the inode has been found through an idmapped mount the idmap of
 * the vfsmount must be passed through @idmap. This function will then take
 * care to map the inode according to @idmap before checking permissions.
 * On non-idmapped mounts or if permission checking is to be performed on the
 * raw inode simply pass @nop_mnt_idmap.
 *
 * Returns 0 if successful, -ve on error.
 */
int may_linkat(struct mnt_idmap *idmap, const struct path *link)
{
	struct inode *inode = link->dentry->d_inode;

	/* Inode writeback is not safe when the uid or gid are invalid. */
	if (!vfsuid_valid(i_uid_into_vfsuid(idmap, inode)) ||
	    !vfsgid_valid(i_gid_into_vfsgid(idmap, inode)))
		return -EOVERFLOW;

	if (!sysctl_protected_hardlinks)
		return 0;

	/* Source inode owner (or CAP_FOWNER) can hardlink all they like,
	 * otherwise, it must be a safe source.
	 */
	if (safe_hardlink_source(idmap, inode) ||
	    inode_owner_or_capable(idmap, inode))
		return 0;

	audit_log_path_denied(AUDIT_ANOM_LINK, "linkat");
	return -EPERM;
}

/**
 * may_create_in_sticky - Check whether an O_CREAT open in a sticky directory
 *			  should be allowed, or not, on files that already
 *			  exist.
 * @idmap: idmap of the mount the inode was found from
 * @nd: nameidata pathwalk data
 * @inode: the inode of the file to open
 *
 * Block an O_CREAT open of a FIFO (or a regular file) when:
 *   - sysctl_protected_fifos (or sysctl_protected_regular) is enabled
 *   - the file already exists
 *   - we are in a sticky directory
 *   - we don't own the file
 *   - the owner of the directory doesn't own the file
 *   - the directory is world writable
 * If the sysctl_protected_fifos (or sysctl_protected_regular) is set to 2
 * the directory doesn't have to be world writable: being group writable will
 * be enough.
 *
 * If the inode has been found through an idmapped mount the idmap of
 * the vfsmount must be passed through @idmap. This function will then take
 * care to map the inode according to @idmap before checking permissions.
 * On non-idmapped mounts or if permission checking is to be performed on the
 * raw inode simply pass @nop_mnt_idmap.
 *
 * Returns 0 if the open is allowed, -ve on error.
 */
static int may_create_in_sticky(struct mnt_idmap *idmap, struct nameidata *nd,
				struct inode *const inode)
{
	umode_t dir_mode = nd->dir_mode;
	vfsuid_t dir_vfsuid = nd->dir_vfsuid, i_vfsuid;

	if (likely(!(dir_mode & S_ISVTX)))
		return 0;

	if (S_ISREG(inode->i_mode) && !sysctl_protected_regular)
		return 0;

	if (S_ISFIFO(inode->i_mode) && !sysctl_protected_fifos)
		return 0;

	i_vfsuid = i_uid_into_vfsuid(idmap, inode);

	if (vfsuid_eq(i_vfsuid, dir_vfsuid))
		return 0;

	if (vfsuid_eq_kuid(i_vfsuid, current_fsuid()))
		return 0;

	if (likely(dir_mode & 0002)) {
		audit_log_path_denied(AUDIT_ANOM_CREAT, "sticky_create");
		return -EACCES;
	}

	if (dir_mode & 0020) {
		if (sysctl_protected_fifos >= 2 && S_ISFIFO(inode->i_mode)) {
			audit_log_path_denied(AUDIT_ANOM_CREAT,
					      "sticky_create_fifo");
			return -EACCES;
		}

		if (sysctl_protected_regular >= 2 && S_ISREG(inode->i_mode)) {
			audit_log_path_denied(AUDIT_ANOM_CREAT,
					      "sticky_create_regular");
			return -EACCES;
		}
	}

	return 0;
}

/*
 * follow_up - Find the mountpoint of path's vfsmount
 *
 * Given a path, find the mountpoint of its source file system.
 * Replace @path with the path of the mountpoint in the parent mount.
 * Up is towards /.
 *
 * Return 1 if we went up a level and 0 if we were already at the
 * root.
 */
int follow_up(struct path *path)
{
	struct mount *mnt = real_mount(path->mnt);
	struct mount *parent;
	struct dentry *mountpoint;

	read_seqlock_excl(&mount_lock);
	parent = mnt->mnt_parent;
	if (parent == mnt) {
		read_sequnlock_excl(&mount_lock);
		return 0;
	}
	mntget(&parent->mnt);
	mountpoint = dget(mnt->mnt_mountpoint);
	read_sequnlock_excl(&mount_lock);
	dput(path->dentry);
	path->dentry = mountpoint;
	mntput(path->mnt);
	path->mnt = &parent->mnt;
	return 1;
}
EXPORT_SYMBOL(follow_up);

static bool choose_mountpoint_rcu(struct mount *m, const struct path *root,
				  struct path *path, unsigned *seqp)
{
	while (mnt_has_parent(m)) {
		struct dentry *mountpoint = m->mnt_mountpoint;

		m = m->mnt_parent;
		if (unlikely(root->dentry == mountpoint &&
			     root->mnt == &m->mnt))
			break;
		if (mountpoint != m->mnt.mnt_root) {
			path->mnt = &m->mnt;
			path->dentry = mountpoint;
			*seqp = read_seqcount_begin(&mountpoint->d_seq);
			return true;
		}
	}
	return false;
}

static bool choose_mountpoint(struct mount *m, const struct path *root,
			      struct path *path)
{
	bool found;

	rcu_read_lock();
	while (1) {
		unsigned seq, mseq = read_seqbegin(&mount_lock);

		found = choose_mountpoint_rcu(m, root, path, &seq);
		if (unlikely(!found)) {
			if (!read_seqretry(&mount_lock, mseq))
				break;
		} else {
			if (likely(__legitimize_path(path, seq, mseq)))
				break;
			rcu_read_unlock();
			path_put(path);
			rcu_read_lock();
		}
	}
	rcu_read_unlock();
	return found;
}

/*
 * Perform an automount
 * - return -EISDIR to tell follow_managed() to stop and return the path we
 *   were called with.
 */
static int follow_automount(struct path *path, int *count, unsigned lookup_flags)
{
	struct dentry *dentry = path->dentry;

	/* We don't want to mount if someone's just doing a stat -
	 * unless they're stat'ing a directory and appended a '/' to
	 * the name.
	 *
	 * We do, however, want to mount if someone wants to open or
	 * create a file of any type under the mountpoint, wants to
	 * traverse through the mountpoint or wants to open the
	 * mounted directory.  Also, autofs may mark negative dentries
	 * as being automount points.  These will need the attentions
	 * of the daemon to instantiate them before they can be used.
	 */
	if (!(lookup_flags & (LOOKUP_PARENT | LOOKUP_DIRECTORY |
			   LOOKUP_OPEN | LOOKUP_CREATE | LOOKUP_AUTOMOUNT)) &&
	    dentry->d_inode)
		return -EISDIR;

	/* No need to trigger automounts if mountpoint crossing is disabled. */
	if (lookup_flags & LOOKUP_NO_XDEV)
		return -EXDEV;

	if (count && (*count)++ >= MAXSYMLINKS)
		return -ELOOP;

	return finish_automount(dentry->d_op->d_automount(path), path);
}

/*
 * mount traversal - out-of-line part.  One note on ->d_flags accesses -
 * dentries are pinned but not locked here, so negative dentry can go
 * positive right under us.  Use of smp_load_acquire() provides a barrier
 * sufficient for ->d_inode and ->d_flags consistency.
 */
static int __traverse_mounts(struct path *path, unsigned flags, bool *jumped,
			     int *count, unsigned lookup_flags)
{
	struct vfsmount *mnt = path->mnt;
	bool need_mntput = false;
	int ret = 0;

	while (flags & DCACHE_MANAGED_DENTRY) {
		/* Allow the filesystem to manage the transit without i_rwsem
		 * being held. */
		if (flags & DCACHE_MANAGE_TRANSIT) {
			if (lookup_flags & LOOKUP_NO_XDEV) {
				ret = -EXDEV;
				break;
			}
			ret = path->dentry->d_op->d_manage(path, false);
			flags = smp_load_acquire(&path->dentry->d_flags);
			if (ret < 0)
				break;
		}

		if (flags & DCACHE_MOUNTED) {	// something's mounted on it..
			struct vfsmount *mounted = lookup_mnt(path);
			if (mounted) {		// ... in our namespace
				dput(path->dentry);
				if (need_mntput)
					mntput(path->mnt);
				path->mnt = mounted;
				path->dentry = dget(mounted->mnt_root);
				// here we know it's positive
				flags = path->dentry->d_flags;
				need_mntput = true;
				if (unlikely(lookup_flags & LOOKUP_NO_XDEV)) {
					ret = -EXDEV;
					break;
				}
				continue;
			}
		}

		if (!(flags & DCACHE_NEED_AUTOMOUNT))
			break;

		// uncovered automount point
		ret = follow_automount(path, count, lookup_flags);
		flags = smp_load_acquire(&path->dentry->d_flags);
		if (ret < 0)
			break;
	}

	if (ret == -EISDIR)
		ret = 0;
	// possible if you race with several mount --move
	if (need_mntput && path->mnt == mnt)
		mntput(path->mnt);
	if (!ret && unlikely(d_flags_negative(flags)))
		ret = -ENOENT;
	*jumped = need_mntput;
	return ret;
}

static inline int traverse_mounts(struct path *path, bool *jumped,
				  int *count, unsigned lookup_flags)
{
	unsigned flags = smp_load_acquire(&path->dentry->d_flags);

	/* fastpath */
	if (likely(!(flags & DCACHE_MANAGED_DENTRY))) {
		*jumped = false;
		if (unlikely(d_flags_negative(flags)))
			return -ENOENT;
		return 0;
	}
	return __traverse_mounts(path, flags, jumped, count, lookup_flags);
}

int follow_down_one(struct path *path)
{
	struct vfsmount *mounted;

	mounted = lookup_mnt(path);
	if (mounted) {
		dput(path->dentry);
		mntput(path->mnt);
		path->mnt = mounted;
		path->dentry = dget(mounted->mnt_root);
		return 1;
	}
	return 0;
}
EXPORT_SYMBOL(follow_down_one);

/*
 * Follow down to the covering mount currently visible to userspace.  At each
 * point, the filesystem owning that dentry may be queried as to whether the
 * caller is permitted to proceed or not.
 */
int follow_down(struct path *path, unsigned int flags)
{
	struct vfsmount *mnt = path->mnt;
	bool jumped;
	int ret = traverse_mounts(path, &jumped, NULL, flags);

	if (path->mnt != mnt)
		mntput(mnt);
	return ret;
}
EXPORT_SYMBOL(follow_down);

/*
 * Try to skip to top of mountpoint pile in rcuwalk mode.  Fail if
 * we meet a managed dentry that would need blocking.
 */
static bool __follow_mount_rcu(struct nameidata *nd, struct path *path)
{
	struct dentry *dentry = path->dentry;
	unsigned int flags = dentry->d_flags;

	if (likely(!(flags & DCACHE_MANAGED_DENTRY)))
		return true;

	if (unlikely(nd->flags & LOOKUP_NO_XDEV))
		return false;

	for (;;) {
		/*
		 * Don't forget we might have a non-mountpoint managed dentry
		 * that wants to block transit.
		 */
		if (unlikely(flags & DCACHE_MANAGE_TRANSIT)) {
			int res = dentry->d_op->d_manage(path, true);
			if (res)
				return res == -EISDIR;
			flags = dentry->d_flags;
		}

		if (flags & DCACHE_MOUNTED) {
			struct mount *mounted = __lookup_mnt(path->mnt, dentry);
			if (mounted) {
				path->mnt = &mounted->mnt;
				dentry = path->dentry = mounted->mnt.mnt_root;
				nd->state |= ND_JUMPED;
				nd->next_seq = read_seqcount_begin(&dentry->d_seq);
				flags = dentry->d_flags;
				// makes sure that non-RCU pathwalk could reach
				// this state.
				if (read_seqretry(&mount_lock, nd->m_seq))
					return false;
				continue;
			}
			if (read_seqretry(&mount_lock, nd->m_seq))
				return false;
		}
		return !(flags & DCACHE_NEED_AUTOMOUNT);
	}
}

static inline int handle_mounts(struct nameidata *nd, struct dentry *dentry,
			  struct path *path)
{
	bool jumped;
	int ret;

	path->mnt = nd->path.mnt;
	path->dentry = dentry;
	if (nd->flags & LOOKUP_RCU) {
		unsigned int seq = nd->next_seq;
		if (likely(!d_managed(dentry)))
			return 0;
		if (likely(__follow_mount_rcu(nd, path)))
			return 0;
		// *path and nd->next_seq might've been clobbered
		path->mnt = nd->path.mnt;
		path->dentry = dentry;
		nd->next_seq = seq;
		if (unlikely(!try_to_unlazy_next(nd, dentry)))
			return -ECHILD;
	}
	ret = traverse_mounts(path, &jumped, &nd->total_link_count, nd->flags);
	if (jumped)
		nd->state |= ND_JUMPED;
	if (unlikely(ret)) {
		dput(path->dentry);
		if (path->mnt != nd->path.mnt)
			mntput(path->mnt);
	}
	return ret;
}

/*
 * This looks up the name in dcache and possibly revalidates the found dentry.
 * NULL is returned if the dentry does not exist in the cache.
 */
static struct dentry *lookup_dcache(const struct qstr *name,
				    struct dentry *dir,
				    unsigned int flags)
{
	struct dentry *dentry = d_lookup(dir, name);
	if (dentry) {
		int error = d_revalidate(dir->d_inode, name, dentry, flags);
		if (unlikely(error <= 0)) {
			if (!error)
				d_invalidate(dentry);
			dput(dentry);
			return ERR_PTR(error);
		}
	}
	return dentry;
}

/*
 * Parent directory has inode locked exclusive.  This is one
 * and only case when ->lookup() gets called on non in-lookup
 * dentries - as the matter of fact, this only gets called
 * when directory is guaranteed to have no in-lookup children
 * at all.
 * Will return -ENOENT if name isn't found and LOOKUP_CREATE wasn't passed.
 * Will return -EEXIST if name is found and LOOKUP_EXCL was passed.
 */
struct dentry *lookup_one_qstr_excl(const struct qstr *name,
				    struct dentry *base, unsigned int flags)
{
	struct dentry *dentry;
	struct dentry *old;
	struct inode *dir;

	dentry = lookup_dcache(name, base, flags);
	if (dentry)
		goto found;

	/* Don't create child dentry for a dead directory. */
	dir = base->d_inode;
	if (unlikely(IS_DEADDIR(dir)))
		return ERR_PTR(-ENOENT);

	dentry = d_alloc(base, name);
	if (unlikely(!dentry))
		return ERR_PTR(-ENOMEM);

	old = dir->i_op->lookup(dir, dentry, flags);
	if (unlikely(old)) {
		dput(dentry);
		dentry = old;
	}
found:
	if (IS_ERR(dentry))
		return dentry;
	if (d_is_negative(dentry) && !(flags & LOOKUP_CREATE)) {
		dput(dentry);
		return ERR_PTR(-ENOENT);
	}
	if (d_is_positive(dentry) && (flags & LOOKUP_EXCL)) {
		dput(dentry);
		return ERR_PTR(-EEXIST);
	}
	return dentry;
}
EXPORT_SYMBOL(lookup_one_qstr_excl);

/**
 * lookup_fast - do fast lockless (but racy) lookup of a dentry
 * @nd: current nameidata
 *
 * Do a fast, but racy lookup in the dcache for the given dentry, and
 * revalidate it. Returns a valid dentry pointer or NULL if one wasn't
 * found. On error, an ERR_PTR will be returned.
 *
 * If this function returns a valid dentry and the walk is no longer
 * lazy, the dentry will carry a reference that must later be put. If
 * RCU mode is still in force, then this is not the case and the dentry
 * must be legitimized before use. If this returns NULL, then the walk
 * will no longer be in RCU mode.
 */
static struct dentry *lookup_fast(struct nameidata *nd)
{
	struct dentry *dentry, *parent = nd->path.dentry;
	int status = 1;

	/*
	 * Rename seqlock is not required here because in the off chance
	 * of a false negative due to a concurrent rename, the caller is
	 * going to fall back to non-racy lookup.
	 */
	if (nd->flags & LOOKUP_RCU) {
		dentry = __d_lookup_rcu(parent, &nd->last, &nd->next_seq);
		if (unlikely(!dentry)) {
			if (!try_to_unlazy(nd))
				return ERR_PTR(-ECHILD);
			return NULL;
		}

		/*
		 * This sequence count validates that the parent had no
		 * changes while we did the lookup of the dentry above.
		 */
		if (read_seqcount_retry(&parent->d_seq, nd->seq))
			return ERR_PTR(-ECHILD);

		status = d_revalidate(nd->inode, &nd->last, dentry, nd->flags);
		if (likely(status > 0))
			return dentry;
		if (!try_to_unlazy_next(nd, dentry))
			return ERR_PTR(-ECHILD);
		if (status == -ECHILD)
			/* we'd been told to redo it in non-rcu mode */
			status = d_revalidate(nd->inode, &nd->last,
					      dentry, nd->flags);
	} else {
		dentry = __d_lookup(parent, &nd->last);
		if (unlikely(!dentry))
			return NULL;
		status = d_revalidate(nd->inode, &nd->last, dentry, nd->flags);
	}
	if (unlikely(status <= 0)) {
		if (!status)
			d_invalidate(dentry);
		dput(dentry);
		return ERR_PTR(status);
	}
	return dentry;
}

/* Fast lookup failed, do it the slow way */
static struct dentry *__lookup_slow(const struct qstr *name,
				    struct dentry *dir,
				    unsigned int flags)
{
	struct dentry *dentry, *old;
	struct inode *inode = dir->d_inode;
	DECLARE_WAIT_QUEUE_HEAD_ONSTACK(wq);

	/* Don't go there if it's already dead */
	if (unlikely(IS_DEADDIR(inode)))
		return ERR_PTR(-ENOENT);
again:
	dentry = d_alloc_parallel(dir, name, &wq);
	if (IS_ERR(dentry))
		return dentry;
	if (unlikely(!d_in_lookup(dentry))) {
		int error = d_revalidate(inode, name, dentry, flags);
		if (unlikely(error <= 0)) {
			if (!error) {
				d_invalidate(dentry);
				dput(dentry);
				goto again;
			}
			dput(dentry);
			dentry = ERR_PTR(error);
		}
	} else {
		old = inode->i_op->lookup(inode, dentry, flags);
		d_lookup_done(dentry);
		if (unlikely(old)) {
			dput(dentry);
			dentry = old;
		}
	}
	return dentry;
}

static noinline struct dentry *lookup_slow(const struct qstr *name,
				  struct dentry *dir,
				  unsigned int flags)
{
	struct inode *inode = dir->d_inode;
	struct dentry *res;
	inode_lock_shared(inode);
	res = __lookup_slow(name, dir, flags);
	inode_unlock_shared(inode);
	return res;
}

static struct dentry *lookup_slow_killable(const struct qstr *name,
					   struct dentry *dir,
					   unsigned int flags)
{
	struct inode *inode = dir->d_inode;
	struct dentry *res;

	if (inode_lock_shared_killable(inode))
		return ERR_PTR(-EINTR);
	res = __lookup_slow(name, dir, flags);
	inode_unlock_shared(inode);
	return res;
}

static inline int may_lookup(struct mnt_idmap *idmap,
			     struct nameidata *restrict nd)
{
	int err, mask;

	mask = nd->flags & LOOKUP_RCU ? MAY_NOT_BLOCK : 0;
	err = lookup_inode_permission_may_exec(idmap, nd->inode, mask);
	if (likely(!err))
		return 0;

	// If we failed, and we weren't in LOOKUP_RCU, it's final
	if (!(nd->flags & LOOKUP_RCU))
		return err;

	// Drop out of RCU mode to make sure it wasn't transient
	if (!try_to_unlazy(nd))
		return -ECHILD;	// redo it all non-lazy

	if (err != -ECHILD)	// hard error
		return err;

	return lookup_inode_permission_may_exec(idmap, nd->inode, 0);
}

static int reserve_stack(struct nameidata *nd, struct path *link)
{
	if (unlikely(nd->total_link_count++ >= MAXSYMLINKS))
		return -ELOOP;

	if (likely(nd->depth != EMBEDDED_LEVELS))
		return 0;
	if (likely(nd->stack != nd->internal))
		return 0;
	if (likely(nd_alloc_stack(nd)))
		return 0;

	if (nd->flags & LOOKUP_RCU) {
		// we need to grab link before we do unlazy.  And we can't skip
		// unlazy even if we fail to grab the link - cleanup needs it
		bool grabbed_link = legitimize_path(nd, link, nd->next_seq);

		if (!try_to_unlazy(nd) || !grabbed_link)
			return -ECHILD;

		if (nd_alloc_stack(nd))
			return 0;
	}
	return -ENOMEM;
}

enum {WALK_TRAILING = 1, WALK_MORE = 2, WALK_NOFOLLOW = 4};

static noinline const char *pick_link(struct nameidata *nd, struct path *link,
		     struct inode *inode, int flags)
{
	struct saved *last;
	const char *res;
	int error;

	if (nd->flags & LOOKUP_RCU) {
		/* make sure that d_is_symlink from step_into_slowpath() matches the inode */
		if (read_seqcount_retry(&link->dentry->d_seq, nd->next_seq))
			return ERR_PTR(-ECHILD);
	} else {
		if (link->mnt == nd->path.mnt)
			mntget(link->mnt);
	}

	error = reserve_stack(nd, link);
	if (unlikely(error)) {
		if (!(nd->flags & LOOKUP_RCU))
			path_put(link);
		return ERR_PTR(error);
	}
	last = nd->stack + nd->depth++;
	last->link = *link;
	clear_delayed_call(&last->done);
	last->seq = nd->next_seq;

	if (flags & WALK_TRAILING) {
		error = may_follow_link(nd, inode);
		if (unlikely(error))
			return ERR_PTR(error);
	}

	if (unlikely(nd->flags & LOOKUP_NO_SYMLINKS) ||
			unlikely(link->mnt->mnt_flags & MNT_NOSYMFOLLOW))
		return ERR_PTR(-ELOOP);

	if (unlikely(atime_needs_update(&last->link, inode))) {
		if (nd->flags & LOOKUP_RCU) {
			if (!try_to_unlazy(nd))
				return ERR_PTR(-ECHILD);
		}
		touch_atime(&last->link);
		cond_resched();
	}

	error = security_inode_follow_link(link->dentry, inode,
					   nd->flags & LOOKUP_RCU);
	if (unlikely(error))
		return ERR_PTR(error);

	res = READ_ONCE(inode->i_link);
	if (!res) {
		const char * (*get)(struct dentry *, struct inode *,
				struct delayed_call *);
		get = inode->i_op->get_link;
		if (nd->flags & LOOKUP_RCU) {
			res = get(NULL, inode, &last->done);
			if (res == ERR_PTR(-ECHILD) && try_to_unlazy(nd))
				res = get(link->dentry, inode, &last->done);
		} else {
			res = get(link->dentry, inode, &last->done);
		}
		if (!res)
			goto all_done;
		if (IS_ERR(res))
			return res;
	}
	if (*res == '/') {
		error = nd_jump_root(nd);
		if (unlikely(error))
			return ERR_PTR(error);
		while (unlikely(*++res == '/'))
			;
	}
	if (*res)
		return res;
all_done: // pure jump
	put_link(nd);
	return NULL;
}

/*
 * Do we need to follow links? We _really_ want to be able
 * to do this check without having to look at inode->i_op,
 * so we keep a cache of "no, this doesn't need follow_link"
 * for the common case.
 *
 * NOTE: dentry must be what nd->next_seq had been sampled from.
 */
static noinline const char *step_into_slowpath(struct nameidata *nd, int flags,
		     struct dentry *dentry)
{
	struct path path;
	struct inode *inode;
	int err;

	err = handle_mounts(nd, dentry, &path);
	if (unlikely(err < 0))
		return ERR_PTR(err);
	inode = path.dentry->d_inode;
	if (likely(!d_is_symlink(path.dentry)) ||
	   ((flags & WALK_TRAILING) && !(nd->flags & LOOKUP_FOLLOW)) ||
	   (flags & WALK_NOFOLLOW)) {
		/* not a symlink or should not follow */
		if (nd->flags & LOOKUP_RCU) {
			if (read_seqcount_retry(&path.dentry->d_seq, nd->next_seq))
				return ERR_PTR(-ECHILD);
			if (unlikely(!inode))
				return ERR_PTR(-ENOENT);
		} else {
			dput(nd->path.dentry);
			if (nd->path.mnt != path.mnt)
				mntput(nd->path.mnt);
		}
		nd->path = path;
		nd->inode = inode;
		nd->seq = nd->next_seq;
		return NULL;
	}
	return pick_link(nd, &path, inode, flags);
}

static __always_inline const char *step_into(struct nameidata *nd, int flags,
                    struct dentry *dentry)
{
	/*
	 * In the common case we are in rcu-walk and traversing over a non-mounted on
	 * directory (as opposed to e.g., a symlink).
	 *
	 * We can handle that and negative entries with the checks below.
	 */
	if (likely((nd->flags & LOOKUP_RCU) &&
	    !d_managed(dentry) && !d_is_symlink(dentry))) {
		struct inode *inode = dentry->d_inode;
		if (read_seqcount_retry(&dentry->d_seq, nd->next_seq))
			return ERR_PTR(-ECHILD);
		if (unlikely(!inode))
			return ERR_PTR(-ENOENT);
		nd->path.dentry = dentry;
		/* nd->path.mnt is retained on purpose */
		nd->inode = inode;
		nd->seq = nd->next_seq;
		return NULL;
	}
	return step_into_slowpath(nd, flags, dentry);
}

static struct dentry *follow_dotdot_rcu(struct nameidata *nd)
{
	struct dentry *parent, *old;

	if (path_equal(&nd->path, &nd->root))
		goto in_root;
	if (unlikely(nd->path.dentry == nd->path.mnt->mnt_root)) {
		struct path path;
		unsigned seq;
		if (!choose_mountpoint_rcu(real_mount(nd->path.mnt),
					   &nd->root, &path, &seq))
			goto in_root;
		if (unlikely(nd->flags & LOOKUP_NO_XDEV))
			return ERR_PTR(-ECHILD);
		nd->path = path;
		nd->inode = path.dentry->d_inode;
		nd->seq = seq;
		// makes sure that non-RCU pathwalk could reach this state
		if (read_seqretry(&mount_lock, nd->m_seq))
			return ERR_PTR(-ECHILD);
		/* we know that mountpoint was pinned */
	}
	old = nd->path.dentry;
	parent = old->d_parent;
	nd->next_seq = read_seqcount_begin(&parent->d_seq);
	// makes sure that non-RCU pathwalk could reach this state
	if (read_seqcount_retry(&old->d_seq, nd->seq))
		return ERR_PTR(-ECHILD);
	if (unlikely(!path_connected(nd->path.mnt, parent)))
		return ERR_PTR(-ECHILD);
	return parent;
in_root:
	if (read_seqretry(&mount_lock, nd->m_seq))
		return ERR_PTR(-ECHILD);
	if (unlikely(nd->flags & LOOKUP_BENEATH))
		return ERR_PTR(-ECHILD);
	nd->next_seq = nd->seq;
	return nd->path.dentry;
}

static struct dentry *follow_dotdot(struct nameidata *nd)
{
	struct dentry *parent;

	if (path_equal(&nd->path, &nd->root))
		goto in_root;
	if (unlikely(nd->path.dentry == nd->path.mnt->mnt_root)) {
		struct path path;

		if (!choose_mountpoint(real_mount(nd->path.mnt),
				       &nd->root, &path))
			goto in_root;
		path_put(&nd->path);
		nd->path = path;
		nd->inode = path.dentry->d_inode;
		if (unlikely(nd->flags & LOOKUP_NO_XDEV))
			return ERR_PTR(-EXDEV);
	}
	/* rare case of legitimate dget_parent()... */
	parent = dget_parent(nd->path.dentry);
	if (unlikely(!path_connected(nd->path.mnt, parent))) {
		dput(parent);
		return ERR_PTR(-ENOENT);
	}
	return parent;

in_root:
	if (unlikely(nd->flags & LOOKUP_BENEATH))
		return ERR_PTR(-EXDEV);
	return dget(nd->path.dentry);
}

static const char *handle_dots(struct nameidata *nd, int type)
{
	if (type == LAST_DOTDOT) {
		const char *error = NULL;
		struct dentry *parent;

		if (!nd->root.mnt) {
			error = ERR_PTR(set_root(nd));
			if (unlikely(error))
				return error;
		}
		if (nd->flags & LOOKUP_RCU)
			parent = follow_dotdot_rcu(nd);
		else
			parent = follow_dotdot(nd);
		if (IS_ERR(parent))
			return ERR_CAST(parent);
		error = step_into(nd, WALK_NOFOLLOW, parent);
		if (unlikely(error))
			return error;

		if (unlikely(nd->flags & LOOKUP_IS_SCOPED)) {
			/*
			 * If there was a racing rename or mount along our
			 * path, then we can't be sure that ".." hasn't jumped
			 * above nd->root (and so userspace should retry or use
			 * some fallback).
			 */
			smp_rmb();
			if (__read_seqcount_retry(&mount_lock.seqcount, nd->m_seq))
				return ERR_PTR(-EAGAIN);
			if (__read_seqcount_retry(&rename_lock.seqcount, nd->r_seq))
				return ERR_PTR(-EAGAIN);
		}
	}
	return NULL;
}

static __always_inline const char *walk_component(struct nameidata *nd, int flags)
{
	struct dentry *dentry;
	/*
	 * "." and ".." are special - ".." especially so because it has
	 * to be able to know about the current root directory and
	 * parent relationships.
	 */
	if (unlikely(nd->last_type != LAST_NORM)) {
		if (unlikely(nd->depth) && !(flags & WALK_MORE))
			put_link(nd);
		return handle_dots(nd, nd->last_type);
	}
	dentry = lookup_fast(nd);
	if (IS_ERR(dentry))
		return ERR_CAST(dentry);
	if (unlikely(!dentry)) {
		dentry = lookup_slow(&nd->last, nd->path.dentry, nd->flags);
		if (IS_ERR(dentry))
			return ERR_CAST(dentry);
	}
	if (unlikely(nd->depth) && !(flags & WALK_MORE))
		put_link(nd);
	return step_into(nd, flags, dentry);
}

/*
 * We can do the critical dentry name comparison and hashing
 * operations one word at a time, but we are limited to:
 *
 * - Architectures with fast unaligned word accesses. We could
 *   do a "get_unaligned()" if this helps and is sufficiently
 *   fast.
 *
 * - non-CONFIG_DEBUG_PAGEALLOC configurations (so that we
 *   do not trap on the (extremely unlikely) case of a page
 *   crossing operation.
 *
 * - Furthermore, we need an efficient 64-bit compile for the
 *   64-bit case in order to generate the "number of bytes in
 *   the final mask". Again, that could be replaced with a
 *   efficient population count instruction or similar.
 */
#ifdef CONFIG_DCACHE_WORD_ACCESS

#include <asm/word-at-a-time.h>

#ifdef HASH_MIX

/* Architecture provides HASH_MIX and fold_hash() in <asm/hash.h> */

#elif defined(CONFIG_64BIT)
/*
 * Register pressure in the mixing function is an issue, particularly
 * on 32-bit x86, but almost any function requires one state value and
 * one temporary.  Instead, use a function designed for two state values
 * and no temporaries.
 *
 * This function cannot create a collision in only two iterations, so
 * we have two iterations to achieve avalanche.  In those two iterations,
 * we have six layers of mixing, which is enough to spread one bit's
 * influence out to 2^6 = 64 state bits.
 *
 * Rotate constants are scored by considering either 64 one-bit input
 * deltas or 64*63/2 = 2016 two-bit input deltas, and finding the
 * probability of that delta causing a change to each of the 128 output
 * bits, using a sample of random initial states.
 *
 * The Shannon entropy of the computed probabilities is then summed
 * to produce a score.  Ideally, any input change has a 50% chance of
 * toggling any given output bit.
 *
 * Mixing scores (in bits) for (12,45):
 * Input delta: 1-bit      2-bit
 * 1 round:     713.3    42542.6
 * 2 rounds:   2753.7   140389.8
 * 3 rounds:   5954.1   233458.2
 * 4 rounds:   7862.6   256672.2
 * Perfect:    8192     258048
 *            (64*128) (64*63/2 * 128)
 */
#define HASH_MIX(x, y, a)	\
	(	x ^= (a),	\
	y ^= x,	x = rol64(x,12),\
	x += y,	y = rol64(y,45),\
	y *= 9			)

/*
 * Fold two longs into one 32-bit hash value.  This must be fast, but
 * latency isn't quite as critical, as there is a fair bit of additional
 * work done before the hash value is used.
 */
static inline unsigned int fold_hash(unsigned long x, unsigned long y)
{
	y ^= x * GOLDEN_RATIO_64;
	y *= GOLDEN_RATIO_64;
	return y >> 32;
}

#else	/* 32-bit case */

/*
 * Mixing scores (in bits) for (7,20):
 * Input delta: 1-bit      2-bit
 * 1 round:     330.3     9201.6
 * 2 rounds:   1246.4    25475.4
 * 3 rounds:   1907.1    31295.1
 * 4 rounds:   2042.3    31718.6
 * Perfect:    2048      31744
 *            (32*64)   (32*31/2 * 64)
 */
#define HASH_MIX(x, y, a)	\
	(	x ^= (a),	\
	y ^= x,	x = rol32(x, 7),\
	x += y,	y = rol32(y,20),\
	y *= 9			)

static inline unsigned int fold_hash(unsigned long x, unsigned long y)
{
	/* Use arch-optimized multiply if one exists */
	return __hash_32(y ^ __hash_32(x));
}

#endif

/*
 * Return the hash of a string of known length.  This is carfully
 * designed to match hash_name(), which is the more critical function.
 * In particular, we must end by hashing a final word containing 0..7
 * payload bytes, to match the way that hash_name() iterates until it
 * finds the delimiter after the name.
 */
unsigned int full_name_hash(const void *salt, const char *name, unsigned int len)
{
	unsigned long a, x = 0, y = (unsigned long)salt;

	for (;;) {
		if (!len)
			goto done;
		a = load_unaligned_zeropad(name);
		if (len < sizeof(unsigned long))
			break;
		HASH_MIX(x, y, a);
		name += sizeof(unsigned long);
		len -= sizeof(unsigned long);
	}
	x ^= a & bytemask_from_count(len);
done:
	return fold_hash(x, y);
}
EXPORT_SYMBOL(full_name_hash);

/* Return the "hash_len" (hash and length) of a null-terminated string */
u64 hashlen_string(const void *salt, const char *name)
{
	unsigned long a = 0, x = 0, y = (unsigned long)salt;
	unsigned long adata, mask, len;
	const struct word_at_a_time constants = WORD_AT_A_TIME_CONSTANTS;

	len = 0;
	goto inside;

	do {
		HASH_MIX(x, y, a);
		len += sizeof(unsigned long);
inside:
		a = load_unaligned_zeropad(name+len);
	} while (!has_zero(a, &adata, &constants));

	adata = prep_zero_mask(a, adata, &constants);
	mask = create_zero_mask(adata);
	x ^= a & zero_bytemask(mask);

	return hashlen_create(fold_hash(x, y), len + find_zero(mask));
}
EXPORT_SYMBOL(hashlen_string);

/*
 * Calculate the length and hash of the path component, and
 * return the length as the result.
 */
static inline const char *hash_name(struct nameidata *nd,
				    const char *name,
				    unsigned long *lastword)
{
	unsigned long a, b, x, y = (unsigned long)nd->path.dentry;
	unsigned long adata, bdata, mask, len;
	const struct word_at_a_time constants = WORD_AT_A_TIME_CONSTANTS;

	/*
	 * The first iteration is special, because it can result in
	 * '.' and '..' and has no mixing other than the final fold.
	 */
	a = load_unaligned_zeropad(name);
	b = a ^ REPEAT_BYTE('/');
	if (has_zero(a, &adata, &constants) | has_zero(b, &bdata, &constants)) {
		adata = prep_zero_mask(a, adata, &constants);
		bdata = prep_zero_mask(b, bdata, &constants);
		mask = create_zero_mask(adata | bdata);
		a &= zero_bytemask(mask);
		*lastword = a;
		len = find_zero(mask);
		nd->last.hash = fold_hash(a, y);
		nd->last.len = len;
		return name + len;
	}

	len = 0;
	x = 0;
	do {
		HASH_MIX(x, y, a);
		len += sizeof(unsigned long);
		a = load_unaligned_zeropad(name+len);
		b = a ^ REPEAT_BYTE('/');
	} while (!(has_zero(a, &adata, &constants) | has_zero(b, &bdata, &constants)));

	adata = prep_zero_mask(a, adata, &constants);
	bdata = prep_zero_mask(b, bdata, &constants);
	mask = create_zero_mask(adata | bdata);
	a &= zero_bytemask(mask);
	x ^= a;
	len += find_zero(mask);
	*lastword = 0;		// Multi-word components cannot be DOT or DOTDOT

	nd->last.hash = fold_hash(x, y);
	nd->last.len = len;
	return name + len;
}

/*
 * Note that the 'last' word is always zero-masked, but
 * was loaded as a possibly big-endian word.
 */
#ifdef __BIG_ENDIAN
  #define LAST_WORD_IS_DOT	(0x2eul << (BITS_PER_LONG-8))
  #define LAST_WORD_IS_DOTDOT	(0x2e2eul << (BITS_PER_LONG-16))
#endif

#else	/* !CONFIG_DCACHE_WORD_ACCESS: Slow, byte-at-a-time version */

/* Return the hash of a string of known length */
unsigned int full_name_hash(const void *salt, const char *name, unsigned int len)
{
	unsigned long hash = init_name_hash(salt);
	while (len--)
		hash = partial_name_hash((unsigned char)*name++, hash);
	return end_name_hash(hash);
}
EXPORT_SYMBOL(full_name_hash);

/* Return the "hash_len" (hash and length) of a null-terminated string */
u64 hashlen_string(const void *salt, const char *name)
{
	unsigned long hash = init_name_hash(salt);
	unsigned long len = 0, c;

	c = (unsigned char)*name;
	while (c) {
		len++;
		hash = partial_name_hash(c, hash);
		c = (unsigned char)name[len];
	}
	return hashlen_create(end_name_hash(hash), len);
}
EXPORT_SYMBOL(hashlen_string);

/*
 * We know there's a real path component here of at least
 * one character.
 */
static inline const char *hash_name(struct nameidata *nd, const char *name, unsigned long *lastword)
{
	unsigned long hash = init_name_hash(nd->path.dentry);
	unsigned long len = 0, c, last = 0;

	c = (unsigned char)*name;
	do {
		last = (last << 8) + c;
		len++;
		hash = partial_name_hash(c, hash);
		c = (unsigned char)name[len];
	} while (c && c != '/');

	// This is reliable for DOT or DOTDOT, since the component
	// cannot contain NUL characters - top bits being zero means
	// we cannot have had any other pathnames.
	*lastword = last;
	nd->last.hash = end_name_hash(hash);
	nd->last.len = len;
	return name + len;
}

#endif

#ifndef LAST_WORD_IS_DOT
  #define LAST_WORD_IS_DOT	0x2e
  #define LAST_WORD_IS_DOTDOT	0x2e2e
#endif

/*
 * Name resolution.
 * This is the basic name resolution function, turning a pathname into
 * the final dentry. We expect 'base' to be positive and a directory.
 *
 * Returns 0 and nd will have valid dentry and mnt on success.
 * Returns error and drops reference to input namei data on failure.
 */
static int link_path_walk(const char *name, struct nameidata *nd)
{
	int depth = 0; // depth <= nd->depth
	int err;

	nd->last_type = LAST_ROOT;
	nd->flags |= LOOKUP_PARENT;
	if (IS_ERR(name))
		return PTR_ERR(name);
	if (*name == '/') {
		do {
			name++;
		} while (unlikely(*name == '/'));
	}
	if (unlikely(!*name)) {
		nd->dir_mode = 0; // short-circuit the 'hardening' idiocy
		return 0;
	}

	/* At this point we know we have a real path component. */
	for(;;) {
		struct mnt_idmap *idmap;
		const char *link;
		unsigned long lastword;

		idmap = mnt_idmap(nd->path.mnt);
		err = may_lookup(idmap, nd);
		if (unlikely(err))
			return err;

		nd->last.name = name;
		name = hash_name(nd, name, &lastword);

		switch(lastword) {
		case LAST_WORD_IS_DOTDOT:
			nd->last_type = LAST_DOTDOT;
			nd->state |= ND_JUMPED;
			break;

		case LAST_WORD_IS_DOT:
			nd->last_type = LAST_DOT;
			break;

		default:
			nd->last_type = LAST_NORM;
			nd->state &= ~ND_JUMPED;

			struct dentry *parent = nd->path.dentry;
			if (unlikely(parent->d_flags & DCACHE_OP_HASH)) {
				err = parent->d_op->d_hash(parent, &nd->last);
				if (err < 0)
					return err;
			}
		}

		if (!*name)
			goto OK;
		/*
		 * If it wasn't NUL, we know it was '/'. Skip that
		 * slash, and continue until no more slashes.
		 */
		do {
			name++;
		} while (unlikely(*name == '/'));
		if (unlikely(!*name)) {
OK:
			/* pathname or trailing symlink, done */
			if (likely(!depth)) {
				nd->dir_vfsuid = i_uid_into_vfsuid(idmap, nd->inode);
				nd->dir_mode = nd->inode->i_mode;
				nd->flags &= ~LOOKUP_PARENT;
				return 0;
			}
			/* last component of nested symlink */
			name = nd->stack[--depth].name;
			link = walk_component(nd, 0);
		} else {
			/* not the last component */
			link = walk_component(nd, WALK_MORE);
		}
		if (unlikely(link)) {
			if (IS_ERR(link))
				return PTR_ERR(link);
			/* a symlink to follow */
			nd->stack[depth++].name = name;
			name = link;
			continue;
		}
		if (unlikely(!d_can_lookup(nd->path.dentry))) {
			if (nd->flags & LOOKUP_RCU) {
				if (!try_to_unlazy(nd))
					return -ECHILD;
			}
			return -ENOTDIR;
		}
	}
}

/* must be paired with terminate_walk() */
static const char *path_init(struct nameidata *nd, unsigned flags)
{
	int error;
	const char *s = nd->pathname;

	/* LOOKUP_CACHED requires RCU, ask caller to retry */
	if (unlikely((flags & (LOOKUP_RCU | LOOKUP_CACHED)) == LOOKUP_CACHED))
		return ERR_PTR(-EAGAIN);

	if (unlikely(!*s))
		flags &= ~LOOKUP_RCU;
	if (flags & LOOKUP_RCU)
		rcu_read_lock();
	else
		nd->seq = nd->next_seq = 0;

	nd->flags = flags;
	nd->state |= ND_JUMPED;

	nd->m_seq = __read_seqcount_begin(&mount_lock.seqcount);
	nd->r_seq = __read_seqcount_begin(&rename_lock.seqcount);
	smp_rmb();

	if (unlikely(nd->state & ND_ROOT_PRESET)) {
		struct dentry *root = nd->root.dentry;
		struct inode *inode = root->d_inode;
		if (*s && unlikely(!d_can_lookup(root)))
			return ERR_PTR(-ENOTDIR);
		nd->path = nd->root;
		nd->inode = inode;
		if (flags & LOOKUP_RCU) {
			nd->seq = read_seqcount_begin(&nd->path.dentry->d_seq);
			nd->root_seq = nd->seq;
		} else {
			path_get(&nd->path);
		}
		return s;
	}

	nd->root.mnt = NULL;

	/* Absolute pathname -- fetch the root (LOOKUP_IN_ROOT uses nd->dfd). */
	if (*s == '/' && likely(!(flags & LOOKUP_IN_ROOT))) {
		error = nd_jump_root(nd);
		if (unlikely(error))
			return ERR_PTR(error);
		return s;
	}

	/* Relative pathname -- get the starting-point it is relative to. */
	if (nd->dfd == AT_FDCWD) {
		if (flags & LOOKUP_RCU) {
			struct fs_struct *fs = current->fs;
			unsigned seq;

			do {
				seq = read_seqbegin(&fs->seq);
				nd->path = fs->pwd;
				nd->inode = nd->path.dentry->d_inode;
				nd->seq = __read_seqcount_begin(&nd->path.dentry->d_seq);
			} while (read_seqretry(&fs->seq, seq));
		} else {
			get_fs_pwd(current->fs, &nd->path);
			nd->inode = nd->path.dentry->d_inode;
		}
	} else {
		/* Caller must check execute permissions on the starting path component */
		CLASS(fd_raw, f)(nd->dfd);
		struct dentry *dentry;

		if (fd_empty(f))
			return ERR_PTR(-EBADF);

		if (flags & LOOKUP_LINKAT_EMPTY) {
			if (fd_file(f)->f_cred != current_cred() &&
			    !ns_capable(fd_file(f)->f_cred->user_ns, CAP_DAC_READ_SEARCH))
				return ERR_PTR(-ENOENT);
		}

		dentry = fd_file(f)->f_path.dentry;

		if (*s && unlikely(!d_can_lookup(dentry)))
			return ERR_PTR(-ENOTDIR);

		nd->path = fd_file(f)->f_path;
		if (flags & LOOKUP_RCU) {
			nd->inode = nd->path.dentry->d_inode;
			nd->seq = read_seqcount_begin(&nd->path.dentry->d_seq);
		} else {
			path_get(&nd->path);
			nd->inode = nd->path.dentry->d_inode;
		}
	}

	/* For scoped-lookups we need to set the root to the dirfd as well. */
	if (unlikely(flags & LOOKUP_IS_SCOPED)) {
		nd->root = nd->path;
		if (flags & LOOKUP_RCU) {
			nd->root_seq = nd->seq;
		} else {
			path_get(&nd->root);
			nd->state |= ND_ROOT_GRABBED;
		}
	}
	return s;
}

static inline const char *lookup_last(struct nameidata *nd)
{
	if (nd->last_type == LAST_NORM && nd->last.name[nd->last.len])
		nd->flags |= LOOKUP_FOLLOW | LOOKUP_DIRECTORY;

	return walk_component(nd, WALK_TRAILING);
}

static int handle_lookup_down(struct nameidata *nd)
{
	if (!(nd->flags & LOOKUP_RCU))
		dget(nd->path.dentry);
	nd->next_seq = nd->seq;
	return PTR_ERR(step_into(nd, WALK_NOFOLLOW, nd->path.dentry));
}

/* Returns 0 and nd will be valid on success; Returns error, otherwise. */
static int path_lookupat(struct nameidata *nd, unsigned flags, struct path *path)
{
	const char *s = path_init(nd, flags);
	int err;

	if (unlikely(flags & LOOKUP_DOWN) && !IS_ERR(s)) {
		err = handle_lookup_down(nd);
		if (unlikely(err < 0))
			s = ERR_PTR(err);
	}

	while (!(err = link_path_walk(s, nd)) &&
	       (s = lookup_last(nd)) != NULL)
		;
	if (!err && unlikely(nd->flags & LOOKUP_MOUNTPOINT)) {
		err = handle_lookup_down(nd);
		nd->state &= ~ND_JUMPED; // no d_weak_revalidate(), please...
	}
	if (!err)
		err = complete_walk(nd);

	if (!err && nd->flags & LOOKUP_DIRECTORY)
		if (!d_can_lookup(nd->path.dentry))
			err = -ENOTDIR;
	if (!err) {
		*path = nd->path;
		nd->path.mnt = NULL;
		nd->path.dentry = NULL;
	}
	terminate_walk(nd);
	return err;
}

int filename_lookup(int dfd, struct filename *name, unsigned flags,
		    struct path *path, const struct path *root)
{
	int retval;
	struct nameidata nd;
	if (IS_ERR(name))
		return PTR_ERR(name);
	set_nameidata(&nd, dfd, name, root);
	retval = path_lookupat(&nd, flags | LOOKUP_RCU, path);
	if (unlikely(retval == -ECHILD))
		retval = path_lookupat(&nd, flags, path);
	if (unlikely(retval == -ESTALE))
		retval = path_lookupat(&nd, flags | LOOKUP_REVAL, path);

	if (likely(!retval))
		audit_inode(name, path->dentry,
			    flags & LOOKUP_MOUNTPOINT ? AUDIT_INODE_NOEVAL : 0);
	restore_nameidata();
	return retval;
}

/* Returns 0 and nd will be valid on success; Returns error, otherwise. */
static int path_parentat(struct nameidata *nd, unsigned flags,
				struct path *parent)
{
	const char *s = path_init(nd, flags);
	int err = link_path_walk(s, nd);
	if (!err)
		err = complete_walk(nd);
	if (!err) {
		*parent = nd->path;
		nd->path.mnt = NULL;
		nd->path.dentry = NULL;
	}
	terminate_walk(nd);
	return err;
}

/* Note: this does not consume "name" */
static int __filename_parentat(int dfd, struct filename *name,
			       unsigned int flags, struct path *parent,
			       struct qstr *last, int *type,
			       const struct path *root)
{
	int retval;
	struct nameidata nd;

	if (IS_ERR(name))
		return PTR_ERR(name);
	set_nameidata(&nd, dfd, name, root);
	retval = path_parentat(&nd, flags | LOOKUP_RCU, parent);
	if (unlikely(retval == -ECHILD))
		retval = path_parentat(&nd, flags, parent);
	if (unlikely(retval == -ESTALE))
		retval = path_parentat(&nd, flags | LOOKUP_REVAL, parent);
	if (likely(!retval)) {
		*last = nd.last;
		*type = nd.last_type;
		audit_inode(name, parent->dentry, AUDIT_INODE_PARENT);
	}
	restore_nameidata();
	return retval;
}

static int filename_parentat(int dfd, struct filename *name,
			     unsigned int flags, struct path *parent,
			     struct qstr *last, int *type)
{
	return __filename_parentat(dfd, name, flags, parent, last, type, NULL);
}

/**
 * start_dirop - begin a create or remove dirop, performing locking and lookup
 * @parent:       the dentry of the parent in which the operation will occur
 * @name:         a qstr holding the name within that parent
 * @lookup_flags: intent and other lookup flags.
 *
 * The lookup is performed and necessary locks are taken so that, on success,
 * the returned dentry can be operated on safely.
 * The qstr must already have the hash value calculated.
 *
 * Returns: a locked dentry, or an error.
 *
 */
static struct dentry *__start_dirop(struct dentry *parent, struct qstr *name,
				    unsigned int lookup_flags,
				    unsigned int state)
{
	struct dentry *dentry;
	struct inode *dir = d_inode(parent);

	if (state == TASK_KILLABLE) {
		int ret = down_write_killable_nested(&dir->i_rwsem,
						     I_MUTEX_PARENT);
		if (ret)
			return ERR_PTR(ret);
	} else {
		inode_lock_nested(dir, I_MUTEX_PARENT);
	}
	dentry = lookup_one_qstr_excl(name, parent, lookup_flags);
	if (IS_ERR(dentry))
		inode_unlock(dir);
	return dentry;
}

struct dentry *start_dirop(struct dentry *parent, struct qstr *name,
			   unsigned int lookup_flags)
{
	return __start_dirop(parent, name, lookup_flags, TASK_NORMAL);
}

/**
 * end_dirop - signal completion of a dirop
 * @de: the dentry which was returned by start_dirop or similar.
 *
 * If the de is an error, nothing happens. Otherwise any lock taken to
 * protect the dentry is dropped and the dentry itself is release (dput()).
 */
void end_dirop(struct dentry *de)
{
	if (!IS_ERR(de)) {
		inode_unlock(de->d_parent->d_inode);
		dput(de);
	}
}
EXPORT_SYMBOL(end_dirop);

/* does lookup, returns the object with parent locked */
static struct dentry *__start_removing_path(int dfd, struct filename *name,
					   struct path *path)
{
	struct path parent_path __free(path_put) = {};
	struct dentry *d;
	struct qstr last;
	int type, error;

	error = filename_parentat(dfd, name, 0, &parent_path, &last, &type);
	if (error)
		return ERR_PTR(error);
	if (unlikely(type != LAST_NORM))
		return ERR_PTR(-EINVAL);
	/* don't fail immediately if it's r/o, at least try to report other errors */
	error = mnt_want_write(parent_path.mnt);
	d = start_dirop(parent_path.dentry, &last, 0);
	if (IS_ERR(d))
		goto drop;
	if (error)
		goto fail;
	path->dentry = no_free_ptr(parent_path.dentry);
	path->mnt = no_free_ptr(parent_path.mnt);
	return d;

fail:
	end_dirop(d);
	d = ERR_PTR(error);
drop:
	if (!error)
		mnt_drop_write(parent_path.mnt);
	return d;
}

/**
 * kern_path_parent: lookup path returning parent and target
 * @name: path name
 * @path: path to store parent in
 *
 * The path @name should end with a normal component, not "." or ".." or "/".
 * A lookup is performed and if successful the parent information
 * is store in @parent and the dentry is returned.
 *
 * The dentry maybe negative, the parent will be positive.
 *
 * Returns:  dentry or error.
 */
struct dentry *kern_path_parent(const char *name, struct path *path)
{
	struct path parent_path __free(path_put) = {};
	struct filename *filename __free(putname) = getname_kernel(name);
	struct dentry *d;
	struct qstr last;
	int type, error;

	error = filename_parentat(AT_FDCWD, filename, 0, &parent_path, &last, &type);
	if (error)
		return ERR_PTR(error);
	if (unlikely(type != LAST_NORM))
		return ERR_PTR(-EINVAL);

	d = lookup_noperm_unlocked(&last, parent_path.dentry);
	if (IS_ERR(d))
		return d;
	path->dentry = no_free_ptr(parent_path.dentry);
	path->mnt = no_free_ptr(parent_path.mnt);
	return d;
}

struct dentry *start_removing_path(const char *name, struct path *path)
{
	struct filename *filename = getname_kernel(name);
	struct dentry *res = __start_removing_path(AT_FDCWD, filename, path);

	putname(filename);
	return res;
}

struct dentry *start_removing_user_path_at(int dfd,
					   const char __user *name,
					   struct path *path)
{
	struct filename *filename = getname(name);
	struct dentry *res = __start_removing_path(dfd, filename, path);

	putname(filename);
	return res;
}
EXPORT_SYMBOL(start_removing_user_path_at);

int kern_path(const char *name, unsigned int flags, struct path *path)
{
	struct filename *filename = getname_kernel(name);
	int ret = filename_lookup(AT_FDCWD, filename, flags, path, NULL);

	putname(filename);
	return ret;

}
EXPORT_SYMBOL(kern_path);

/**
 * vfs_path_parent_lookup - lookup a parent path relative to a dentry-vfsmount pair
 * @filename: filename structure
 * @flags: lookup flags
 * @parent: pointer to struct path to fill
 * @last: last component
 * @type: type of the last component
 * @root: pointer to struct path of the base directory
 */
int vfs_path_parent_lookup(struct filename *filename, unsigned int flags,
			   struct path *parent, struct qstr *last, int *type,
			   const struct path *root)
{
	return  __filename_parentat(AT_FDCWD, filename, flags, parent, last,
				    type, root);
}
EXPORT_SYMBOL(vfs_path_parent_lookup);

/**
 * vfs_path_lookup - lookup a file path relative to a dentry-vfsmount pair
 * @dentry:  pointer to dentry of the base directory
 * @mnt: pointer to vfs mount of the base directory
 * @name: pointer to file name
 * @flags: lookup flags
 * @path: pointer to struct path to fill
 */
int vfs_path_lookup(struct dentry *dentry, struct vfsmount *mnt,
		    const char *name, unsigned int flags,
		    struct path *path)
{
	struct filename *filename;
	struct path root = {.mnt = mnt, .dentry = dentry};
	int ret;

	filename = getname_kernel(name);
	/* the first argument of filename_lookup() is ignored with root */
	ret = filename_lookup(AT_FDCWD, filename, flags, path, &root);
	putname(filename);
	return ret;
}
EXPORT_SYMBOL(vfs_path_lookup);

int lookup_noperm_common(struct qstr *qname, struct dentry *base)
{
	const char *name = qname->name;
	u32 len = qname->len;

	qname->hash = full_name_hash(base, name, len);
	if (!len)
		return -EACCES;

	if (is_dot_dotdot(name, len))
		return -EACCES;

	while (len--) {
		unsigned int c = *(const unsigned char *)name++;
		if (c == '/' || c == '\0')
			return -EACCES;
	}
	/*
	 * See if the low-level filesystem might want
	 * to use its own hash..
	 */
	if (base->d_flags & DCACHE_OP_HASH) {
		int err = base->d_op->d_hash(base, qname);
		if (err < 0)
			return err;
	}
	return 0;
}

static int lookup_one_common(struct mnt_idmap *idmap,
			     struct qstr *qname, struct dentry *base)
{
	int err;
	err = lookup_noperm_common(qname, base);
	if (err < 0)
		return err;
	return inode_permission(idmap, base->d_inode, MAY_EXEC);
}

/**
 * try_lookup_noperm - filesystem helper to lookup single pathname component
 * @name:	qstr storing pathname component to lookup
 * @base:	base directory to lookup from
 *
 * Look up a dentry by name in the dcache, returning NULL if it does not
 * currently exist.  The function does not try to create a dentry and if one
 * is found it doesn't try to revalidate it.
 *
 * Note that this routine is purely a helper for filesystem usage and should
 * not be called by generic code.  It does no permission checking.
 *
 * No locks need be held - only a counted reference to @base is needed.
 *
 */
struct dentry *try_lookup_noperm(struct qstr *name, struct dentry *base)
{
	int err;

	err = lookup_noperm_common(name, base);
	if (err)
		return ERR_PTR(err);

	return d_lookup(base, name);
}
EXPORT_SYMBOL(try_lookup_noperm);

/**
 * lookup_noperm - filesystem helper to lookup single pathname component
 * @name:	qstr storing pathname component to lookup
 * @base:	base directory to lookup from
 *
 * Note that this routine is purely a helper for filesystem usage and should
 * not be called by generic code.  It does no permission checking.
 *
 * The caller must hold base->i_rwsem.
 */
struct dentry *lookup_noperm(struct qstr *name, struct dentry *base)
{
	struct dentry *dentry;
	int err;

	WARN_ON_ONCE(!inode_is_locked(base->d_inode));

	err = lookup_noperm_common(name, base);
	if (err)
		return ERR_PTR(err);

	dentry = lookup_dcache(name, base, 0);
	return dentry ? dentry : __lookup_slow(name, base, 0);
}
EXPORT_SYMBOL(lookup_noperm);

/**
 * lookup_one - lookup single pathname component
 * @idmap:	idmap of the mount the lookup is performed from
 * @name:	qstr holding pathname component to lookup
 * @base:	base directory to lookup from
 *
 * This can be used for in-kernel filesystem clients such as file servers.
 *
 * The caller must hold base->i_rwsem.
 */
struct dentry *lookup_one(struct mnt_idmap *idmap, struct qstr *name,
			  struct dentry *base)
{
	struct dentry *dentry;
	int err;

	WARN_ON_ONCE(!inode_is_locked(base->d_inode));

	err = lookup_one_common(idmap, name, base);
	if (err)
		return ERR_PTR(err);

	dentry = lookup_dcache(name, base, 0);
	return dentry ? dentry : __lookup_slow(name, base, 0);
}
EXPORT_SYMBOL(lookup_one);

/**
 * lookup_one_unlocked - lookup single pathname component
 * @idmap:	idmap of the mount the lookup is performed from
 * @name:	qstr olding pathname component to lookup
 * @base:	base directory to lookup from
 *
 * This can be used for in-kernel filesystem clients such as file servers.
 *
 * Unlike lookup_one, it should be called without the parent
 * i_rwsem held, and will take the i_rwsem itself if necessary.
 */
struct dentry *lookup_one_unlocked(struct mnt_idmap *idmap, struct qstr *name,
				   struct dentry *base)
{
	int err;
	struct dentry *ret;

	err = lookup_one_common(idmap, name, base);
	if (err)
		return ERR_PTR(err);

	ret = lookup_dcache(name, base, 0);
	if (!ret)
		ret = lookup_slow(name, base, 0);
	return ret;
}
EXPORT_SYMBOL(lookup_one_unlocked);

/**
 * lookup_one_positive_killable - lookup single pathname component
 * @idmap:	idmap of the mount the lookup is performed from
 * @name:	qstr olding pathname component to lookup
 * @base:	base directory to lookup from
 *
 * This helper will yield ERR_PTR(-ENOENT) on negatives. The helper returns
 * known positive or ERR_PTR(). This is what most of the users want.
 *
 * Note that pinned negative with unlocked parent _can_ become positive at any
 * time, so callers of lookup_one_unlocked() need to be very careful; pinned
 * positives have >d_inode stable, so this one avoids such problems.
 *
 * This can be used for in-kernel filesystem clients such as file servers.
 *
 * It should be called without the parent i_rwsem held, and will take
 * the i_rwsem itself if necessary.  If a fatal signal is pending or
 * delivered, it will return %-EINTR if the lock is needed.
 */
struct dentry *lookup_one_positive_killable(struct mnt_idmap *idmap,
					    struct qstr *name,
					    struct dentry *base)
{
	int err;
	struct dentry *ret;

	err = lookup_one_common(idmap, name, base);
	if (err)
		return ERR_PTR(err);

	ret = lookup_dcache(name, base, 0);
	if (!ret)
		ret = lookup_slow_killable(name, base, 0);
	if (!IS_ERR(ret) && d_flags_negative(smp_load_acquire(&ret->d_flags))) {
		dput(ret);
		ret = ERR_PTR(-ENOENT);
	}
	return ret;
}
EXPORT_SYMBOL(lookup_one_positive_killable);

/**
 * lookup_one_positive_unlocked - lookup single pathname component
 * @idmap:	idmap of the mount the lookup is performed from
 * @name:	qstr holding pathname component to lookup
 * @base:	base directory to lookup from
 *
 * This helper will yield ERR_PTR(-ENOENT) on negatives. The helper returns
 * known positive or ERR_PTR(). This is what most of the users want.
 *
 * Note that pinned negative with unlocked parent _can_ become positive at any
 * time, so callers of lookup_one_unlocked() need to be very careful; pinned
 * positives have >d_inode stable, so this one avoids such problems.
 *
 * This can be used for in-kernel filesystem clients such as file servers.
 *
 * The helper should be called without i_rwsem held.
 */
struct dentry *lookup_one_positive_unlocked(struct mnt_idmap *idmap,
					    struct qstr *name,
					    struct dentry *base)
{
	struct dentry *ret = lookup_one_unlocked(idmap, name, base);

	if (!IS_ERR(ret) && d_flags_negative(smp_load_acquire(&ret->d_flags))) {
		dput(ret);
		ret = ERR_PTR(-ENOENT);
	}
	return ret;
}
EXPORT_SYMBOL(lookup_one_positive_unlocked);

/**
 * lookup_noperm_unlocked - filesystem helper to lookup single pathname component
 * @name:	pathname component to lookup
 * @base:	base directory to lookup from
 *
 * Note that this routine is purely a helper for filesystem usage and should
 * not be called by generic code. It does no permission checking.
 *
 * Unlike lookup_noperm(), it should be called without the parent
 * i_rwsem held, and will take the i_rwsem itself if necessary.
 *
 * Unlike try_lookup_noperm() it *does* revalidate the dentry if it already
 * existed.
 */
struct dentry *lookup_noperm_unlocked(struct qstr *name, struct dentry *base)
{
	struct dentry *ret;
	int err;

	err = lookup_noperm_common(name, base);
	if (err)
		return ERR_PTR(err);

	ret = lookup_dcache(name, base, 0);
	if (!ret)
		ret = lookup_slow(name, base, 0);
	return ret;
}
EXPORT_SYMBOL(lookup_noperm_unlocked);

/*
 * Like lookup_noperm_unlocked(), except that it yields ERR_PTR(-ENOENT)
 * on negatives.  Returns known positive or ERR_PTR(); that's what
 * most of the users want.  Note that pinned negative with unlocked parent
 * _can_ become positive at any time, so callers of lookup_noperm_unlocked()
 * need to be very careful; pinned positives have ->d_inode stable, so
 * this one avoids such problems.
 */
struct dentry *lookup_noperm_positive_unlocked(struct qstr *name,
					       struct dentry *base)
{
	struct dentry *ret;

	ret = lookup_noperm_unlocked(name, base);
	if (!IS_ERR(ret) && d_flags_negative(smp_load_acquire(&ret->d_flags))) {
		dput(ret);
		ret = ERR_PTR(-ENOENT);
	}
	return ret;
}
EXPORT_SYMBOL(lookup_noperm_positive_unlocked);

/**
 * start_creating - prepare to create a given name with permission checking
 * @idmap:  idmap of the mount
 * @parent: directory in which to prepare to create the name
 * @name:   the name to be created
 *
 * Locks are taken and a lookup is performed prior to creating
 * an object in a directory.  Permission checking (MAY_EXEC) is performed
 * against @idmap.
 *
 * If the name already exists, a positive dentry is returned, so
 * behaviour is similar to O_CREAT without O_EXCL, which doesn't fail
 * with -EEXIST.
 *
 * Returns: a negative or positive dentry, or an error.
 */
struct dentry *start_creating(struct mnt_idmap *idmap, struct dentry *parent,
			      struct qstr *name)
{
	int err = lookup_one_common(idmap, name, parent);

	if (err)
		return ERR_PTR(err);
	return start_dirop(parent, name, LOOKUP_CREATE);
}
EXPORT_SYMBOL(start_creating);

/**
 * start_removing - prepare to remove a given name with permission checking
 * @idmap:  idmap of the mount
 * @parent: directory in which to find the name
 * @name:   the name to be removed
 *
 * Locks are taken and a lookup in performed prior to removing
 * an object from a directory.  Permission checking (MAY_EXEC) is performed
 * against @idmap.
 *
 * If the name doesn't exist, an error is returned.
 *
 * end_removing() should be called when removal is complete, or aborted.
 *
 * Returns: a positive dentry, or an error.
 */
struct dentry *start_removing(struct mnt_idmap *idmap, struct dentry *parent,
			      struct qstr *name)
{
	int err = lookup_one_common(idmap, name, parent);

	if (err)
		return ERR_PTR(err);
	return start_dirop(parent, name, 0);
}
EXPORT_SYMBOL(start_removing);

/**
 * start_creating_killable - prepare to create a given name with permission checking
 * @idmap:  idmap of the mount
 * @parent: directory in which to prepare to create the name
 * @name:   the name to be created
 *
 * Locks are taken and a lookup in performed prior to creating
 * an object in a directory.  Permission checking (MAY_EXEC) is performed
 * against @idmap.
 *
 * If the name already exists, a positive dentry is returned.
 *
 * If a signal is received or was already pending, the function aborts
 * with -EINTR;
 *
 * Returns: a negative or positive dentry, or an error.
 */
struct dentry *start_creating_killable(struct mnt_idmap *idmap,
				       struct dentry *parent,
				       struct qstr *name)
{
	int err = lookup_one_common(idmap, name, parent);

	if (err)
		return ERR_PTR(err);
	return __start_dirop(parent, name, LOOKUP_CREATE, TASK_KILLABLE);
}
EXPORT_SYMBOL(start_creating_killable);

/**
 * start_removing_killable - prepare to remove a given name with permission checking
 * @idmap:  idmap of the mount
 * @parent: directory in which to find the name
 * @name:   the name to be removed
 *
 * Locks are taken and a lookup in performed prior to removing
 * an object from a directory.  Permission checking (MAY_EXEC) is performed
 * against @idmap.
 *
 * If the name doesn't exist, an error is returned.
 *
 * end_removing() should be called when removal is complete, or aborted.
 *
 * If a signal is received or was already pending, the function aborts
 * with -EINTR;
 *
 * Returns: a positive dentry, or an error.
 */
struct dentry *start_removing_killable(struct mnt_idmap *idmap,
				       struct dentry *parent,
				       struct qstr *name)
{
	int err = lookup_one_common(idmap, name, parent);

	if (err)
		return ERR_PTR(err);
	return __start_dirop(parent, name, 0, TASK_KILLABLE);
}
EXPORT_SYMBOL(start_removing_killable);

/**
 * start_creating_noperm - prepare to create a given name without permission checking
 * @parent: directory in which to prepare to create the name
 * @name:   the name to be created
 *
 * Locks are taken and a lookup in performed prior to creating
 * an object in a directory.
 *
 * If the name already exists, a positive dentry is returned.
 *
 * Returns: a negative or positive dentry, or an error.
 */
struct dentry *start_creating_noperm(struct dentry *parent,
				     struct qstr *name)
{
	int err = lookup_noperm_common(name, parent);

	if (err)
		return ERR_PTR(err);
	return start_dirop(parent, name, LOOKUP_CREATE);
}
EXPORT_SYMBOL(start_creating_noperm);

/**
 * start_removing_noperm - prepare to remove a given name without permission checking
 * @parent: directory in which to find the name
 * @name:   the name to be removed
 *
 * Locks are taken and a lookup in performed prior to removing
 * an object from a directory.
 *
 * If the name doesn't exist, an error is returned.
 *
 * end_removing() should be called when removal is complete, or aborted.
 *
 * Returns: a positive dentry, or an error.
 */
struct dentry *start_removing_noperm(struct dentry *parent,
				     struct qstr *name)
{
	int err = lookup_noperm_common(name, parent);

	if (err)
		return ERR_PTR(err);
	return start_dirop(parent, name, 0);
}
EXPORT_SYMBOL(start_removing_noperm);

/**
 * start_creating_dentry - prepare to create a given dentry
 * @parent: directory from which dentry should be removed
 * @child:  the dentry to be removed
 *
 * A lock is taken to protect the dentry again other dirops and
 * the validity of the dentry is checked: correct parent and still hashed.
 *
 * If the dentry is valid and negative a reference is taken and
 * returned.  If not an error is returned.
 *
 * end_creating() should be called when creation is complete, or aborted.
 *
 * Returns: the valid dentry, or an error.
 */
struct dentry *start_creating_dentry(struct dentry *parent,
				     struct dentry *child)
{
	inode_lock_nested(parent->d_inode, I_MUTEX_PARENT);
	if (unlikely(IS_DEADDIR(parent->d_inode) ||
		     child->d_parent != parent ||
		     d_unhashed(child))) {
		inode_unlock(parent->d_inode);
		return ERR_PTR(-EINVAL);
	}
	if (d_is_positive(child)) {
		inode_unlock(parent->d_inode);
		return ERR_PTR(-EEXIST);
	}
	return dget(child);
}
EXPORT_SYMBOL(start_creating_dentry);

/**
 * start_removing_dentry - prepare to remove a given dentry
 * @parent: directory from which dentry should be removed
 * @child:  the dentry to be removed
 *
 * A lock is taken to protect the dentry again other dirops and
 * the validity of the dentry is checked: correct parent and still hashed.
 *
 * If the dentry is valid and positive, a reference is taken and
 * returned.  If not an error is returned.
 *
 * end_removing() should be called when removal is complete, or aborted.
 *
 * Returns: the valid dentry, or an error.
 */
struct dentry *start_removing_dentry(struct dentry *parent,
				     struct dentry *child)
{
	inode_lock_nested(parent->d_inode, I_MUTEX_PARENT);
	if (unlikely(IS_DEADDIR(parent->d_inode) ||
		     child->d_parent != parent ||
		     d_unhashed(child))) {
		inode_unlock(parent->d_inode);
		return ERR_PTR(-EINVAL);
	}
	if (d_is_negative(child)) {
		inode_unlock(parent->d_inode);
		return ERR_PTR(-ENOENT);
	}
	return dget(child);
}
EXPORT_SYMBOL(start_removing_dentry);

#ifdef CONFIG_UNIX98_PTYS
int path_pts(struct path *path)
{
	/* Find something mounted on "pts" in the same directory as
	 * the input path.
	 */
	struct dentry *parent = dget_parent(path->dentry);
	struct dentry *child;
	struct qstr this = QSTR_INIT("pts", 3);

	if (unlikely(!path_connected(path->mnt, parent))) {
		dput(parent);
		return -ENOENT;
	}
	dput(path->dentry);
	path->dentry = parent;
	child = d_hash_and_lookup(parent, &this);
	if (IS_ERR_OR_NULL(child))
		return -ENOENT;

	path->dentry = child;
	dput(parent);
	follow_down(path, 0);
	return 0;
}
#endif

int user_path_at(int dfd, const char __user *name, unsigned flags,
		 struct path *path)
{
	struct filename *filename = getname_flags(name, flags);
	int ret = filename_lookup(dfd, filename, flags, path, NULL);

	putname(filename);
	return ret;
}
EXPORT_SYMBOL(user_path_at);

int __check_sticky(struct mnt_idmap *idmap, struct inode *dir,
		   struct inode *inode)
{
	kuid_t fsuid = current_fsuid();

	if (vfsuid_eq_kuid(i_uid_into_vfsuid(idmap, inode), fsuid))
		return 0;
	if (vfsuid_eq_kuid(i_uid_into_vfsuid(idmap, dir), fsuid))
		return 0;
	return !capable_wrt_inode_uidgid(idmap, inode, CAP_FOWNER);
}
EXPORT_SYMBOL(__check_sticky);

/*
 *	Check whether we can remove a link victim from directory dir, check
 *  whether the type of victim is right.
 *  1. We can't do it if dir is read-only (done in permission())
 *  2. We should have write and exec permissions on dir
 *  3. We can't remove anything from append-only dir
 *  4. We can't do anything with immutable dir (done in permission())
 *  5. If the sticky bit on dir is set we should either
 *	a. be owner of dir, or
 *	b. be owner of victim, or
 *	c. have CAP_FOWNER capability
 *  6. If the victim is append-only or immutable we can't do antyhing with
 *     links pointing to it.
 *  7. If the victim has an unknown uid or gid we can't change the inode.
 *  8. If we were asked to remove a directory and victim isn't one - ENOTDIR.
 *  9. If we were asked to remove a non-directory and victim isn't one - EISDIR.
 * 10. We can't remove a root or mountpoint.
 * 11. We don't allow removal of NFS sillyrenamed files; it's handled by
 *     nfs_async_unlink().
 */
static int may_delete(struct mnt_idmap *idmap, struct inode *dir,
		      struct dentry *victim, bool isdir)
{
	struct inode *inode = d_backing_inode(victim);
	int error;

	if (d_is_negative(victim))
		return -ENOENT;
	BUG_ON(!inode);

	BUG_ON(victim->d_parent->d_inode != dir);

	/* Inode writeback is not safe when the uid or gid are invalid. */
	if (!vfsuid_valid(i_uid_into_vfsuid(idmap, inode)) ||
	    !vfsgid_valid(i_gid_into_vfsgid(idmap, inode)))
		return -EOVERFLOW;

	audit_inode_child(dir, victim, AUDIT_TYPE_CHILD_DELETE);

	error = inode_permission(idmap, dir, MAY_WRITE | MAY_EXEC);
	if (error)
		return error;
	if (IS_APPEND(dir))
		return -EPERM;

	if (check_sticky(idmap, dir, inode) || IS_APPEND(inode) ||
	    IS_IMMUTABLE(inode) || IS_SWAPFILE(inode) ||
	    HAS_UNMAPPED_ID(idmap, inode))
		return -EPERM;
	if (isdir) {
		if (!d_is_dir(victim))
			return -ENOTDIR;
		if (IS_ROOT(victim))
			return -EBUSY;
	} else if (d_is_dir(victim))
		return -EISDIR;
	if (IS_DEADDIR(dir))
		return -ENOENT;
	if (victim->d_flags & DCACHE_NFSFS_RENAMED)
		return -EBUSY;
	return 0;
}

/*	Check whether we can create an object with dentry child in directory
 *  dir.
 *  1. We can't do it if child already exists (open has special treatment for
 *     this case, but since we are inlined it's OK)
 *  2. We can't do it if dir is read-only (done in permission())
 *  3. We can't do it if the fs can't represent the fsuid or fsgid.
 *  4. We should have write and exec permissions on dir
 *  5. We can't do it if dir is immutable (done in permission())
 */
static inline int may_create(struct mnt_idmap *idmap,
			     struct inode *dir, struct dentry *child)
{
	audit_inode_child(dir, child, AUDIT_TYPE_CHILD_CREATE);
	if (child->d_inode)
		return -EEXIST;
	if (IS_DEADDIR(dir))
		return -ENOENT;
	if (!fsuidgid_has_mapping(dir->i_sb, idmap))
		return -EOVERFLOW;

	return inode_permission(idmap, dir, MAY_WRITE | MAY_EXEC);
}

// p1 != p2, both are on the same filesystem, ->s_vfs_rename_mutex is held
static struct dentry *lock_two_directories(struct dentry *p1, struct dentry *p2)
{
	struct dentry *p = p1, *q = p2, *r;

	while ((r = p->d_parent) != p2 && r != p)
		p = r;
	if (r == p2) {
		// p is a child of p2 and an ancestor of p1 or p1 itself
		inode_lock_nested(p2->d_inode, I_MUTEX_PARENT);
		inode_lock_nested(p1->d_inode, I_MUTEX_PARENT2);
		return p;
	}
	// p is the root of connected component that contains p1
	// p2 does not occur on the path from p to p1
	while ((r = q->d_parent) != p1 && r != p && r != q)
		q = r;
	if (r == p1) {
		// q is a child of p1 and an ancestor of p2 or p2 itself
		inode_lock_nested(p1->d_inode, I_MUTEX_PARENT);
		inode_lock_nested(p2->d_inode, I_MUTEX_PARENT2);
		return q;
	} else if (likely(r == p)) {
		// both p2 and p1 are descendents of p
		inode_lock_nested(p1->d_inode, I_MUTEX_PARENT);
		inode_lock_nested(p2->d_inode, I_MUTEX_PARENT2);
		return NULL;
	} else { // no common ancestor at the time we'd been called
		mutex_unlock(&p1->d_sb->s_vfs_rename_mutex);
		return ERR_PTR(-EXDEV);
	}
}

/*
 * p1 and p2 should be directories on the same fs.
 */
struct dentry *lock_rename(struct dentry *p1, struct dentry *p2)
{
	if (p1 == p2) {
		inode_lock_nested(p1->d_inode, I_MUTEX_PARENT);
		return NULL;
	}

	mutex_lock(&p1->d_sb->s_vfs_rename_mutex);
	return lock_two_directories(p1, p2);
}
EXPORT_SYMBOL(lock_rename);

/*
 * c1 and p2 should be on the same fs.
 */
struct dentry *lock_rename_child(struct dentry *c1, struct dentry *p2)
{
	if (READ_ONCE(c1->d_parent) == p2) {
		/*
		 * hopefully won't need to touch ->s_vfs_rename_mutex at all.
		 */
		inode_lock_nested(p2->d_inode, I_MUTEX_PARENT);
		/*
		 * now that p2 is locked, nobody can move in or out of it,
		 * so the test below is safe.
		 */
		if (likely(c1->d_parent == p2))
			return NULL;

		/*
		 * c1 got moved out of p2 while we'd been taking locks;
		 * unlock and fall back to slow case.
		 */
		inode_unlock(p2->d_inode);
	}

	mutex_lock(&c1->d_sb->s_vfs_rename_mutex);
	/*
	 * nobody can move out of any directories on this fs.
	 */
	if (likely(c1->d_parent != p2))
		return lock_two_directories(c1->d_parent, p2);

	/*
	 * c1 got moved into p2 while we were taking locks;
	 * we need p2 locked and ->s_vfs_rename_mutex unlocked,
	 * for consistency with lock_rename().
	 */
	inode_lock_nested(p2->d_inode, I_MUTEX_PARENT);
	mutex_unlock(&c1->d_sb->s_vfs_rename_mutex);
	return NULL;
}
EXPORT_SYMBOL(lock_rename_child);

void unlock_rename(struct dentry *p1, struct dentry *p2)
{
	inode_unlock(p1->d_inode);
	if (p1 != p2) {
		inode_unlock(p2->d_inode);
		mutex_unlock(&p1->d_sb->s_vfs_rename_mutex);
	}
}
EXPORT_SYMBOL(unlock_rename);

/**
 * __start_renaming - lookup and lock names for rename
 * @rd:           rename data containing parents and flags, and
 *                for receiving found dentries
 * @lookup_flags: extra flags to pass to ->lookup (e.g. LOOKUP_REVAL,
 *                LOOKUP_NO_SYMLINKS etc).
 * @old_last:     name of object in @rd.old_parent
 * @new_last:     name of object in @rd.new_parent
 *
 * Look up two names and ensure locks are in place for
 * rename.
 *
 * On success the found dentries are stored in @rd.old_dentry,
 * @rd.new_dentry and an extra ref is taken on @rd.old_parent.
 * These references and the lock are dropped by end_renaming().
 *
 * The passed in qstrs must have the hash calculated, and no permission
 * checking is performed.
 *
 * Returns: zero or an error.
 */
static int
__start_renaming(struct renamedata *rd, int lookup_flags,
		 struct qstr *old_last, struct qstr *new_last)
{
	struct dentry *trap;
	struct dentry *d1, *d2;
	int target_flags = LOOKUP_RENAME_TARGET | LOOKUP_CREATE;
	int err;

	if (rd->flags & RENAME_EXCHANGE)
		target_flags = 0;
	if (rd->flags & RENAME_NOREPLACE)
		target_flags |= LOOKUP_EXCL;

	trap = lock_rename(rd->old_parent, rd->new_parent);
	if (IS_ERR(trap))
		return PTR_ERR(trap);

	d1 = lookup_one_qstr_excl(old_last, rd->old_parent,
				  lookup_flags);
	err = PTR_ERR(d1);
	if (IS_ERR(d1))
		goto out_unlock;

	d2 = lookup_one_qstr_excl(new_last, rd->new_parent,
				  lookup_flags | target_flags);
	err = PTR_ERR(d2);
	if (IS_ERR(d2))
		goto out_dput_d1;

	if (d1 == trap) {
		/* source is an ancestor of target */
		err = -EINVAL;
		goto out_dput_d2;
	}

	if (d2 == trap) {
		/* target is an ancestor of source */
		if (rd->flags & RENAME_EXCHANGE)
			err = -EINVAL;
		else
			err = -ENOTEMPTY;
		goto out_dput_d2;
	}

	rd->old_dentry = d1;
	rd->new_dentry = d2;
	dget(rd->old_parent);
	return 0;

out_dput_d2:
	dput(d2);
out_dput_d1:
	dput(d1);
out_unlock:
	unlock_rename(rd->old_parent, rd->new_parent);
	return err;
}

/**
 * start_renaming - lookup and lock names for rename with permission checking
 * @rd:           rename data containing parents and flags, and
 *                for receiving found dentries
 * @lookup_flags: extra flags to pass to ->lookup (e.g. LOOKUP_REVAL,
 *                LOOKUP_NO_SYMLINKS etc).
 * @old_last:     name of object in @rd.old_parent
 * @new_last:     name of object in @rd.new_parent
 *
 * Look up two names and ensure locks are in place for
 * rename.
 *
 * On success the found dentries are stored in @rd.old_dentry,
 * @rd.new_dentry.  Also the refcount on @rd->old_parent is increased.
 * These references and the lock are dropped by end_renaming().
 *
 * The passed in qstrs need not have the hash calculated, and basic
 * eXecute permission checking is performed against @rd.mnt_idmap.
 *
 * Returns: zero or an error.
 */
int start_renaming(struct renamedata *rd, int lookup_flags,
		   struct qstr *old_last, struct qstr *new_last)
{
	int err;

	err = lookup_one_common(rd->mnt_idmap, old_last, rd->old_parent);
	if (err)
		return err;
	err = lookup_one_common(rd->mnt_idmap, new_last, rd->new_parent);
	if (err)
		return err;
	return __start_renaming(rd, lookup_flags, old_last, new_last);
}
EXPORT_SYMBOL(start_renaming);

static int
__start_renaming_dentry(struct renamedata *rd, int lookup_flags,
			struct dentry *old_dentry, struct qstr *new_last)
{
	struct dentry *trap;
	struct dentry *d2;
	int target_flags = LOOKUP_RENAME_TARGET | LOOKUP_CREATE;
	int err;

	if (rd->flags & RENAME_EXCHANGE)
		target_flags = 0;
	if (rd->flags & RENAME_NOREPLACE)
		target_flags |= LOOKUP_EXCL;

	/* Already have the dentry - need to be sure to lock the correct parent */
	trap = lock_rename_child(old_dentry, rd->new_parent);
	if (IS_ERR(trap))
		return PTR_ERR(trap);
	if (d_unhashed(old_dentry) ||
	    (rd->old_parent && rd->old_parent != old_dentry->d_parent)) {
		/* dentry was removed, or moved and explicit parent requested */
		err = -EINVAL;
		goto out_unlock;
	}

	d2 = lookup_one_qstr_excl(new_last, rd->new_parent,
				  lookup_flags | target_flags);
	err = PTR_ERR(d2);
	if (IS_ERR(d2))
		goto out_unlock;

	if (old_dentry == trap) {
		/* source is an ancestor of target */
		err = -EINVAL;
		goto out_dput_d2;
	}

	if (d2 == trap) {
		/* target is an ancestor of source */
		if (rd->flags & RENAME_EXCHANGE)
			err = -EINVAL;
		else
			err = -ENOTEMPTY;
		goto out_dput_d2;
	}

	rd->old_dentry = dget(old_dentry);
	rd->new_dentry = d2;
	rd->old_parent = dget(old_dentry->d_parent);
	return 0;

out_dput_d2:
	dput(d2);
out_unlock:
	unlock_rename(old_dentry->d_parent, rd->new_parent);
	return err;
}

/**
 * start_renaming_dentry - lookup and lock name for rename with permission checking
 * @rd:           rename data containing parents and flags, and
 *                for receiving found dentries
 * @lookup_flags: extra flags to pass to ->lookup (e.g. LOOKUP_REVAL,
 *                LOOKUP_NO_SYMLINKS etc).
 * @old_dentry:   dentry of name to move
 * @new_last:     name of target in @rd.new_parent
 *
 * Look up target name and ensure locks are in place for
 * rename.
 *
 * On success the found dentry is stored in @rd.new_dentry and
 * @rd.old_parent is confirmed to be the parent of @old_dentry.  If it
 * was originally %NULL, it is set.  In either case a reference is taken
 * so that end_renaming() can have a stable reference to unlock.
 *
 * References and the lock can be dropped with end_renaming()
 *
 * The passed in qstr need not have the hash calculated, and basic
 * eXecute permission checking is performed against @rd.mnt_idmap.
 *
 * Returns: zero or an error.
 */
int start_renaming_dentry(struct renamedata *rd, int lookup_flags,
			  struct dentry *old_dentry, struct qstr *new_last)
{
	int err;

	err = lookup_one_common(rd->mnt_idmap, new_last, rd->new_parent);
	if (err)
		return err;
	return __start_renaming_dentry(rd, lookup_flags, old_dentry, new_last);
}
EXPORT_SYMBOL(start_renaming_dentry);

/**
 * start_renaming_two_dentries - Lock to dentries in given parents for rename
 * @rd:           rename data containing parent
 * @old_dentry:   dentry of name to move
 * @new_dentry:   dentry to move to
 *
 * Ensure locks are in place for rename and check parentage is still correct.
 *
 * On success the two dentries are stored in @rd.old_dentry and
 * @rd.new_dentry and @rd.old_parent and @rd.new_parent are confirmed to
 * be the parents of the dentries.
 *
 * References and the lock can be dropped with end_renaming()
 *
 * Returns: zero or an error.
 */
int
start_renaming_two_dentries(struct renamedata *rd,
			    struct dentry *old_dentry, struct dentry *new_dentry)
{
	struct dentry *trap;
	int err;

	/* Already have the dentry - need to be sure to lock the correct parent */
	trap = lock_rename_child(old_dentry, rd->new_parent);
	if (IS_ERR(trap))
		return PTR_ERR(trap);
	err = -EINVAL;
	if (d_unhashed(old_dentry) ||
	    (rd->old_parent && rd->old_parent != old_dentry->d_parent))
		/* old_dentry was removed, or moved and explicit parent requested */
		goto out_unlock;
	if (d_unhashed(new_dentry) ||
	    rd->new_parent != new_dentry->d_parent)
		/* new_dentry was removed or moved */
		goto out_unlock;

	if (old_dentry == trap)
		/* source is an ancestor of target */
		goto out_unlock;

	if (new_dentry == trap) {
		/* target is an ancestor of source */
		if (rd->flags & RENAME_EXCHANGE)
			err = -EINVAL;
		else
			err = -ENOTEMPTY;
		goto out_unlock;
	}

	err = -EEXIST;
	if (d_is_positive(new_dentry) && (rd->flags & RENAME_NOREPLACE))
		goto out_unlock;

	rd->old_dentry = dget(old_dentry);
	rd->new_dentry = dget(new_dentry);
	rd->old_parent = dget(old_dentry->d_parent);
	return 0;

out_unlock:
	unlock_rename(old_dentry->d_parent, rd->new_parent);
	return err;
}
EXPORT_SYMBOL(start_renaming_two_dentries);

void end_renaming(struct renamedata *rd)
{
	unlock_rename(rd->old_parent, rd->new_parent);
	dput(rd->old_dentry);
	dput(rd->new_dentry);
	dput(rd->old_parent);
}
EXPORT_SYMBOL(end_renaming);

/**
 * vfs_prepare_mode - prepare the mode to be used for a new inode
 * @idmap:	idmap of the mount the inode was found from
 * @dir:	parent directory of the new inode
 * @mode:	mode of the new inode
 * @mask_perms:	allowed permission by the vfs
 * @type:	type of file to be created
 *
 * This helper consolidates and enforces vfs restrictions on the @mode of a new
 * object to be created.
 *
 * Umask stripping depends on whether the filesystem supports POSIX ACLs (see
 * the kernel documentation for mode_strip_umask()). Moving umask stripping
 * after setgid stripping allows the same ordering for both non-POSIX ACL and
 * POSIX ACL supporting filesystems.
 *
 * Note that it's currently valid for @type to be 0 if a directory is created.
 * Filesystems raise that flag individually and we need to check whether each
 * filesystem can deal with receiving S_IFDIR from the vfs before we enforce a
 * non-zero type.
 *
 * Returns: mode to be passed to the filesystem
 */
static inline umode_t vfs_prepare_mode(struct mnt_idmap *idmap,
				       const struct inode *dir, umode_t mode,
				       umode_t mask_perms, umode_t type)
{
	mode = mode_strip_sgid(idmap, dir, mode);
	mode = mode_strip_umask(dir, mode);

	/*
	 * Apply the vfs mandated allowed permission mask and set the type of
	 * file to be created before we call into the filesystem.
	 */
	mode &= (mask_perms & ~S_IFMT);
	mode |= (type & S_IFMT);

	return mode;
}

/**
 * vfs_create - create new file
 * @idmap:	idmap of the mount the inode was found from
 * @dentry:	dentry of the child file
 * @mode:	mode of the child file
 * @di:		returns parent inode, if the inode is delegated.
 *
 * Create a new file.
 *
 * If the inode has been found through an idmapped mount the idmap of
 * the vfsmount must be passed through @idmap. This function will then take
 * care to map the inode according to @idmap before checking permissions.
 * On non-idmapped mounts or if permission checking is to be performed on the
 * raw inode simply pass @nop_mnt_idmap.
 */
int vfs_create(struct mnt_idmap *idmap, struct dentry *dentry, umode_t mode,
	       struct delegated_inode *di)
{
	struct inode *dir = d_inode(dentry->d_parent);
	int error;

	error = may_create(idmap, dir, dentry);
	if (error)
		return error;

	if (!dir->i_op->create)
		return -EACCES;	/* shouldn't it be ENOSYS? */

	mode = vfs_prepare_mode(idmap, dir, mode, S_IALLUGO, S_IFREG);
	error = security_inode_create(dir, dentry, mode);
	if (error)
		return error;
	error = try_break_deleg(dir, di);
	if (error)
		return error;
	error = dir->i_op->create(idmap, dir, dentry, mode, true);
	if (!error)
		fsnotify_create(dir, dentry);
	return error;
}
EXPORT_SYMBOL(vfs_create);

int vfs_mkobj(struct dentry *dentry, umode_t mode,
		int (*f)(struct dentry *, umode_t, void *),
		void *arg)
{
	struct inode *dir = dentry->d_parent->d_inode;
	int error = may_create(&nop_mnt_idmap, dir, dentry);
	if (error)
		return error;

	mode &= S_IALLUGO;
	mode |= S_IFREG;
	error = security_inode_create(dir, dentry, mode);
	if (error)
		return error;
	error = f(dentry, mode, arg);
	if (!error)
		fsnotify_create(dir, dentry);
	return error;
}
EXPORT_SYMBOL(vfs_mkobj);

bool may_open_dev(const struct path *path)
{
	return !(path->mnt->mnt_flags & MNT_NODEV) &&
		!(path->mnt->mnt_sb->s_iflags & SB_I_NODEV);
}

static int may_open(struct mnt_idmap *idmap, const struct path *path,
		    int acc_mode, int flag)
{
	struct dentry *dentry = path->dentry;
	struct inode *inode = dentry->d_inode;
	int error;

	if (!inode)
		return -ENOENT;

	switch (inode->i_mode & S_IFMT) {
	case S_IFLNK:
		return -ELOOP;
	case S_IFDIR:
		if (acc_mode & MAY_WRITE)
			return -EISDIR;
		if (acc_mode & MAY_EXEC)
			return -EACCES;
		break;
	case S_IFBLK:
	case S_IFCHR:
		if (!may_open_dev(path))
			return -EACCES;
		fallthrough;
	case S_IFIFO:
	case S_IFSOCK:
		if (acc_mode & MAY_EXEC)
			return -EACCES;
		flag &= ~O_TRUNC;
		break;
	case S_IFREG:
		if ((acc_mode & MAY_EXEC) && path_noexec(path))
			return -EACCES;
		break;
	default:
		VFS_BUG_ON_INODE(!IS_ANON_FILE(inode), inode);
	}

	error = inode_permission(idmap, inode, MAY_OPEN | acc_mode);
	if (error)
		return error;

	/*
	 * An append-only file must be opened in append mode for writing.
	 */
	if (IS_APPEND(inode)) {
		if  ((flag & O_ACCMODE) != O_RDONLY && !(flag & O_APPEND))
			return -EPERM;
		if (flag & O_TRUNC)
			return -EPERM;
	}

	/* O_NOATIME can only be set by the owner or superuser */
	if (flag & O_NOATIME && !inode_owner_or_capable(idmap, inode))
		return -EPERM;

	return 0;
}

static int handle_truncate(struct mnt_idmap *idmap, struct file *filp)
{
	const struct path *path = &filp->f_path;
	struct inode *inode = path->dentry->d_inode;
	int error = get_write_access(inode);
	if (error)
		return error;

	error = security_file_truncate(filp);
	if (!error) {
		error = do_truncate(idmap, path->dentry, 0,
				    ATTR_MTIME|ATTR_CTIME|ATTR_OPEN,
				    filp);
	}
	put_write_access(inode);
	return error;
}

static inline int open_to_namei_flags(int flag)
{
	if ((flag & O_ACCMODE) == 3)
		flag--;
	return flag;
}

static int may_o_create(struct mnt_idmap *idmap,
			const struct path *dir, struct dentry *dentry,
			umode_t mode)
{
	int error = security_path_mknod(dir, dentry, mode, 0);
	if (error)
		return error;

	if (!fsuidgid_has_mapping(dir->dentry->d_sb, idmap))
		return -EOVERFLOW;

	error = inode_permission(idmap, dir->dentry->d_inode,
				 MAY_WRITE | MAY_EXEC);
	if (error)
		return error;

	return security_inode_create(dir->dentry->d_inode, dentry, mode);
}

/*
 * Attempt to atomically look up, create and open a file from a negative
 * dentry.
 *
 * Returns 0 if successful.  The file will have been created and attached to
 * @file by the filesystem calling finish_open().
 *
 * If the file was looked up only or didn't need creating, FMODE_OPENED won't
 * be set.  The caller will need to perform the open themselves.  @path will
 * have been updated to point to the new dentry.  This may be negative.
 *
 * Returns an error code otherwise.
 */
static struct dentry *atomic_open(struct nameidata *nd, struct dentry *dentry,
				  struct file *file,
				  int open_flag, umode_t mode)
{
	struct dentry *const DENTRY_NOT_SET = (void *) -1UL;
	struct inode *dir =  nd->path.dentry->d_inode;
	int error;

	if (nd->flags & LOOKUP_DIRECTORY)
		open_flag |= O_DIRECTORY;

	file->__f_path.dentry = DENTRY_NOT_SET;
	file->__f_path.mnt = nd->path.mnt;
	error = dir->i_op->atomic_open(dir, dentry, file,
				       open_to_namei_flags(open_flag), mode);
	d_lookup_done(dentry);
	if (!error) {
		if (file->f_mode & FMODE_OPENED) {
			if (unlikely(dentry != file->f_path.dentry)) {
				dput(dentry);
				dentry = dget(file->f_path.dentry);
			}
		} else if (WARN_ON(file->f_path.dentry == DENTRY_NOT_SET)) {
			error = -EIO;
		} else {
			if (file->f_path.dentry) {
				dput(dentry);
				dentry = file->f_path.dentry;
			}
			if (unlikely(d_is_negative(dentry)))
				error = -ENOENT;
		}
	}
	if (error) {
		dput(dentry);
		dentry = ERR_PTR(error);
	}
	return dentry;
}

/*
 * Look up and maybe create and open the last component.
 *
 * Must be called with parent locked (exclusive in O_CREAT case).
 *
 * Returns 0 on success, that is, if
 *  the file was successfully atomically created (if necessary) and opened, or
 *  the file was not completely opened at this time, though lookups and
 *  creations were performed.
 * These case are distinguished by presence of FMODE_OPENED on file->f_mode.
 * In the latter case dentry returned in @path might be negative if O_CREAT
 * hadn't been specified.
 *
 * An error code is returned on failure.
 */
static struct dentry *lookup_open(struct nameidata *nd, struct file *file,
				  const struct open_flags *op,
				  bool got_write, struct delegated_inode *delegated_inode)
{
	struct mnt_idmap *idmap;
	struct dentry *dir = nd->path.dentry;
	struct inode *dir_inode = dir->d_inode;
	int open_flag = op->open_flag;
	struct dentry *dentry;
	int error, create_error = 0;
	umode_t mode = op->mode;
	DECLARE_WAIT_QUEUE_HEAD_ONSTACK(wq);

	if (unlikely(IS_DEADDIR(dir_inode)))
		return ERR_PTR(-ENOENT);

	file->f_mode &= ~FMODE_CREATED;
	dentry = d_lookup(dir, &nd->last);
	for (;;) {
		if (!dentry) {
			dentry = d_alloc_parallel(dir, &nd->last, &wq);
			if (IS_ERR(dentry))
				return dentry;
		}
		if (d_in_lookup(dentry))
			break;

		error = d_revalidate(dir_inode, &nd->last, dentry, nd->flags);
		if (likely(error > 0))
			break;
		if (error)
			goto out_dput;
		d_invalidate(dentry);
		dput(dentry);
		dentry = NULL;
	}
	if (dentry->d_inode) {
		/* Cached positive dentry: will open in f_op->open */
		return dentry;
	}

	if (open_flag & O_CREAT)
		audit_inode(nd->name, dir, AUDIT_INODE_PARENT);

	/*
	 * Checking write permission is tricky, bacuse we don't know if we are
	 * going to actually need it: O_CREAT opens should work as long as the
	 * file exists.  But checking existence breaks atomicity.  The trick is
	 * to check access and if not granted clear O_CREAT from the flags.
	 *
	 * Another problem is returing the "right" error value (e.g. for an
	 * O_EXCL open we want to return EEXIST not EROFS).
	 */
	if (unlikely(!got_write))
		open_flag &= ~O_TRUNC;
	idmap = mnt_idmap(nd->path.mnt);
	if (open_flag & O_CREAT) {
		if (open_flag & O_EXCL)
			open_flag &= ~O_TRUNC;
		mode = vfs_prepare_mode(idmap, dir->d_inode, mode, mode, mode);
		if (likely(got_write))
			create_error = may_o_create(idmap, &nd->path,
						    dentry, mode);
		else
			create_error = -EROFS;
	}
	if (create_error)
		open_flag &= ~O_CREAT;
	if (dir_inode->i_op->atomic_open) {
		dentry = atomic_open(nd, dentry, file, open_flag, mode);
		if (unlikely(create_error) && dentry == ERR_PTR(-ENOENT))
			dentry = ERR_PTR(create_error);
		return dentry;
	}

	if (d_in_lookup(dentry)) {
		struct dentry *res = dir_inode->i_op->lookup(dir_inode, dentry,
							     nd->flags);
		d_lookup_done(dentry);
		if (unlikely(res)) {
			if (IS_ERR(res)) {
				error = PTR_ERR(res);
				goto out_dput;
			}
			dput(dentry);
			dentry = res;
		}
	}

	/* Negative dentry, just create the file */
	if (!dentry->d_inode && (open_flag & O_CREAT)) {
		/* but break the directory lease first! */
		error = try_break_deleg(dir_inode, delegated_inode);
		if (error)
			goto out_dput;

		file->f_mode |= FMODE_CREATED;
		audit_inode_child(dir_inode, dentry, AUDIT_TYPE_CHILD_CREATE);
		if (!dir_inode->i_op->create) {
			error = -EACCES;
			goto out_dput;
		}

		error = dir_inode->i_op->create(idmap, dir_inode, dentry,
						mode, open_flag & O_EXCL);
		if (error)
			goto out_dput;
	}
	if (unlikely(create_error) && !dentry->d_inode) {
		error = create_error;
		goto out_dput;
	}
	return dentry;

out_dput:
	dput(dentry);
	return ERR_PTR(error);
}

static inline bool trailing_slashes(struct nameidata *nd)
{
	return (bool)nd->last.name[nd->last.len];
}

static struct dentry *lookup_fast_for_open(struct nameidata *nd, int open_flag)
{
	struct dentry *dentry;

	if (open_flag & O_CREAT) {
		if (trailing_slashes(nd))
			return ERR_PTR(-EISDIR);

		/* Don't bother on an O_EXCL create */
		if (open_flag & O_EXCL)
			return NULL;
	}

	if (trailing_slashes(nd))
		nd->flags |= LOOKUP_FOLLOW | LOOKUP_DIRECTORY;

	dentry = lookup_fast(nd);
	if (IS_ERR_OR_NULL(dentry))
		return dentry;

	if (open_flag & O_CREAT) {
		/* Discard negative dentries. Need inode_lock to do the create */
		if (!dentry->d_inode) {
			if (!(nd->flags & LOOKUP_RCU))
				dput(dentry);
			dentry = NULL;
		}
	}
	return dentry;
}

static const char *open_last_lookups(struct nameidata *nd,
		   struct file *file, const struct open_flags *op)
{
	struct delegated_inode delegated_inode = { };
	struct dentry *dir = nd->path.dentry;
	int open_flag = op->open_flag;
	bool got_write = false;
	struct dentry *dentry;
	const char *res;

	nd->flags |= op->intent;

	if (nd->last_type != LAST_NORM) {
		if (nd->depth)
			put_link(nd);
		return handle_dots(nd, nd->last_type);
	}

	/* We _can_ be in RCU mode here */
	dentry = lookup_fast_for_open(nd, open_flag);
	if (IS_ERR(dentry))
		return ERR_CAST(dentry);

	if (likely(dentry))
		goto finish_lookup;

	if (!(open_flag & O_CREAT)) {
		if (WARN_ON_ONCE(nd->flags & LOOKUP_RCU))
			return ERR_PTR(-ECHILD);
	} else {
		if (nd->flags & LOOKUP_RCU) {
			if (!try_to_unlazy(nd))
				return ERR_PTR(-ECHILD);
		}
	}
retry:
	if (open_flag & (O_CREAT | O_TRUNC | O_WRONLY | O_RDWR)) {
		got_write = !mnt_want_write(nd->path.mnt);
		/*
		 * do _not_ fail yet - we might not need that or fail with
		 * a different error; let lookup_open() decide; we'll be
		 * dropping this one anyway.
		 */
	}
	if (open_flag & O_CREAT)
		inode_lock(dir->d_inode);
	else
		inode_lock_shared(dir->d_inode);
	dentry = lookup_open(nd, file, op, got_write, &delegated_inode);
	if (!IS_ERR(dentry)) {
		if (file->f_mode & FMODE_CREATED)
			fsnotify_create(dir->d_inode, dentry);
		if (file->f_mode & FMODE_OPENED)
			fsnotify_open(file);
	}
	if (open_flag & O_CREAT)
		inode_unlock(dir->d_inode);
	else
		inode_unlock_shared(dir->d_inode);

	if (got_write)
		mnt_drop_write(nd->path.mnt);

	if (IS_ERR(dentry)) {
		if (is_delegated(&delegated_inode)) {
			int error = break_deleg_wait(&delegated_inode);

			if (!error)
				goto retry;
			return ERR_PTR(error);
		}
		return ERR_CAST(dentry);
	}

	if (file->f_mode & (FMODE_OPENED | FMODE_CREATED)) {
		dput(nd->path.dentry);
		nd->path.dentry = dentry;
		return NULL;
	}

finish_lookup:
	if (nd->depth)
		put_link(nd);
	res = step_into(nd, WALK_TRAILING, dentry);
	if (unlikely(res))
		nd->flags &= ~(LOOKUP_OPEN|LOOKUP_CREATE|LOOKUP_EXCL);
	return res;
}

/*
 * Handle the last step of open()
 */
static int do_open(struct nameidata *nd,
		   struct file *file, const struct open_flags *op)
{
	struct mnt_idmap *idmap;
	int open_flag = op->open_flag;
	bool do_truncate;
	int acc_mode;
	int error;

	if (!(file->f_mode & (FMODE_OPENED | FMODE_CREATED))) {
		error = complete_walk(nd);
		if (error)
			return error;
	}
	if (!(file->f_mode & FMODE_CREATED))
		audit_inode(nd->name, nd->path.dentry, 0);
	idmap = mnt_idmap(nd->path.mnt);
	if (open_flag & O_CREAT) {
		if ((open_flag & O_EXCL) && !(file->f_mode & FMODE_CREATED))
			return -EEXIST;
		if (d_is_dir(nd->path.dentry))
			return -EISDIR;
		error = may_create_in_sticky(idmap, nd,
					     d_backing_inode(nd->path.dentry));
		if (unlikely(error))
			return error;
	}
	if ((nd->flags & LOOKUP_DIRECTORY) && !d_can_lookup(nd->path.dentry))
		return -ENOTDIR;

	do_truncate = false;
	acc_mode = op->acc_mode;
	if (file->f_mode & FMODE_CREATED) {
		/* Don't check for write permission, don't truncate */
		open_flag &= ~O_TRUNC;
		acc_mode = 0;
	} else if (d_is_reg(nd->path.dentry) && open_flag & O_TRUNC) {
		error = mnt_want_write(nd->path.mnt);
		if (error)
			return error;
		do_truncate = true;
	}
	error = may_open(idmap, &nd->path, acc_mode, open_flag);
	if (!error && !(file->f_mode & FMODE_OPENED))
		error = vfs_open(&nd->path, file);
	if (!error)
		error = security_file_post_open(file, op->acc_mode);
	if (!error && do_truncate)
		error = handle_truncate(idmap, file);
	if (unlikely(error > 0)) {
		WARN_ON(1);
		error = -EINVAL;
	}
	if (do_truncate)
		mnt_drop_write(nd->path.mnt);
	return error;
}

/**
 * vfs_tmpfile - create tmpfile
 * @idmap:	idmap of the mount the inode was found from
 * @parentpath:	pointer to the path of the base directory
 * @file:	file descriptor of the new tmpfile
 * @mode:	mode of the new tmpfile
 *
 * Create a temporary file.
 *
 * If the inode has been found through an idmapped mount the idmap of
 * the vfsmount must be passed through @idmap. This function will then take
 * care to map the inode according to @idmap before checking permissions.
 * On non-idmapped mounts or if permission checking is to be performed on the
 * raw inode simply pass @nop_mnt_idmap.
 */
int vfs_tmpfile(struct mnt_idmap *idmap,
		const struct path *parentpath,
		struct file *file, umode_t mode)
{
	struct dentry *child;
	struct inode *dir = d_inode(parentpath->dentry);
	struct inode *inode;
	int error;
	int open_flag = file->f_flags;

	/* we want directory to be writable */
	error = inode_permission(idmap, dir, MAY_WRITE | MAY_EXEC);
	if (error)
		return error;
	if (!dir->i_op->tmpfile)
		return -EOPNOTSUPP;
	child = d_alloc(parentpath->dentry, &slash_name);
	if (unlikely(!child))
		return -ENOMEM;
	file->__f_path.mnt = parentpath->mnt;
	file->__f_path.dentry = child;
	mode = vfs_prepare_mode(idmap, dir, mode, mode, mode);
	error = dir->i_op->tmpfile(idmap, dir, file, mode);
	dput(child);
	if (file->f_mode & FMODE_OPENED)
		fsnotify_open(file);
	if (error)
		return error;
	/* Don't check for other permissions, the inode was just created */
	error = may_open(idmap, &file->f_path, 0, file->f_flags);
	if (error)
		return error;
	inode = file_inode(file);
	if (!(open_flag & O_EXCL)) {
		spin_lock(&inode->i_lock);
		inode_state_set(inode, I_LINKABLE);
		spin_unlock(&inode->i_lock);
	}
	security_inode_post_create_tmpfile(idmap, inode);
	return 0;
}

/**
 * kernel_tmpfile_open - open a tmpfile for kernel internal use
 * @idmap:	idmap of the mount the inode was found from
 * @parentpath:	path of the base directory
 * @mode:	mode of the new tmpfile
 * @open_flag:	flags
 * @cred:	credentials for open
 *
 * Create and open a temporary file.  The file is not accounted in nr_files,
 * hence this is only for kernel internal use, and must not be installed into
 * file tables or such.
 */
struct file *kernel_tmpfile_open(struct mnt_idmap *idmap,
				 const struct path *parentpath,
				 umode_t mode, int open_flag,
				 const struct cred *cred)
{
	struct file *file;
	int error;

	file = alloc_empty_file_noaccount(open_flag, cred);
	if (IS_ERR(file))
		return file;

	error = vfs_tmpfile(idmap, parentpath, file, mode);
	if (error) {
		fput(file);
		file = ERR_PTR(error);
	}
	return file;
}
EXPORT_SYMBOL(kernel_tmpfile_open);

static int do_tmpfile(struct nameidata *nd, unsigned flags,
		const struct open_flags *op,
		struct file *file)
{
	struct path path;
	int error = path_lookupat(nd, flags | LOOKUP_DIRECTORY, &path);

	if (unlikely(error))
		return error;
	error = mnt_want_write(path.mnt);
	if (unlikely(error))
		goto out;
	error = vfs_tmpfile(mnt_idmap(path.mnt), &path, file, op->mode);
	if (error)
		goto out2;
	audit_inode(nd->name, file->f_path.dentry, 0);
out2:
	mnt_drop_write(path.mnt);
out:
	path_put(&path);
	return error;
}

static int do_o_path(struct nameidata *nd, unsigned flags, struct file *file)
{
	struct path path;
	int error = path_lookupat(nd, flags, &path);
	if (!error) {
		audit_inode(nd->name, path.dentry, 0);
		error = vfs_open(&path, file);
		path_put(&path);
	}
	return error;
}

static struct file *path_openat(struct nameidata *nd,
			const struct open_flags *op, unsigned flags)
{
	struct file *file;
	int error;

	file = alloc_empty_file(op->open_flag, current_cred());
	if (IS_ERR(file))
		return file;

	if (unlikely(file->f_flags & __O_TMPFILE)) {
		error = do_tmpfile(nd, flags, op, file);
	} else if (unlikely(file->f_flags & O_PATH)) {
		error = do_o_path(nd, flags, file);
	} else {
		const char *s = path_init(nd, flags);
		while (!(error = link_path_walk(s, nd)) &&
		       (s = open_last_lookups(nd, file, op)) != NULL)
			;
		if (!error)
			error = do_open(nd, file, op);
		terminate_walk(nd);
	}
	if (likely(!error)) {
		if (likely(file->f_mode & FMODE_OPENED))
			return file;
		WARN_ON(1);
		error = -EINVAL;
	}
	fput_close(file);
	if (error == -EOPENSTALE) {
		if (flags & LOOKUP_RCU)
			error = -ECHILD;
		else
			error = -ESTALE;
	}
	return ERR_PTR(error);
}

struct file *do_filp_open(int dfd, struct filename *pathname,
		const struct open_flags *op)
{
	struct nameidata nd;
	int flags = op->lookup_flags;
	struct file *filp;

	set_nameidata(&nd, dfd, pathname, NULL);
	filp = path_openat(&nd, op, flags | LOOKUP_RCU);
	if (unlikely(filp == ERR_PTR(-ECHILD)))
		filp = path_openat(&nd, op, flags);
	if (unlikely(filp == ERR_PTR(-ESTALE)))
		filp = path_openat(&nd, op, flags | LOOKUP_REVAL);
	restore_nameidata();
	return filp;
}

struct file *do_file_open_root(const struct path *root,
		const char *name, const struct open_flags *op)
{
	struct nameidata nd;
	struct file *file;
	struct filename *filename;
	int flags = op->lookup_flags;

	if (d_is_symlink(root->dentry) && op->intent & LOOKUP_OPEN)
		return ERR_PTR(-ELOOP);

	filename = getname_kernel(name);
	if (IS_ERR(filename))
		return ERR_CAST(filename);

	set_nameidata(&nd, -1, filename, root);
	file = path_openat(&nd, op, flags | LOOKUP_RCU);
	if (unlikely(file == ERR_PTR(-ECHILD)))
		file = path_openat(&nd, op, flags);
	if (unlikely(file == ERR_PTR(-ESTALE)))
		file = path_openat(&nd, op, flags | LOOKUP_REVAL);
	restore_nameidata();
	putname(filename);
	return file;
}

static struct dentry *filename_create(int dfd, struct filename *name,
				      struct path *path, unsigned int lookup_flags)
{
	struct dentry *dentry = ERR_PTR(-EEXIST);
	struct qstr last;
	bool want_dir = lookup_flags & LOOKUP_DIRECTORY;
	unsigned int reval_flag = lookup_flags & LOOKUP_REVAL;
	unsigned int create_flags = LOOKUP_CREATE | LOOKUP_EXCL;
	int type;
	int error;

	error = filename_parentat(dfd, name, reval_flag, path, &last, &type);
	if (error)
		return ERR_PTR(error);

	/*
	 * Yucky last component or no last component at all?
	 * (foo/., foo/.., /////)
	 */
	if (unlikely(type != LAST_NORM))
		goto out;

	/* don't fail immediately if it's r/o, at least try to report other errors */
	error = mnt_want_write(path->mnt);
	/*
	 * Do the final lookup.  Suppress 'create' if there is a trailing
	 * '/', and a directory wasn't requested.
	 */
	if (last.name[last.len] && !want_dir)
		create_flags &= ~LOOKUP_CREATE;
	dentry = start_dirop(path->dentry, &last, reval_flag | create_flags);
	if (IS_ERR(dentry))
		goto out_drop_write;

	if (unlikely(error))
		goto fail;

	return dentry;
fail:
	end_dirop(dentry);
	dentry = ERR_PTR(error);
out_drop_write:
	if (!error)
		mnt_drop_write(path->mnt);
out:
	path_put(path);
	return dentry;
}

struct dentry *start_creating_path(int dfd, const char *pathname,
				   struct path *path, unsigned int lookup_flags)
{
	struct filename *filename = getname_kernel(pathname);
	struct dentry *res = filename_create(dfd, filename, path, lookup_flags);

	putname(filename);
	return res;
}
EXPORT_SYMBOL(start_creating_path);

/**
 * end_creating_path - finish a code section started by start_creating_path()
 * @path: the path instantiated by start_creating_path()
 * @dentry: the dentry returned by start_creating_path()
 *
 * end_creating_path() will unlock and locks taken by start_creating_path()
 * and drop an references that were taken.  It should only be called
 * if start_creating_path() returned a non-error.
 * If vfs_mkdir() was called and it returned an error, that error *should*
 * be passed to end_creating_path() together with the path.
 */
void end_creating_path(const struct path *path, struct dentry *dentry)
{
	end_creating(dentry);
	mnt_drop_write(path->mnt);
	path_put(path);
}
EXPORT_SYMBOL(end_creating_path);

inline struct dentry *start_creating_user_path(
	int dfd, const char __user *pathname,
	struct path *path, unsigned int lookup_flags)
{
	struct filename *filename = getname(pathname);
	struct dentry *res = filename_create(dfd, filename, path, lookup_flags);

	putname(filename);
	return res;
}
EXPORT_SYMBOL(start_creating_user_path);


/**
 * vfs_mknod - create device node or file
 * @idmap:		idmap of the mount the inode was found from
 * @dir:		inode of the parent directory
 * @dentry:		dentry of the child device node
 * @mode:		mode of the child device node
 * @dev:		device number of device to create
 * @delegated_inode:	returns parent inode, if the inode is delegated.
 *
 * Create a device node or file.
 *
 * If the inode has been found through an idmapped mount the idmap of
 * the vfsmount must be passed through @idmap. This function will then take
 * care to map the inode according to @idmap before checking permissions.
 * On non-idmapped mounts or if permission checking is to be performed on the
 * raw inode simply pass @nop_mnt_idmap.
 */
int vfs_mknod(struct mnt_idmap *idmap, struct inode *dir,
	      struct dentry *dentry, umode_t mode, dev_t dev,
	      struct delegated_inode *delegated_inode)
{
	bool is_whiteout = S_ISCHR(mode) && dev == WHITEOUT_DEV;
	int error = may_create(idmap, dir, dentry);

	if (error)
		return error;

	if ((S_ISCHR(mode) || S_ISBLK(mode)) && !is_whiteout &&
	    !capable(CAP_MKNOD))
		return -EPERM;

	if (!dir->i_op->mknod)
		return -EPERM;

	mode = vfs_prepare_mode(idmap, dir, mode, mode, mode);
	error = devcgroup_inode_mknod(mode, dev);
	if (error)
		return error;

	error = security_inode_mknod(dir, dentry, mode, dev);
	if (error)
		return error;

	error = try_break_deleg(dir, delegated_inode);
	if (error)
		return error;

	error = dir->i_op->mknod(idmap, dir, dentry, mode, dev);
	if (!error)
		fsnotify_create(dir, dentry);
	return error;
}
EXPORT_SYMBOL(vfs_mknod);

static int may_mknod(umode_t mode)
{
	switch (mode & S_IFMT) {
	case S_IFREG:
	case S_IFCHR:
	case S_IFBLK:
	case S_IFIFO:
	case S_IFSOCK:
	case 0: /* zero mode translates to S_IFREG */
		return 0;
	case S_IFDIR:
		return -EPERM;
	default:
		return -EINVAL;
	}
}

static int do_mknodat(int dfd, struct filename *name, umode_t mode,
		unsigned int dev)
{
	struct delegated_inode di = { };
	struct mnt_idmap *idmap;
	struct dentry *dentry;
	struct path path;
	int error;
	unsigned int lookup_flags = 0;

	error = may_mknod(mode);
	if (error)
		goto out1;
retry:
	dentry = filename_create(dfd, name, &path, lookup_flags);
	error = PTR_ERR(dentry);
	if (IS_ERR(dentry))
		goto out1;

	error = security_path_mknod(&path, dentry,
			mode_strip_umask(path.dentry->d_inode, mode), dev);
	if (error)
		goto out2;

	idmap = mnt_idmap(path.mnt);
	switch (mode & S_IFMT) {
		case 0: case S_IFREG:
			error = vfs_create(idmap, dentry, mode, &di);
			if (!error)
				security_path_post_mknod(idmap, dentry);
			break;
		case S_IFCHR: case S_IFBLK:
			error = vfs_mknod(idmap, path.dentry->d_inode,
					  dentry, mode, new_decode_dev(dev), &di);
			break;
		case S_IFIFO: case S_IFSOCK:
			error = vfs_mknod(idmap, path.dentry->d_inode,
					  dentry, mode, 0, &di);
			break;
	}
out2:
	end_creating_path(&path, dentry);
	if (is_delegated(&di)) {
		error = break_deleg_wait(&di);
		if (!error)
			goto retry;
	}
	if (retry_estale(error, lookup_flags)) {
		lookup_flags |= LOOKUP_REVAL;
		goto retry;
	}
out1:
	putname(name);
	return error;
}

SYSCALL_DEFINE4(mknodat, int, dfd, const char __user *, filename, umode_t, mode,
		unsigned int, dev)
{
	return do_mknodat(dfd, getname(filename), mode, dev);
}

SYSCALL_DEFINE3(mknod, const char __user *, filename, umode_t, mode, unsigned, dev)
{
	return do_mknodat(AT_FDCWD, getname(filename), mode, dev);
}

/**
 * vfs_mkdir - create directory returning correct dentry if possible
 * @idmap:		idmap of the mount the inode was found from
 * @dir:		inode of the parent directory
 * @dentry:		dentry of the child directory
 * @mode:		mode of the child directory
 * @delegated_inode:	returns parent inode, if the inode is delegated.
 *
 * Create a directory.
 *
 * If the inode has been found through an idmapped mount the idmap of
 * the vfsmount must be passed through @idmap. This function will then take
 * care to map the inode according to @idmap before checking permissions.
 * On non-idmapped mounts or if permission checking is to be performed on the
 * raw inode simply pass @nop_mnt_idmap.
 *
 * In the event that the filesystem does not use the *@dentry but leaves it
 * negative or unhashes it and possibly splices a different one returning it,
 * the original dentry is dput() and the alternate is returned.
 *
 * In case of an error the dentry is dput() and an ERR_PTR() is returned.
 */
struct dentry *vfs_mkdir(struct mnt_idmap *idmap, struct inode *dir,
			 struct dentry *dentry, umode_t mode,
			 struct delegated_inode *delegated_inode)
{
	int error;
	unsigned max_links = dir->i_sb->s_max_links;
	struct dentry *de;

	error = may_create(idmap, dir, dentry);
	if (error)
		goto err;

	error = -EPERM;
	if (!dir->i_op->mkdir)
		goto err;

	mode = vfs_prepare_mode(idmap, dir, mode, S_IRWXUGO | S_ISVTX, 0);
	error = security_inode_mkdir(dir, dentry, mode);
	if (error)
		goto err;

	error = -EMLINK;
	if (max_links && dir->i_nlink >= max_links)
		goto err;

	error = try_break_deleg(dir, delegated_inode);
	if (error)
		goto err;

	de = dir->i_op->mkdir(idmap, dir, dentry, mode);
	error = PTR_ERR(de);
	if (IS_ERR(de))
		goto err;
	if (de) {
		dput(dentry);
		dentry = de;
	}
	fsnotify_mkdir(dir, dentry);
	return dentry;

err:
	end_creating(dentry);
	return ERR_PTR(error);
}
EXPORT_SYMBOL(vfs_mkdir);

int do_mkdirat(int dfd, struct filename *name, umode_t mode)
{
	struct dentry *dentry;
	struct path path;
	int error;
	unsigned int lookup_flags = LOOKUP_DIRECTORY;
	struct delegated_inode delegated_inode = { };

retry:
	dentry = filename_create(dfd, name, &path, lookup_flags);
	error = PTR_ERR(dentry);
	if (IS_ERR(dentry))
		goto out_putname;

	error = security_path_mkdir(&path, dentry,
			mode_strip_umask(path.dentry->d_inode, mode));
	if (!error) {
		dentry = vfs_mkdir(mnt_idmap(path.mnt), path.dentry->d_inode,
				   dentry, mode, &delegated_inode);
		if (IS_ERR(dentry))
			error = PTR_ERR(dentry);
	}
	end_creating_path(&path, dentry);
	if (is_delegated(&delegated_inode)) {
		error = break_deleg_wait(&delegated_inode);
		if (!error)
			goto retry;
	}
	if (retry_estale(error, lookup_flags)) {
		lookup_flags |= LOOKUP_REVAL;
		goto retry;
	}
out_putname:
	putname(name);
	return error;
}

SYSCALL_DEFINE3(mkdirat, int, dfd, const char __user *, pathname, umode_t, mode)
{
	return do_mkdirat(dfd, getname(pathname), mode);
}

SYSCALL_DEFINE2(mkdir, const char __user *, pathname, umode_t, mode)
{
	return do_mkdirat(AT_FDCWD, getname(pathname), mode);
}

/**
 * vfs_rmdir - remove directory
 * @idmap:		idmap of the mount the inode was found from
 * @dir:		inode of the parent directory
 * @dentry:		dentry of the child directory
 * @delegated_inode:	returns parent inode, if it's delegated.
 *
 * Remove a directory.
 *
 * If the inode has been found through an idmapped mount the idmap of
 * the vfsmount must be passed through @idmap. This function will then take
 * care to map the inode according to @idmap before checking permissions.
 * On non-idmapped mounts or if permission checking is to be performed on the
 * raw inode simply pass @nop_mnt_idmap.
 */
int vfs_rmdir(struct mnt_idmap *idmap, struct inode *dir,
	      struct dentry *dentry, struct delegated_inode *delegated_inode)
{
	int error = may_delete(idmap, dir, dentry, 1);

	if (error)
		return error;

	if (!dir->i_op->rmdir)
		return -EPERM;

	dget(dentry);
	inode_lock(dentry->d_inode);

	error = -EBUSY;
	if (is_local_mountpoint(dentry) ||
	    (dentry->d_inode->i_flags & S_KERNEL_FILE))
		goto out;

	error = security_inode_rmdir(dir, dentry);
	if (error)
		goto out;

	error = try_break_deleg(dir, delegated_inode);
	if (error)
		goto out;

	error = dir->i_op->rmdir(dir, dentry);
	if (error)
		goto out;

	shrink_dcache_parent(dentry);
	dentry->d_inode->i_flags |= S_DEAD;
	dont_mount(dentry);
	detach_mounts(dentry);

out:
	inode_unlock(dentry->d_inode);
	dput(dentry);
	if (!error)
		d_delete_notify(dir, dentry);
	return error;
}
EXPORT_SYMBOL(vfs_rmdir);

int do_rmdir(int dfd, struct filename *name)
{
	int error;
	struct dentry *dentry;
	struct path path;
	struct qstr last;
	int type;
	unsigned int lookup_flags = 0;
	struct delegated_inode delegated_inode = { };
retry:
	error = filename_parentat(dfd, name, lookup_flags, &path, &last, &type);
	if (error)
		goto exit1;

	switch (type) {
	case LAST_DOTDOT:
		error = -ENOTEMPTY;
		goto exit2;
	case LAST_DOT:
		error = -EINVAL;
		goto exit2;
	case LAST_ROOT:
		error = -EBUSY;
		goto exit2;
	}

	error = mnt_want_write(path.mnt);
	if (error)
		goto exit2;

	dentry = start_dirop(path.dentry, &last, lookup_flags);
	error = PTR_ERR(dentry);
	if (IS_ERR(dentry))
		goto exit3;
	error = security_path_rmdir(&path, dentry);
	if (error)
		goto exit4;
	error = vfs_rmdir(mnt_idmap(path.mnt), path.dentry->d_inode,
			  dentry, &delegated_inode);
exit4:
	end_dirop(dentry);
exit3:
	mnt_drop_write(path.mnt);
exit2:
	path_put(&path);
	if (is_delegated(&delegated_inode)) {
		error = break_deleg_wait(&delegated_inode);
		if (!error)
			goto retry;
	}
	if (retry_estale(error, lookup_flags)) {
		lookup_flags |= LOOKUP_REVAL;
		goto retry;
	}
exit1:
	putname(name);
	return error;
}

SYSCALL_DEFINE1(rmdir, const char __user *, pathname)
{
	return do_rmdir(AT_FDCWD, getname(pathname));
}

/**
 * vfs_unlink - unlink a filesystem object
 * @idmap:	idmap of the mount the inode was found from
 * @dir:	parent directory
 * @dentry:	victim
 * @delegated_inode: returns victim inode, if the inode is delegated.
 *
 * The caller must hold dir->i_rwsem exclusively.
 *
 * If vfs_unlink discovers a delegation, it will return -EWOULDBLOCK and
 * return a reference to the inode in delegated_inode.  The caller
 * should then break the delegation on that inode and retry.  Because
 * breaking a delegation may take a long time, the caller should drop
 * dir->i_rwsem before doing so.
 *
 * Alternatively, a caller may pass NULL for delegated_inode.  This may
 * be appropriate for callers that expect the underlying filesystem not
 * to be NFS exported.
 *
 * If the inode has been found through an idmapped mount the idmap of
 * the vfsmount must be passed through @idmap. This function will then take
 * care to map the inode according to @idmap before checking permissions.
 * On non-idmapped mounts or if permission checking is to be performed on the
 * raw inode simply pass @nop_mnt_idmap.
 */
int vfs_unlink(struct mnt_idmap *idmap, struct inode *dir,
	       struct dentry *dentry, struct delegated_inode *delegated_inode)
{
	struct inode *target = dentry->d_inode;
	int error = may_delete(idmap, dir, dentry, 0);

	if (error)
		return error;

	if (!dir->i_op->unlink)
		return -EPERM;

	inode_lock(target);
	if (IS_SWAPFILE(target))
		error = -EPERM;
	else if (is_local_mountpoint(dentry))
		error = -EBUSY;
	else {
		error = security_inode_unlink(dir, dentry);
		if (!error) {
			error = try_break_deleg(dir, delegated_inode);
			if (error)
				goto out;
			error = try_break_deleg(target, delegated_inode);
			if (error)
				goto out;
			error = dir->i_op->unlink(dir, dentry);
			if (!error) {
				dont_mount(dentry);
				detach_mounts(dentry);
			}
		}
	}
out:
	inode_unlock(target);

	/* We don't d_delete() NFS sillyrenamed files--they still exist. */
	if (!error && dentry->d_flags & DCACHE_NFSFS_RENAMED) {
		fsnotify_unlink(dir, dentry);
	} else if (!error) {
		fsnotify_link_count(target);
		d_delete_notify(dir, dentry);
	}

	return error;
}
EXPORT_SYMBOL(vfs_unlink);

/*
 * Make sure that the actual truncation of the file will occur outside its
 * directory's i_rwsem.  Truncate can take a long time if there is a lot of
 * writeout happening, and we don't want to prevent access to the directory
 * while waiting on the I/O.
 */
int do_unlinkat(int dfd, struct filename *name)
{
	int error;
	struct dentry *dentry;
	struct path path;
	struct qstr last;
	int type;
<<<<<<< HEAD
	struct inode *inode = NULL;
	struct delegated_inode delegated_inode = { };
=======
	struct inode *inode;
	struct inode *delegated_inode = NULL;
>>>>>>> eeec741e
	unsigned int lookup_flags = 0;
retry:
	error = filename_parentat(dfd, name, lookup_flags, &path, &last, &type);
	if (error)
		goto exit_putname;

	error = -EISDIR;
	if (type != LAST_NORM)
		goto exit_path_put;

	error = mnt_want_write(path.mnt);
	if (error)
		goto exit_path_put;
retry_deleg:
	dentry = start_dirop(path.dentry, &last, lookup_flags);
	error = PTR_ERR(dentry);
	if (IS_ERR(dentry))
		goto exit_drop_write;

	/* Why not before? Because we want correct error value */
	if (unlikely(last.name[last.len])) {
		if (d_is_dir(dentry))
			error = -EISDIR;
		else
			error = -ENOTDIR;
		end_dirop(dentry);
		goto exit_drop_write;
	}
<<<<<<< HEAD
	inode_unlock(path.dentry->d_inode);
	if (inode)
		iput(inode);	/* truncate the inode here */
	inode = NULL;
	if (is_delegated(&delegated_inode)) {
=======
	inode = dentry->d_inode;
	ihold(inode);
	error = security_path_unlink(&path, dentry);
	if (error)
		goto exit_end_dirop;
	error = vfs_unlink(mnt_idmap(path.mnt), path.dentry->d_inode,
			   dentry, &delegated_inode);
exit_end_dirop:
	end_dirop(dentry);
	iput(inode);	/* truncate the inode here */
	if (delegated_inode) {
>>>>>>> eeec741e
		error = break_deleg_wait(&delegated_inode);
		if (!error)
			goto retry_deleg;
	}
exit_drop_write:
	mnt_drop_write(path.mnt);
exit_path_put:
	path_put(&path);
	if (retry_estale(error, lookup_flags)) {
		lookup_flags |= LOOKUP_REVAL;
		goto retry;
	}
exit_putname:
	putname(name);
	return error;
}

SYSCALL_DEFINE3(unlinkat, int, dfd, const char __user *, pathname, int, flag)
{
	if ((flag & ~AT_REMOVEDIR) != 0)
		return -EINVAL;

	if (flag & AT_REMOVEDIR)
		return do_rmdir(dfd, getname(pathname));
	return do_unlinkat(dfd, getname(pathname));
}

SYSCALL_DEFINE1(unlink, const char __user *, pathname)
{
	return do_unlinkat(AT_FDCWD, getname(pathname));
}

/**
 * vfs_symlink - create symlink
 * @idmap:	idmap of the mount the inode was found from
 * @dir:	inode of the parent directory
 * @dentry:	dentry of the child symlink file
 * @oldname:	name of the file to link to
 * @delegated_inode: returns victim inode, if the inode is delegated.
 *
 * Create a symlink.
 *
 * If the inode has been found through an idmapped mount the idmap of
 * the vfsmount must be passed through @idmap. This function will then take
 * care to map the inode according to @idmap before checking permissions.
 * On non-idmapped mounts or if permission checking is to be performed on the
 * raw inode simply pass @nop_mnt_idmap.
 */
int vfs_symlink(struct mnt_idmap *idmap, struct inode *dir,
		struct dentry *dentry, const char *oldname,
		struct delegated_inode *delegated_inode)
{
	int error;

	error = may_create(idmap, dir, dentry);
	if (error)
		return error;

	if (!dir->i_op->symlink)
		return -EPERM;

	error = security_inode_symlink(dir, dentry, oldname);
	if (error)
		return error;

	error = try_break_deleg(dir, delegated_inode);
	if (error)
		return error;

	error = dir->i_op->symlink(idmap, dir, dentry, oldname);
	if (!error)
		fsnotify_create(dir, dentry);
	return error;
}
EXPORT_SYMBOL(vfs_symlink);

int do_symlinkat(struct filename *from, int newdfd, struct filename *to)
{
	int error;
	struct dentry *dentry;
	struct path path;
	unsigned int lookup_flags = 0;
	struct delegated_inode delegated_inode = { };

	if (IS_ERR(from)) {
		error = PTR_ERR(from);
		goto out_putnames;
	}
retry:
	dentry = filename_create(newdfd, to, &path, lookup_flags);
	error = PTR_ERR(dentry);
	if (IS_ERR(dentry))
		goto out_putnames;

	error = security_path_symlink(&path, dentry, from->name);
	if (!error)
		error = vfs_symlink(mnt_idmap(path.mnt), path.dentry->d_inode,
				    dentry, from->name, &delegated_inode);
	end_creating_path(&path, dentry);
	if (is_delegated(&delegated_inode)) {
		error = break_deleg_wait(&delegated_inode);
		if (!error)
			goto retry;
	}
	if (retry_estale(error, lookup_flags)) {
		lookup_flags |= LOOKUP_REVAL;
		goto retry;
	}
out_putnames:
	putname(to);
	putname(from);
	return error;
}

SYSCALL_DEFINE3(symlinkat, const char __user *, oldname,
		int, newdfd, const char __user *, newname)
{
	return do_symlinkat(getname(oldname), newdfd, getname(newname));
}

SYSCALL_DEFINE2(symlink, const char __user *, oldname, const char __user *, newname)
{
	return do_symlinkat(getname(oldname), AT_FDCWD, getname(newname));
}

/**
 * vfs_link - create a new link
 * @old_dentry:	object to be linked
 * @idmap:	idmap of the mount
 * @dir:	new parent
 * @new_dentry:	where to create the new link
 * @delegated_inode: returns inode needing a delegation break
 *
 * The caller must hold dir->i_rwsem exclusively.
 *
 * If vfs_link discovers a delegation on the to-be-linked file in need
 * of breaking, it will return -EWOULDBLOCK and return a reference to the
 * inode in delegated_inode.  The caller should then break the delegation
 * and retry.  Because breaking a delegation may take a long time, the
 * caller should drop the i_rwsem before doing so.
 *
 * Alternatively, a caller may pass NULL for delegated_inode.  This may
 * be appropriate for callers that expect the underlying filesystem not
 * to be NFS exported.
 *
 * If the inode has been found through an idmapped mount the idmap of
 * the vfsmount must be passed through @idmap. This function will then take
 * care to map the inode according to @idmap before checking permissions.
 * On non-idmapped mounts or if permission checking is to be performed on the
 * raw inode simply pass @nop_mnt_idmap.
 */
int vfs_link(struct dentry *old_dentry, struct mnt_idmap *idmap,
	     struct inode *dir, struct dentry *new_dentry,
	     struct delegated_inode *delegated_inode)
{
	struct inode *inode = old_dentry->d_inode;
	unsigned max_links = dir->i_sb->s_max_links;
	int error;

	if (!inode)
		return -ENOENT;

	error = may_create(idmap, dir, new_dentry);
	if (error)
		return error;

	if (dir->i_sb != inode->i_sb)
		return -EXDEV;

	/*
	 * A link to an append-only or immutable file cannot be created.
	 */
	if (IS_APPEND(inode) || IS_IMMUTABLE(inode))
		return -EPERM;
	/*
	 * Updating the link count will likely cause i_uid and i_gid to
	 * be written back improperly if their true value is unknown to
	 * the vfs.
	 */
	if (HAS_UNMAPPED_ID(idmap, inode))
		return -EPERM;
	if (!dir->i_op->link)
		return -EPERM;
	if (S_ISDIR(inode->i_mode))
		return -EPERM;

	error = security_inode_link(old_dentry, dir, new_dentry);
	if (error)
		return error;

	inode_lock(inode);
	/* Make sure we don't allow creating hardlink to an unlinked file */
	if (inode->i_nlink == 0 && !(inode_state_read_once(inode) & I_LINKABLE))
		error =  -ENOENT;
	else if (max_links && inode->i_nlink >= max_links)
		error = -EMLINK;
	else {
		error = try_break_deleg(dir, delegated_inode);
		if (!error)
			error = try_break_deleg(inode, delegated_inode);
		if (!error)
			error = dir->i_op->link(old_dentry, dir, new_dentry);
	}

	if (!error && (inode_state_read_once(inode) & I_LINKABLE)) {
		spin_lock(&inode->i_lock);
		inode_state_clear(inode, I_LINKABLE);
		spin_unlock(&inode->i_lock);
	}
	inode_unlock(inode);
	if (!error)
		fsnotify_link(dir, inode, new_dentry);
	return error;
}
EXPORT_SYMBOL(vfs_link);

/*
 * Hardlinks are often used in delicate situations.  We avoid
 * security-related surprises by not following symlinks on the
 * newname.  --KAB
 *
 * We don't follow them on the oldname either to be compatible
 * with linux 2.0, and to avoid hard-linking to directories
 * and other special files.  --ADM
 */
int do_linkat(int olddfd, struct filename *old, int newdfd,
	      struct filename *new, int flags)
{
	struct mnt_idmap *idmap;
	struct dentry *new_dentry;
	struct path old_path, new_path;
	struct delegated_inode delegated_inode = { };
	int how = 0;
	int error;

	if ((flags & ~(AT_SYMLINK_FOLLOW | AT_EMPTY_PATH)) != 0) {
		error = -EINVAL;
		goto out_putnames;
	}
	/*
	 * To use null names we require CAP_DAC_READ_SEARCH or
	 * that the open-time creds of the dfd matches current.
	 * This ensures that not everyone will be able to create
	 * a hardlink using the passed file descriptor.
	 */
	if (flags & AT_EMPTY_PATH)
		how |= LOOKUP_LINKAT_EMPTY;

	if (flags & AT_SYMLINK_FOLLOW)
		how |= LOOKUP_FOLLOW;
retry:
	error = filename_lookup(olddfd, old, how, &old_path, NULL);
	if (error)
		goto out_putnames;

	new_dentry = filename_create(newdfd, new, &new_path,
					(how & LOOKUP_REVAL));
	error = PTR_ERR(new_dentry);
	if (IS_ERR(new_dentry))
		goto out_putpath;

	error = -EXDEV;
	if (old_path.mnt != new_path.mnt)
		goto out_dput;
	idmap = mnt_idmap(new_path.mnt);
	error = may_linkat(idmap, &old_path);
	if (unlikely(error))
		goto out_dput;
	error = security_path_link(old_path.dentry, &new_path, new_dentry);
	if (error)
		goto out_dput;
	error = vfs_link(old_path.dentry, idmap, new_path.dentry->d_inode,
			 new_dentry, &delegated_inode);
out_dput:
	end_creating_path(&new_path, new_dentry);
	if (is_delegated(&delegated_inode)) {
		error = break_deleg_wait(&delegated_inode);
		if (!error) {
			path_put(&old_path);
			goto retry;
		}
	}
	if (retry_estale(error, how)) {
		path_put(&old_path);
		how |= LOOKUP_REVAL;
		goto retry;
	}
out_putpath:
	path_put(&old_path);
out_putnames:
	putname(old);
	putname(new);

	return error;
}

SYSCALL_DEFINE5(linkat, int, olddfd, const char __user *, oldname,
		int, newdfd, const char __user *, newname, int, flags)
{
	return do_linkat(olddfd, getname_uflags(oldname, flags),
		newdfd, getname(newname), flags);
}

SYSCALL_DEFINE2(link, const char __user *, oldname, const char __user *, newname)
{
	return do_linkat(AT_FDCWD, getname(oldname), AT_FDCWD, getname(newname), 0);
}

/**
 * vfs_rename - rename a filesystem object
 * @rd:		pointer to &struct renamedata info
 *
 * The caller must hold multiple mutexes--see lock_rename()).
 *
 * If vfs_rename discovers a delegation in need of breaking at either
 * the source or destination, it will return -EWOULDBLOCK and return a
 * reference to the inode in delegated_inode.  The caller should then
 * break the delegation and retry.  Because breaking a delegation may
 * take a long time, the caller should drop all locks before doing
 * so.
 *
 * Alternatively, a caller may pass NULL for delegated_inode.  This may
 * be appropriate for callers that expect the underlying filesystem not
 * to be NFS exported.
 *
 * The worst of all namespace operations - renaming directory. "Perverted"
 * doesn't even start to describe it. Somebody in UCB had a heck of a trip...
 * Problems:
 *
 *	a) we can get into loop creation.
 *	b) race potential - two innocent renames can create a loop together.
 *	   That's where 4.4BSD screws up. Current fix: serialization on
 *	   sb->s_vfs_rename_mutex. We might be more accurate, but that's another
 *	   story.
 *	c) we may have to lock up to _four_ objects - parents and victim (if it exists),
 *	   and source (if it's a non-directory or a subdirectory that moves to
 *	   different parent).
 *	   And that - after we got ->i_rwsem on parents (until then we don't know
 *	   whether the target exists).  Solution: try to be smart with locking
 *	   order for inodes.  We rely on the fact that tree topology may change
 *	   only under ->s_vfs_rename_mutex _and_ that parent of the object we
 *	   move will be locked.  Thus we can rank directories by the tree
 *	   (ancestors first) and rank all non-directories after them.
 *	   That works since everybody except rename does "lock parent, lookup,
 *	   lock child" and rename is under ->s_vfs_rename_mutex.
 *	   HOWEVER, it relies on the assumption that any object with ->lookup()
 *	   has no more than 1 dentry.  If "hybrid" objects will ever appear,
 *	   we'd better make sure that there's no link(2) for them.
 *	d) conversion from fhandle to dentry may come in the wrong moment - when
 *	   we are removing the target. Solution: we will have to grab ->i_rwsem
 *	   in the fhandle_to_dentry code. [FIXME - current nfsfh.c relies on
 *	   ->i_rwsem on parents, which works but leads to some truly excessive
 *	   locking].
 */
int vfs_rename(struct renamedata *rd)
{
	int error;
	struct inode *old_dir = d_inode(rd->old_parent);
	struct inode *new_dir = d_inode(rd->new_parent);
	struct dentry *old_dentry = rd->old_dentry;
	struct dentry *new_dentry = rd->new_dentry;
	struct delegated_inode *delegated_inode = rd->delegated_inode;
	unsigned int flags = rd->flags;
	bool is_dir = d_is_dir(old_dentry);
	struct inode *source = old_dentry->d_inode;
	struct inode *target = new_dentry->d_inode;
	bool new_is_dir = false;
	unsigned max_links = new_dir->i_sb->s_max_links;
	struct name_snapshot old_name;
	bool lock_old_subdir, lock_new_subdir;

	if (source == target)
		return 0;

	error = may_delete(rd->mnt_idmap, old_dir, old_dentry, is_dir);
	if (error)
		return error;

	if (!target) {
		error = may_create(rd->mnt_idmap, new_dir, new_dentry);
	} else {
		new_is_dir = d_is_dir(new_dentry);

		if (!(flags & RENAME_EXCHANGE))
			error = may_delete(rd->mnt_idmap, new_dir,
					   new_dentry, is_dir);
		else
			error = may_delete(rd->mnt_idmap, new_dir,
					   new_dentry, new_is_dir);
	}
	if (error)
		return error;

	if (!old_dir->i_op->rename)
		return -EPERM;

	/*
	 * If we are going to change the parent - check write permissions,
	 * we'll need to flip '..'.
	 */
	if (new_dir != old_dir) {
		if (is_dir) {
			error = inode_permission(rd->mnt_idmap, source,
						 MAY_WRITE);
			if (error)
				return error;
		}
		if ((flags & RENAME_EXCHANGE) && new_is_dir) {
			error = inode_permission(rd->mnt_idmap, target,
						 MAY_WRITE);
			if (error)
				return error;
		}
	}

	error = security_inode_rename(old_dir, old_dentry, new_dir, new_dentry,
				      flags);
	if (error)
		return error;

	take_dentry_name_snapshot(&old_name, old_dentry);
	dget(new_dentry);
	/*
	 * Lock children.
	 * The source subdirectory needs to be locked on cross-directory
	 * rename or cross-directory exchange since its parent changes.
	 * The target subdirectory needs to be locked on cross-directory
	 * exchange due to parent change and on any rename due to becoming
	 * a victim.
	 * Non-directories need locking in all cases (for NFS reasons);
	 * they get locked after any subdirectories (in inode address order).
	 *
	 * NOTE: WE ONLY LOCK UNRELATED DIRECTORIES IN CROSS-DIRECTORY CASE.
	 * NEVER, EVER DO THAT WITHOUT ->s_vfs_rename_mutex.
	 */
	lock_old_subdir = new_dir != old_dir;
	lock_new_subdir = new_dir != old_dir || !(flags & RENAME_EXCHANGE);
	if (is_dir) {
		if (lock_old_subdir)
			inode_lock_nested(source, I_MUTEX_CHILD);
		if (target && (!new_is_dir || lock_new_subdir))
			inode_lock(target);
	} else if (new_is_dir) {
		if (lock_new_subdir)
			inode_lock_nested(target, I_MUTEX_CHILD);
		inode_lock(source);
	} else {
		lock_two_nondirectories(source, target);
	}

	error = -EPERM;
	if (IS_SWAPFILE(source) || (target && IS_SWAPFILE(target)))
		goto out;

	error = -EBUSY;
	if (is_local_mountpoint(old_dentry) || is_local_mountpoint(new_dentry))
		goto out;

	if (max_links && new_dir != old_dir) {
		error = -EMLINK;
		if (is_dir && !new_is_dir && new_dir->i_nlink >= max_links)
			goto out;
		if ((flags & RENAME_EXCHANGE) && !is_dir && new_is_dir &&
		    old_dir->i_nlink >= max_links)
			goto out;
	}
	error = try_break_deleg(old_dir, delegated_inode);
	if (error)
		goto out;
	if (new_dir != old_dir) {
		error = try_break_deleg(new_dir, delegated_inode);
		if (error)
			goto out;
	}
	if (!is_dir) {
		error = try_break_deleg(source, delegated_inode);
		if (error)
			goto out;
	}
	if (target && !new_is_dir) {
		error = try_break_deleg(target, delegated_inode);
		if (error)
			goto out;
	}
	error = old_dir->i_op->rename(rd->mnt_idmap, old_dir, old_dentry,
				      new_dir, new_dentry, flags);
	if (error)
		goto out;

	if (!(flags & RENAME_EXCHANGE) && target) {
		if (is_dir) {
			shrink_dcache_parent(new_dentry);
			target->i_flags |= S_DEAD;
		}
		dont_mount(new_dentry);
		detach_mounts(new_dentry);
	}
	if (!(old_dir->i_sb->s_type->fs_flags & FS_RENAME_DOES_D_MOVE)) {
		if (!(flags & RENAME_EXCHANGE))
			d_move(old_dentry, new_dentry);
		else
			d_exchange(old_dentry, new_dentry);
	}
out:
	if (!is_dir || lock_old_subdir)
		inode_unlock(source);
	if (target && (!new_is_dir || lock_new_subdir))
		inode_unlock(target);
	dput(new_dentry);
	if (!error) {
		fsnotify_move(old_dir, new_dir, &old_name.name, is_dir,
			      !(flags & RENAME_EXCHANGE) ? target : NULL, old_dentry);
		if (flags & RENAME_EXCHANGE) {
			fsnotify_move(new_dir, old_dir, &old_dentry->d_name,
				      new_is_dir, NULL, new_dentry);
		}
	}
	release_dentry_name_snapshot(&old_name);

	return error;
}
EXPORT_SYMBOL(vfs_rename);

int do_renameat2(int olddfd, struct filename *from, int newdfd,
		 struct filename *to, unsigned int flags)
{
	struct renamedata rd;
	struct path old_path, new_path;
	struct qstr old_last, new_last;
	int old_type, new_type;
<<<<<<< HEAD
	struct delegated_inode delegated_inode = { };
	unsigned int lookup_flags = 0, target_flags =
		LOOKUP_RENAME_TARGET | LOOKUP_CREATE;
=======
	struct inode *delegated_inode = NULL;
	unsigned int lookup_flags = 0;
>>>>>>> eeec741e
	bool should_retry = false;
	int error = -EINVAL;

	if (flags & ~(RENAME_NOREPLACE | RENAME_EXCHANGE | RENAME_WHITEOUT))
		goto put_names;

	if ((flags & (RENAME_NOREPLACE | RENAME_WHITEOUT)) &&
	    (flags & RENAME_EXCHANGE))
		goto put_names;

retry:
	error = filename_parentat(olddfd, from, lookup_flags, &old_path,
				  &old_last, &old_type);
	if (error)
		goto put_names;

	error = filename_parentat(newdfd, to, lookup_flags, &new_path, &new_last,
				  &new_type);
	if (error)
		goto exit1;

	error = -EXDEV;
	if (old_path.mnt != new_path.mnt)
		goto exit2;

	error = -EBUSY;
	if (old_type != LAST_NORM)
		goto exit2;

	if (flags & RENAME_NOREPLACE)
		error = -EEXIST;
	if (new_type != LAST_NORM)
		goto exit2;

	error = mnt_want_write(old_path.mnt);
	if (error)
		goto exit2;

retry_deleg:
	rd.old_parent	   = old_path.dentry;
	rd.mnt_idmap	   = mnt_idmap(old_path.mnt);
	rd.new_parent	   = new_path.dentry;
	rd.delegated_inode = &delegated_inode;
	rd.flags	   = flags;

	error = __start_renaming(&rd, lookup_flags, &old_last, &new_last);
	if (error)
		goto exit_lock_rename;

	if (flags & RENAME_EXCHANGE) {
		if (!d_is_dir(rd.new_dentry)) {
			error = -ENOTDIR;
			if (new_last.name[new_last.len])
				goto exit_unlock;
		}
	}
	/* unless the source is a directory trailing slashes give -ENOTDIR */
	if (!d_is_dir(rd.old_dentry)) {
		error = -ENOTDIR;
		if (old_last.name[old_last.len])
			goto exit_unlock;
		if (!(flags & RENAME_EXCHANGE) && new_last.name[new_last.len])
			goto exit_unlock;
	}

	error = security_path_rename(&old_path, rd.old_dentry,
				     &new_path, rd.new_dentry, flags);
	if (error)
		goto exit_unlock;

	error = vfs_rename(&rd);
exit_unlock:
	end_renaming(&rd);
exit_lock_rename:
	if (is_delegated(&delegated_inode)) {
		error = break_deleg_wait(&delegated_inode);
		if (!error)
			goto retry_deleg;
	}
	mnt_drop_write(old_path.mnt);
exit2:
	if (retry_estale(error, lookup_flags))
		should_retry = true;
	path_put(&new_path);
exit1:
	path_put(&old_path);
	if (should_retry) {
		should_retry = false;
		lookup_flags |= LOOKUP_REVAL;
		goto retry;
	}
put_names:
	putname(from);
	putname(to);
	return error;
}

SYSCALL_DEFINE5(renameat2, int, olddfd, const char __user *, oldname,
		int, newdfd, const char __user *, newname, unsigned int, flags)
{
	return do_renameat2(olddfd, getname(oldname), newdfd, getname(newname),
				flags);
}

SYSCALL_DEFINE4(renameat, int, olddfd, const char __user *, oldname,
		int, newdfd, const char __user *, newname)
{
	return do_renameat2(olddfd, getname(oldname), newdfd, getname(newname),
				0);
}

SYSCALL_DEFINE2(rename, const char __user *, oldname, const char __user *, newname)
{
	return do_renameat2(AT_FDCWD, getname(oldname), AT_FDCWD,
				getname(newname), 0);
}

int readlink_copy(char __user *buffer, int buflen, const char *link, int linklen)
{
	int copylen;

	copylen = linklen;
	if (unlikely(copylen > (unsigned) buflen))
		copylen = buflen;
	if (copy_to_user(buffer, link, copylen))
		copylen = -EFAULT;
	return copylen;
}

/**
 * vfs_readlink - copy symlink body into userspace buffer
 * @dentry: dentry on which to get symbolic link
 * @buffer: user memory pointer
 * @buflen: size of buffer
 *
 * Does not touch atime.  That's up to the caller if necessary
 *
 * Does not call security hook.
 */
int vfs_readlink(struct dentry *dentry, char __user *buffer, int buflen)
{
	struct inode *inode = d_inode(dentry);
	DEFINE_DELAYED_CALL(done);
	const char *link;
	int res;

	if (inode->i_opflags & IOP_CACHED_LINK)
		return readlink_copy(buffer, buflen, inode->i_link, inode->i_linklen);

	if (unlikely(!(inode->i_opflags & IOP_DEFAULT_READLINK))) {
		if (unlikely(inode->i_op->readlink))
			return inode->i_op->readlink(dentry, buffer, buflen);

		if (!d_is_symlink(dentry))
			return -EINVAL;

		spin_lock(&inode->i_lock);
		inode->i_opflags |= IOP_DEFAULT_READLINK;
		spin_unlock(&inode->i_lock);
	}

	link = READ_ONCE(inode->i_link);
	if (!link) {
		link = inode->i_op->get_link(dentry, inode, &done);
		if (IS_ERR(link))
			return PTR_ERR(link);
	}
	res = readlink_copy(buffer, buflen, link, strlen(link));
	do_delayed_call(&done);
	return res;
}
EXPORT_SYMBOL(vfs_readlink);

/**
 * vfs_get_link - get symlink body
 * @dentry: dentry on which to get symbolic link
 * @done: caller needs to free returned data with this
 *
 * Calls security hook and i_op->get_link() on the supplied inode.
 *
 * It does not touch atime.  That's up to the caller if necessary.
 *
 * Does not work on "special" symlinks like /proc/$$/fd/N
 */
const char *vfs_get_link(struct dentry *dentry, struct delayed_call *done)
{
	const char *res = ERR_PTR(-EINVAL);
	struct inode *inode = d_inode(dentry);

	if (d_is_symlink(dentry)) {
		res = ERR_PTR(security_inode_readlink(dentry));
		if (!res)
			res = inode->i_op->get_link(dentry, inode, done);
	}
	return res;
}
EXPORT_SYMBOL(vfs_get_link);

/* get the link contents into pagecache */
static char *__page_get_link(struct dentry *dentry, struct inode *inode,
			     struct delayed_call *callback)
{
	struct folio *folio;
	struct address_space *mapping = inode->i_mapping;

	if (!dentry) {
		folio = filemap_get_folio(mapping, 0);
		if (IS_ERR(folio))
			return ERR_PTR(-ECHILD);
		if (!folio_test_uptodate(folio)) {
			folio_put(folio);
			return ERR_PTR(-ECHILD);
		}
	} else {
		folio = read_mapping_folio(mapping, 0, NULL);
		if (IS_ERR(folio))
			return ERR_CAST(folio);
	}
	set_delayed_call(callback, page_put_link, folio);
	BUG_ON(mapping_gfp_mask(mapping) & __GFP_HIGHMEM);
	return folio_address(folio);
}

const char *page_get_link_raw(struct dentry *dentry, struct inode *inode,
			      struct delayed_call *callback)
{
	return __page_get_link(dentry, inode, callback);
}
EXPORT_SYMBOL_GPL(page_get_link_raw);

/**
 * page_get_link() - An implementation of the get_link inode_operation.
 * @dentry: The directory entry which is the symlink.
 * @inode: The inode for the symlink.
 * @callback: Used to drop the reference to the symlink.
 *
 * Filesystems which store their symlinks in the page cache should use
 * this to implement the get_link() member of their inode_operations.
 *
 * Return: A pointer to the NUL-terminated symlink.
 */
const char *page_get_link(struct dentry *dentry, struct inode *inode,
					struct delayed_call *callback)
{
	char *kaddr = __page_get_link(dentry, inode, callback);

	if (!IS_ERR(kaddr))
		nd_terminate_link(kaddr, inode->i_size, PAGE_SIZE - 1);
	return kaddr;
}
EXPORT_SYMBOL(page_get_link);

/**
 * page_put_link() - Drop the reference to the symlink.
 * @arg: The folio which contains the symlink.
 *
 * This is used internally by page_get_link().  It is exported for use
 * by filesystems which need to implement a variant of page_get_link()
 * themselves.  Despite the apparent symmetry, filesystems which use
 * page_get_link() do not need to call page_put_link().
 *
 * The argument, while it has a void pointer type, must be a pointer to
 * the folio which was retrieved from the page cache.  The delayed_call
 * infrastructure is used to drop the reference count once the caller
 * is done with the symlink.
 */
void page_put_link(void *arg)
{
	folio_put(arg);
}
EXPORT_SYMBOL(page_put_link);

int page_readlink(struct dentry *dentry, char __user *buffer, int buflen)
{
	const char *link;
	int res;

	DEFINE_DELAYED_CALL(done);
	link = page_get_link(dentry, d_inode(dentry), &done);
	res = PTR_ERR(link);
	if (!IS_ERR(link))
		res = readlink_copy(buffer, buflen, link, strlen(link));
	do_delayed_call(&done);
	return res;
}
EXPORT_SYMBOL(page_readlink);

int page_symlink(struct inode *inode, const char *symname, int len)
{
	struct address_space *mapping = inode->i_mapping;
	const struct address_space_operations *aops = mapping->a_ops;
	bool nofs = !mapping_gfp_constraint(mapping, __GFP_FS);
	struct folio *folio;
	void *fsdata = NULL;
	int err;
	unsigned int flags;

retry:
	if (nofs)
		flags = memalloc_nofs_save();
	err = aops->write_begin(NULL, mapping, 0, len-1, &folio, &fsdata);
	if (nofs)
		memalloc_nofs_restore(flags);
	if (err)
		goto fail;

	memcpy(folio_address(folio), symname, len - 1);

	err = aops->write_end(NULL, mapping, 0, len - 1, len - 1,
						folio, fsdata);
	if (err < 0)
		goto fail;
	if (err < len-1)
		goto retry;

	mark_inode_dirty(inode);
	return 0;
fail:
	return err;
}
EXPORT_SYMBOL(page_symlink);

const struct inode_operations page_symlink_inode_operations = {
	.get_link	= page_get_link,
};
EXPORT_SYMBOL(page_symlink_inode_operations);<|MERGE_RESOLUTION|>--- conflicted
+++ resolved
@@ -5401,13 +5401,8 @@
 	struct path path;
 	struct qstr last;
 	int type;
-<<<<<<< HEAD
-	struct inode *inode = NULL;
+	struct inode *inode;
 	struct delegated_inode delegated_inode = { };
-=======
-	struct inode *inode;
-	struct inode *delegated_inode = NULL;
->>>>>>> eeec741e
 	unsigned int lookup_flags = 0;
 retry:
 	error = filename_parentat(dfd, name, lookup_flags, &path, &last, &type);
@@ -5436,13 +5431,6 @@
 		end_dirop(dentry);
 		goto exit_drop_write;
 	}
-<<<<<<< HEAD
-	inode_unlock(path.dentry->d_inode);
-	if (inode)
-		iput(inode);	/* truncate the inode here */
-	inode = NULL;
-	if (is_delegated(&delegated_inode)) {
-=======
 	inode = dentry->d_inode;
 	ihold(inode);
 	error = security_path_unlink(&path, dentry);
@@ -5453,8 +5441,7 @@
 exit_end_dirop:
 	end_dirop(dentry);
 	iput(inode);	/* truncate the inode here */
-	if (delegated_inode) {
->>>>>>> eeec741e
+	if (is_delegated(&delegated_inode)) {
 		error = break_deleg_wait(&delegated_inode);
 		if (!error)
 			goto retry_deleg;
@@ -5985,14 +5972,8 @@
 	struct path old_path, new_path;
 	struct qstr old_last, new_last;
 	int old_type, new_type;
-<<<<<<< HEAD
 	struct delegated_inode delegated_inode = { };
-	unsigned int lookup_flags = 0, target_flags =
-		LOOKUP_RENAME_TARGET | LOOKUP_CREATE;
-=======
-	struct inode *delegated_inode = NULL;
 	unsigned int lookup_flags = 0;
->>>>>>> eeec741e
 	bool should_retry = false;
 	int error = -EINVAL;
 
