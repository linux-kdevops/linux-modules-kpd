// SPDX-License-Identifier: GPL-2.0
/*
 * Copyright (C) 2007 Oracle.  All rights reserved.
 */

#include <crypto/hash.h>
#include <linux/kernel.h>
#include <linux/bio.h>
#include <linux/blk-cgroup.h>
#include <linux/file.h>
#include <linux/fs.h>
#include <linux/pagemap.h>
#include <linux/highmem.h>
#include <linux/time.h>
#include <linux/init.h>
#include <linux/string.h>
#include <linux/backing-dev.h>
#include <linux/writeback.h>
#include <linux/compat.h>
#include <linux/xattr.h>
#include <linux/posix_acl.h>
#include <linux/falloc.h>
#include <linux/slab.h>
#include <linux/ratelimit.h>
#include <linux/btrfs.h>
#include <linux/blkdev.h>
#include <linux/posix_acl_xattr.h>
#include <linux/uio.h>
#include <linux/magic.h>
#include <linux/iversion.h>
#include <linux/swap.h>
#include <linux/migrate.h>
#include <linux/sched/mm.h>
#include <linux/iomap.h>
#include <linux/unaligned.h>
#include <linux/fsverity.h>
#include "misc.h"
#include "ctree.h"
#include "disk-io.h"
#include "transaction.h"
#include "btrfs_inode.h"
#include "ordered-data.h"
#include "xattr.h"
#include "tree-log.h"
#include "bio.h"
#include "compression.h"
#include "locking.h"
#include "props.h"
#include "qgroup.h"
#include "delalloc-space.h"
#include "block-group.h"
#include "space-info.h"
#include "zoned.h"
#include "subpage.h"
#include "inode-item.h"
#include "fs.h"
#include "accessors.h"
#include "extent-tree.h"
#include "root-tree.h"
#include "defrag.h"
#include "dir-item.h"
#include "file-item.h"
#include "uuid-tree.h"
#include "ioctl.h"
#include "file.h"
#include "acl.h"
#include "relocation.h"
#include "verity.h"
#include "super.h"
#include "orphan.h"
#include "backref.h"
#include "raid-stripe-tree.h"
#include "fiemap.h"

struct btrfs_iget_args {
	u64 ino;
	struct btrfs_root *root;
};

struct btrfs_rename_ctx {
	/* Output field. Stores the index number of the old directory entry. */
	u64 index;
};

/*
 * Used by data_reloc_print_warning_inode() to pass needed info for filename
 * resolution and output of error message.
 */
struct data_reloc_warn {
	struct btrfs_path path;
	struct btrfs_fs_info *fs_info;
	u64 extent_item_size;
	u64 logical;
	int mirror_num;
};

/*
 * For the file_extent_tree, we want to hold the inode lock when we lookup and
 * update the disk_i_size, but lockdep will complain because our io_tree we hold
 * the tree lock and get the inode lock when setting delalloc. These two things
 * are unrelated, so make a class for the file_extent_tree so we don't get the
 * two locking patterns mixed up.
 */
static struct lock_class_key file_extent_tree_class;

static const struct inode_operations btrfs_dir_inode_operations;
static const struct inode_operations btrfs_symlink_inode_operations;
static const struct inode_operations btrfs_special_inode_operations;
static const struct inode_operations btrfs_file_inode_operations;
static const struct address_space_operations btrfs_aops;
static const struct file_operations btrfs_dir_file_operations;

static struct kmem_cache *btrfs_inode_cachep;

static int btrfs_setsize(struct inode *inode, struct iattr *attr);
static int btrfs_truncate(struct btrfs_inode *inode, bool skip_writeback);

static noinline int run_delalloc_cow(struct btrfs_inode *inode,
				     struct folio *locked_folio, u64 start,
				     u64 end, struct writeback_control *wbc,
				     bool pages_dirty);

static int data_reloc_print_warning_inode(u64 inum, u64 offset, u64 num_bytes,
					  u64 root, void *warn_ctx)
{
	struct data_reloc_warn *warn = warn_ctx;
	struct btrfs_fs_info *fs_info = warn->fs_info;
	struct extent_buffer *eb;
	struct btrfs_inode_item *inode_item;
	struct inode_fs_paths *ipath = NULL;
	struct btrfs_root *local_root;
	struct btrfs_key key;
	unsigned int nofs_flag;
	u32 nlink;
	int ret;

	local_root = btrfs_get_fs_root(fs_info, root, true);
	if (IS_ERR(local_root)) {
		ret = PTR_ERR(local_root);
		goto err;
	}

	/* This makes the path point to (inum INODE_ITEM ioff). */
	key.objectid = inum;
	key.type = BTRFS_INODE_ITEM_KEY;
	key.offset = 0;

	ret = btrfs_search_slot(NULL, local_root, &key, &warn->path, 0, 0);
	if (ret) {
		btrfs_put_root(local_root);
		btrfs_release_path(&warn->path);
		goto err;
	}

	eb = warn->path.nodes[0];
	inode_item = btrfs_item_ptr(eb, warn->path.slots[0], struct btrfs_inode_item);
	nlink = btrfs_inode_nlink(eb, inode_item);
	btrfs_release_path(&warn->path);

	nofs_flag = memalloc_nofs_save();
	ipath = init_ipath(4096, local_root, &warn->path);
	memalloc_nofs_restore(nofs_flag);
	if (IS_ERR(ipath)) {
		btrfs_put_root(local_root);
		ret = PTR_ERR(ipath);
		ipath = NULL;
		/*
		 * -ENOMEM, not a critical error, just output an generic error
		 * without filename.
		 */
		btrfs_warn(fs_info,
"checksum error at logical %llu mirror %u root %llu, inode %llu offset %llu",
			   warn->logical, warn->mirror_num, root, inum, offset);
		return ret;
	}
	ret = paths_from_inode(inum, ipath);
	if (ret < 0)
		goto err;

	/*
	 * We deliberately ignore the bit ipath might have been too small to
	 * hold all of the paths here
	 */
	for (int i = 0; i < ipath->fspath->elem_cnt; i++) {
		btrfs_warn(fs_info,
"checksum error at logical %llu mirror %u root %llu inode %llu offset %llu length %u links %u (path: %s)",
			   warn->logical, warn->mirror_num, root, inum, offset,
			   fs_info->sectorsize, nlink,
			   (char *)(unsigned long)ipath->fspath->val[i]);
	}

	btrfs_put_root(local_root);
	free_ipath(ipath);
	return 0;

err:
	btrfs_warn(fs_info,
"checksum error at logical %llu mirror %u root %llu inode %llu offset %llu, path resolving failed with ret=%d",
		   warn->logical, warn->mirror_num, root, inum, offset, ret);

	free_ipath(ipath);
	return ret;
}

/*
 * Do extra user-friendly error output (e.g. lookup all the affected files).
 *
 * Return true if we succeeded doing the backref lookup.
 * Return false if such lookup failed, and has to fallback to the old error message.
 */
static void print_data_reloc_error(const struct btrfs_inode *inode, u64 file_off,
				   const u8 *csum, const u8 *csum_expected,
				   int mirror_num)
{
	struct btrfs_fs_info *fs_info = inode->root->fs_info;
	struct btrfs_path path = { 0 };
	struct btrfs_key found_key = { 0 };
	struct extent_buffer *eb;
	struct btrfs_extent_item *ei;
	const u32 csum_size = fs_info->csum_size;
	u64 logical;
	u64 flags;
	u32 item_size;
	int ret;

	mutex_lock(&fs_info->reloc_mutex);
	logical = btrfs_get_reloc_bg_bytenr(fs_info);
	mutex_unlock(&fs_info->reloc_mutex);

	if (logical == U64_MAX) {
		btrfs_warn_rl(fs_info, "has data reloc tree but no running relocation");
		btrfs_warn_rl(fs_info,
"csum failed root %lld ino %llu off %llu csum " CSUM_FMT " expected csum " CSUM_FMT " mirror %d",
			btrfs_root_id(inode->root), btrfs_ino(inode), file_off,
			CSUM_FMT_VALUE(csum_size, csum),
			CSUM_FMT_VALUE(csum_size, csum_expected),
			mirror_num);
		return;
	}

	logical += file_off;
	btrfs_warn_rl(fs_info,
"csum failed root %lld ino %llu off %llu logical %llu csum " CSUM_FMT " expected csum " CSUM_FMT " mirror %d",
			btrfs_root_id(inode->root),
			btrfs_ino(inode), file_off, logical,
			CSUM_FMT_VALUE(csum_size, csum),
			CSUM_FMT_VALUE(csum_size, csum_expected),
			mirror_num);

	ret = extent_from_logical(fs_info, logical, &path, &found_key, &flags);
	if (ret < 0) {
		btrfs_err_rl(fs_info, "failed to lookup extent item for logical %llu: %d",
			     logical, ret);
		return;
	}
	eb = path.nodes[0];
	ei = btrfs_item_ptr(eb, path.slots[0], struct btrfs_extent_item);
	item_size = btrfs_item_size(eb, path.slots[0]);
	if (flags & BTRFS_EXTENT_FLAG_TREE_BLOCK) {
		unsigned long ptr = 0;
		u64 ref_root;
		u8 ref_level;

		while (true) {
			ret = tree_backref_for_extent(&ptr, eb, &found_key, ei,
						      item_size, &ref_root,
						      &ref_level);
			if (ret < 0) {
				btrfs_warn_rl(fs_info,
				"failed to resolve tree backref for logical %llu: %d",
					      logical, ret);
				break;
			}
			if (ret > 0)
				break;

			btrfs_warn_rl(fs_info,
"csum error at logical %llu mirror %u: metadata %s (level %d) in tree %llu",
				logical, mirror_num,
				(ref_level ? "node" : "leaf"),
				ref_level, ref_root);
		}
		btrfs_release_path(&path);
	} else {
		struct btrfs_backref_walk_ctx ctx = { 0 };
		struct data_reloc_warn reloc_warn = { 0 };

		btrfs_release_path(&path);

		ctx.bytenr = found_key.objectid;
		ctx.extent_item_pos = logical - found_key.objectid;
		ctx.fs_info = fs_info;

		reloc_warn.logical = logical;
		reloc_warn.extent_item_size = found_key.offset;
		reloc_warn.mirror_num = mirror_num;
		reloc_warn.fs_info = fs_info;

		iterate_extent_inodes(&ctx, true,
				      data_reloc_print_warning_inode, &reloc_warn);
	}
}

static void __cold btrfs_print_data_csum_error(struct btrfs_inode *inode,
		u64 logical_start, u8 *csum, u8 *csum_expected, int mirror_num)
{
	struct btrfs_root *root = inode->root;
	const u32 csum_size = root->fs_info->csum_size;

	/* For data reloc tree, it's better to do a backref lookup instead. */
	if (btrfs_root_id(root) == BTRFS_DATA_RELOC_TREE_OBJECTID)
		return print_data_reloc_error(inode, logical_start, csum,
					      csum_expected, mirror_num);

	/* Output without objectid, which is more meaningful */
	if (btrfs_root_id(root) >= BTRFS_LAST_FREE_OBJECTID) {
		btrfs_warn_rl(root->fs_info,
"csum failed root %lld ino %lld off %llu csum " CSUM_FMT " expected csum " CSUM_FMT " mirror %d",
			btrfs_root_id(root), btrfs_ino(inode),
			logical_start,
			CSUM_FMT_VALUE(csum_size, csum),
			CSUM_FMT_VALUE(csum_size, csum_expected),
			mirror_num);
	} else {
		btrfs_warn_rl(root->fs_info,
"csum failed root %llu ino %llu off %llu csum " CSUM_FMT " expected csum " CSUM_FMT " mirror %d",
			btrfs_root_id(root), btrfs_ino(inode),
			logical_start,
			CSUM_FMT_VALUE(csum_size, csum),
			CSUM_FMT_VALUE(csum_size, csum_expected),
			mirror_num);
	}
}

/*
 * Lock inode i_rwsem based on arguments passed.
 *
 * ilock_flags can have the following bit set:
 *
 * BTRFS_ILOCK_SHARED - acquire a shared lock on the inode
 * BTRFS_ILOCK_TRY - try to acquire the lock, if fails on first attempt
 *		     return -EAGAIN
 * BTRFS_ILOCK_MMAP - acquire a write lock on the i_mmap_lock
 */
int btrfs_inode_lock(struct btrfs_inode *inode, unsigned int ilock_flags)
{
	if (ilock_flags & BTRFS_ILOCK_SHARED) {
		if (ilock_flags & BTRFS_ILOCK_TRY) {
			if (!inode_trylock_shared(&inode->vfs_inode))
				return -EAGAIN;
			else
				return 0;
		}
		inode_lock_shared(&inode->vfs_inode);
	} else {
		if (ilock_flags & BTRFS_ILOCK_TRY) {
			if (!inode_trylock(&inode->vfs_inode))
				return -EAGAIN;
			else
				return 0;
		}
		inode_lock(&inode->vfs_inode);
	}
	if (ilock_flags & BTRFS_ILOCK_MMAP)
		down_write(&inode->i_mmap_lock);
	return 0;
}

/*
 * Unock inode i_rwsem.
 *
 * ilock_flags should contain the same bits set as passed to btrfs_inode_lock()
 * to decide whether the lock acquired is shared or exclusive.
 */
void btrfs_inode_unlock(struct btrfs_inode *inode, unsigned int ilock_flags)
{
	if (ilock_flags & BTRFS_ILOCK_MMAP)
		up_write(&inode->i_mmap_lock);
	if (ilock_flags & BTRFS_ILOCK_SHARED)
		inode_unlock_shared(&inode->vfs_inode);
	else
		inode_unlock(&inode->vfs_inode);
}

/*
 * Cleanup all submitted ordered extents in specified range to handle errors
 * from the btrfs_run_delalloc_range() callback.
 *
 * NOTE: caller must ensure that when an error happens, it can not call
 * extent_clear_unlock_delalloc() to clear both the bits EXTENT_DO_ACCOUNTING
 * and EXTENT_DELALLOC simultaneously, because that causes the reserved metadata
 * to be released, which we want to happen only when finishing the ordered
 * extent (btrfs_finish_ordered_io()).
 */
static inline void btrfs_cleanup_ordered_extents(struct btrfs_inode *inode,
						 struct folio *locked_folio,
						 u64 offset, u64 bytes)
{
	unsigned long index = offset >> PAGE_SHIFT;
	unsigned long end_index = (offset + bytes - 1) >> PAGE_SHIFT;
	u64 page_start = 0, page_end = 0;
	struct folio *folio;

	if (locked_folio) {
		page_start = folio_pos(locked_folio);
		page_end = page_start + folio_size(locked_folio) - 1;
	}

	while (index <= end_index) {
		/*
		 * For locked page, we will call btrfs_mark_ordered_io_finished
		 * through btrfs_mark_ordered_io_finished() on it
		 * in run_delalloc_range() for the error handling, which will
		 * clear page Ordered and run the ordered extent accounting.
		 *
		 * Here we can't just clear the Ordered bit, or
		 * btrfs_mark_ordered_io_finished() would skip the accounting
		 * for the page range, and the ordered extent will never finish.
		 */
		if (locked_folio && index == (page_start >> PAGE_SHIFT)) {
			index++;
			continue;
		}
		folio = filemap_get_folio(inode->vfs_inode.i_mapping, index);
		index++;
		if (IS_ERR(folio))
			continue;

		/*
		 * Here we just clear all Ordered bits for every page in the
		 * range, then btrfs_mark_ordered_io_finished() will handle
		 * the ordered extent accounting for the range.
		 */
		btrfs_folio_clamp_clear_ordered(inode->root->fs_info, folio,
						offset, bytes);
		folio_put(folio);
	}

	if (locked_folio) {
		/* The locked page covers the full range, nothing needs to be done */
		if (bytes + offset <= page_start + folio_size(locked_folio))
			return;
		/*
		 * In case this page belongs to the delalloc range being
		 * instantiated then skip it, since the first page of a range is
		 * going to be properly cleaned up by the caller of
		 * run_delalloc_range
		 */
		if (page_start >= offset && page_end <= (offset + bytes - 1)) {
			bytes = offset + bytes - folio_pos(locked_folio) -
				folio_size(locked_folio);
			offset = folio_pos(locked_folio) + folio_size(locked_folio);
		}
	}

	return btrfs_mark_ordered_io_finished(inode, NULL, offset, bytes, false);
}

static int btrfs_dirty_inode(struct btrfs_inode *inode);

static int btrfs_init_inode_security(struct btrfs_trans_handle *trans,
				     struct btrfs_new_inode_args *args)
{
	int err;

	if (args->default_acl) {
		err = __btrfs_set_acl(trans, args->inode, args->default_acl,
				      ACL_TYPE_DEFAULT);
		if (err)
			return err;
	}
	if (args->acl) {
		err = __btrfs_set_acl(trans, args->inode, args->acl, ACL_TYPE_ACCESS);
		if (err)
			return err;
	}
	if (!args->default_acl && !args->acl)
		cache_no_acl(args->inode);
	return btrfs_xattr_security_init(trans, args->inode, args->dir,
					 &args->dentry->d_name);
}

/*
 * this does all the hard work for inserting an inline extent into
 * the btree.  The caller should have done a btrfs_drop_extents so that
 * no overlapping inline items exist in the btree
 */
static int insert_inline_extent(struct btrfs_trans_handle *trans,
				struct btrfs_path *path,
				struct btrfs_inode *inode, bool extent_inserted,
				size_t size, size_t compressed_size,
				int compress_type,
				struct folio *compressed_folio,
				bool update_i_size)
{
	struct btrfs_root *root = inode->root;
	struct extent_buffer *leaf;
	const u32 sectorsize = trans->fs_info->sectorsize;
	char *kaddr;
	unsigned long ptr;
	struct btrfs_file_extent_item *ei;
	int ret;
	size_t cur_size = size;
	u64 i_size;

	/*
	 * The decompressed size must still be no larger than a sector.  Under
	 * heavy race, we can have size == 0 passed in, but that shouldn't be a
	 * big deal and we can continue the insertion.
	 */
	ASSERT(size <= sectorsize);

	/*
	 * The compressed size also needs to be no larger than a sector.
	 * That's also why we only need one page as the parameter.
	 */
	if (compressed_folio)
		ASSERT(compressed_size <= sectorsize);
	else
		ASSERT(compressed_size == 0);

	if (compressed_size && compressed_folio)
		cur_size = compressed_size;

	if (!extent_inserted) {
		struct btrfs_key key;
		size_t datasize;

		key.objectid = btrfs_ino(inode);
		key.offset = 0;
		key.type = BTRFS_EXTENT_DATA_KEY;

		datasize = btrfs_file_extent_calc_inline_size(cur_size);
		ret = btrfs_insert_empty_item(trans, root, path, &key,
					      datasize);
		if (ret)
			goto fail;
	}
	leaf = path->nodes[0];
	ei = btrfs_item_ptr(leaf, path->slots[0],
			    struct btrfs_file_extent_item);
	btrfs_set_file_extent_generation(leaf, ei, trans->transid);
	btrfs_set_file_extent_type(leaf, ei, BTRFS_FILE_EXTENT_INLINE);
	btrfs_set_file_extent_encryption(leaf, ei, 0);
	btrfs_set_file_extent_other_encoding(leaf, ei, 0);
	btrfs_set_file_extent_ram_bytes(leaf, ei, size);
	ptr = btrfs_file_extent_inline_start(ei);

	if (compress_type != BTRFS_COMPRESS_NONE) {
		kaddr = kmap_local_folio(compressed_folio, 0);
		write_extent_buffer(leaf, kaddr, ptr, compressed_size);
		kunmap_local(kaddr);

		btrfs_set_file_extent_compression(leaf, ei,
						  compress_type);
	} else {
		struct folio *folio;

		folio = filemap_get_folio(inode->vfs_inode.i_mapping, 0);
		ASSERT(!IS_ERR(folio));
		btrfs_set_file_extent_compression(leaf, ei, 0);
		kaddr = kmap_local_folio(folio, 0);
		write_extent_buffer(leaf, kaddr, ptr, size);
		kunmap_local(kaddr);
		folio_put(folio);
	}
	btrfs_mark_buffer_dirty(trans, leaf);
	btrfs_release_path(path);

	/*
	 * We align size to sectorsize for inline extents just for simplicity
	 * sake.
	 */
	ret = btrfs_inode_set_file_extent_range(inode, 0,
					ALIGN(size, root->fs_info->sectorsize));
	if (ret)
		goto fail;

	/*
	 * We're an inline extent, so nobody can extend the file past i_size
	 * without locking a page we already have locked.
	 *
	 * We must do any i_size and inode updates before we unlock the pages.
	 * Otherwise we could end up racing with unlink.
	 */
	i_size = i_size_read(&inode->vfs_inode);
	if (update_i_size && size > i_size) {
		i_size_write(&inode->vfs_inode, size);
		i_size = size;
	}
	inode->disk_i_size = i_size;

fail:
	return ret;
}

static bool can_cow_file_range_inline(struct btrfs_inode *inode,
				      u64 offset, u64 size,
				      size_t compressed_size)
{
	struct btrfs_fs_info *fs_info = inode->root->fs_info;
	u64 data_len = (compressed_size ?: size);

	/* Inline extents must start at offset 0. */
	if (offset != 0)
		return false;

	/*
	 * Due to the page size limit, for subpage we can only trigger the
	 * writeback for the dirty sectors of page, that means data writeback
	 * is doing more writeback than what we want.
	 *
	 * This is especially unexpected for some call sites like fallocate,
	 * where we only increase i_size after everything is done.
	 * This means we can trigger inline extent even if we didn't want to.
	 * So here we skip inline extent creation completely.
	 */
	if (fs_info->sectorsize != PAGE_SIZE)
		return false;

	/* Inline extents are limited to sectorsize. */
	if (size > fs_info->sectorsize)
		return false;

	/* We cannot exceed the maximum inline data size. */
	if (data_len > BTRFS_MAX_INLINE_DATA_SIZE(fs_info))
		return false;

	/* We cannot exceed the user specified max_inline size. */
	if (data_len > fs_info->max_inline)
		return false;

	/* Inline extents must be the entirety of the file. */
	if (size < i_size_read(&inode->vfs_inode))
		return false;

	return true;
}

/*
 * conditionally insert an inline extent into the file.  This
 * does the checks required to make sure the data is small enough
 * to fit as an inline extent.
 *
 * If being used directly, you must have already checked we're allowed to cow
 * the range by getting true from can_cow_file_range_inline().
 */
static noinline int __cow_file_range_inline(struct btrfs_inode *inode,
					    u64 size, size_t compressed_size,
					    int compress_type,
					    struct folio *compressed_folio,
					    bool update_i_size)
{
	struct btrfs_drop_extents_args drop_args = { 0 };
	struct btrfs_root *root = inode->root;
	struct btrfs_fs_info *fs_info = root->fs_info;
	struct btrfs_trans_handle *trans;
	u64 data_len = (compressed_size ?: size);
	int ret;
	struct btrfs_path *path;

	path = btrfs_alloc_path();
	if (!path)
		return -ENOMEM;

	trans = btrfs_join_transaction(root);
	if (IS_ERR(trans)) {
		btrfs_free_path(path);
		return PTR_ERR(trans);
	}
	trans->block_rsv = &inode->block_rsv;

	drop_args.path = path;
	drop_args.start = 0;
	drop_args.end = fs_info->sectorsize;
	drop_args.drop_cache = true;
	drop_args.replace_extent = true;
	drop_args.extent_item_size = btrfs_file_extent_calc_inline_size(data_len);
	ret = btrfs_drop_extents(trans, root, inode, &drop_args);
	if (ret) {
		btrfs_abort_transaction(trans, ret);
		goto out;
	}

	ret = insert_inline_extent(trans, path, inode, drop_args.extent_inserted,
				   size, compressed_size, compress_type,
				   compressed_folio, update_i_size);
	if (ret && ret != -ENOSPC) {
		btrfs_abort_transaction(trans, ret);
		goto out;
	} else if (ret == -ENOSPC) {
		ret = 1;
		goto out;
	}

	btrfs_update_inode_bytes(inode, size, drop_args.bytes_found);
	ret = btrfs_update_inode(trans, inode);
	if (ret && ret != -ENOSPC) {
		btrfs_abort_transaction(trans, ret);
		goto out;
	} else if (ret == -ENOSPC) {
		ret = 1;
		goto out;
	}

	btrfs_set_inode_full_sync(inode);
out:
	/*
	 * Don't forget to free the reserved space, as for inlined extent
	 * it won't count as data extent, free them directly here.
	 * And at reserve time, it's always aligned to page size, so
	 * just free one page here.
	 */
	btrfs_qgroup_free_data(inode, NULL, 0, PAGE_SIZE, NULL);
	btrfs_free_path(path);
	btrfs_end_transaction(trans);
	return ret;
}

static noinline int cow_file_range_inline(struct btrfs_inode *inode,
					  struct folio *locked_folio,
					  u64 offset, u64 end,
					  size_t compressed_size,
					  int compress_type,
					  struct folio *compressed_folio,
					  bool update_i_size)
{
	struct extent_state *cached = NULL;
	unsigned long clear_flags = EXTENT_DELALLOC | EXTENT_DELALLOC_NEW |
		EXTENT_DEFRAG | EXTENT_DO_ACCOUNTING | EXTENT_LOCKED;
	u64 size = min_t(u64, i_size_read(&inode->vfs_inode), end + 1);
	int ret;

	if (!can_cow_file_range_inline(inode, offset, size, compressed_size))
		return 1;

	lock_extent(&inode->io_tree, offset, end, &cached);
	ret = __cow_file_range_inline(inode, size, compressed_size,
				      compress_type, compressed_folio,
				      update_i_size);
	if (ret > 0) {
		unlock_extent(&inode->io_tree, offset, end, &cached);
		return ret;
	}

	/*
	 * In the successful case (ret == 0 here), cow_file_range will return 1.
	 *
	 * Quite a bit further up the callstack in extent_writepage(), ret == 1
	 * is treated as a short circuited success and does not unlock the folio,
	 * so we must do it here.
	 *
	 * In the failure case, the locked_folio does get unlocked by
	 * btrfs_folio_end_all_writers, which asserts that it is still locked
	 * at that point, so we must *not* unlock it here.
	 *
	 * The other two callsites in compress_file_range do not have a
	 * locked_folio, so they are not relevant to this logic.
	 */
	if (ret == 0)
		locked_folio = NULL;

	extent_clear_unlock_delalloc(inode, offset, end, locked_folio, &cached,
				     clear_flags, PAGE_UNLOCK |
				     PAGE_START_WRITEBACK | PAGE_END_WRITEBACK);
	return ret;
}

struct async_extent {
	u64 start;
	u64 ram_size;
	u64 compressed_size;
	struct folio **folios;
	unsigned long nr_folios;
	int compress_type;
	struct list_head list;
};

struct async_chunk {
	struct btrfs_inode *inode;
	struct folio *locked_folio;
	u64 start;
	u64 end;
	blk_opf_t write_flags;
	struct list_head extents;
	struct cgroup_subsys_state *blkcg_css;
	struct btrfs_work work;
	struct async_cow *async_cow;
};

struct async_cow {
	atomic_t num_chunks;
	struct async_chunk chunks[];
};

static noinline int add_async_extent(struct async_chunk *cow,
				     u64 start, u64 ram_size,
				     u64 compressed_size,
				     struct folio **folios,
				     unsigned long nr_folios,
				     int compress_type)
{
	struct async_extent *async_extent;

	async_extent = kmalloc(sizeof(*async_extent), GFP_NOFS);
	if (!async_extent)
		return -ENOMEM;
	async_extent->start = start;
	async_extent->ram_size = ram_size;
	async_extent->compressed_size = compressed_size;
	async_extent->folios = folios;
	async_extent->nr_folios = nr_folios;
	async_extent->compress_type = compress_type;
	list_add_tail(&async_extent->list, &cow->extents);
	return 0;
}

/*
 * Check if the inode needs to be submitted to compression, based on mount
 * options, defragmentation, properties or heuristics.
 */
static inline int inode_need_compress(struct btrfs_inode *inode, u64 start,
				      u64 end)
{
	struct btrfs_fs_info *fs_info = inode->root->fs_info;

	if (!btrfs_inode_can_compress(inode)) {
		WARN(IS_ENABLED(CONFIG_BTRFS_DEBUG),
			KERN_ERR "BTRFS: unexpected compression for ino %llu\n",
			btrfs_ino(inode));
		return 0;
	}
	/*
	 * Only enable sector perfect compression for experimental builds.
	 *
	 * This is a big feature change for subpage cases, and can hit
	 * different corner cases, so only limit this feature for
	 * experimental build for now.
	 *
	 * ETA for moving this out of experimental builds is 6.15.
	 */
	if (fs_info->sectorsize < PAGE_SIZE &&
	    !IS_ENABLED(CONFIG_BTRFS_EXPERIMENTAL)) {
		if (!PAGE_ALIGNED(start) ||
		    !PAGE_ALIGNED(end + 1))
			return 0;
	}

	/* force compress */
	if (btrfs_test_opt(fs_info, FORCE_COMPRESS))
		return 1;
	/* defrag ioctl */
	if (inode->defrag_compress)
		return 1;
	/* bad compression ratios */
	if (inode->flags & BTRFS_INODE_NOCOMPRESS)
		return 0;
	if (btrfs_test_opt(fs_info, COMPRESS) ||
	    inode->flags & BTRFS_INODE_COMPRESS ||
	    inode->prop_compress)
		return btrfs_compress_heuristic(inode, start, end);
	return 0;
}

static inline void inode_should_defrag(struct btrfs_inode *inode,
		u64 start, u64 end, u64 num_bytes, u32 small_write)
{
	/* If this is a small write inside eof, kick off a defrag */
	if (num_bytes < small_write &&
	    (start > 0 || end + 1 < inode->disk_i_size))
		btrfs_add_inode_defrag(inode, small_write);
}

static int extent_range_clear_dirty_for_io(struct inode *inode, u64 start, u64 end)
{
	unsigned long end_index = end >> PAGE_SHIFT;
	struct folio *folio;
	int ret = 0;

	for (unsigned long index = start >> PAGE_SHIFT;
	     index <= end_index; index++) {
		folio = filemap_get_folio(inode->i_mapping, index);
		if (IS_ERR(folio)) {
			if (!ret)
				ret = PTR_ERR(folio);
			continue;
		}
		btrfs_folio_clamp_clear_dirty(inode_to_fs_info(inode), folio, start,
					      end + 1 - start);
		folio_put(folio);
	}
	return ret;
}

/*
 * Work queue call back to started compression on a file and pages.
 *
 * This is done inside an ordered work queue, and the compression is spread
 * across many cpus.  The actual IO submission is step two, and the ordered work
 * queue takes care of making sure that happens in the same order things were
 * put onto the queue by writepages and friends.
 *
 * If this code finds it can't get good compression, it puts an entry onto the
 * work queue to write the uncompressed bytes.  This makes sure that both
 * compressed inodes and uncompressed inodes are written in the same order that
 * the flusher thread sent them down.
 */
static void compress_file_range(struct btrfs_work *work)
{
	struct async_chunk *async_chunk =
		container_of(work, struct async_chunk, work);
	struct btrfs_inode *inode = async_chunk->inode;
	struct btrfs_fs_info *fs_info = inode->root->fs_info;
	struct address_space *mapping = inode->vfs_inode.i_mapping;
	u64 blocksize = fs_info->sectorsize;
	u64 start = async_chunk->start;
	u64 end = async_chunk->end;
	u64 actual_end;
	u64 i_size;
	int ret = 0;
	struct folio **folios;
	unsigned long nr_folios;
	unsigned long total_compressed = 0;
	unsigned long total_in = 0;
	unsigned int poff;
	int i;
	int compress_type = fs_info->compress_type;

	inode_should_defrag(inode, start, end, end - start + 1, SZ_16K);

	/*
	 * We need to call clear_page_dirty_for_io on each page in the range.
	 * Otherwise applications with the file mmap'd can wander in and change
	 * the page contents while we are compressing them.
	 */
	ret = extent_range_clear_dirty_for_io(&inode->vfs_inode, start, end);

	/*
	 * All the folios should have been locked thus no failure.
	 *
	 * And even if some folios are missing, btrfs_compress_folios()
	 * would handle them correctly, so here just do an ASSERT() check for
	 * early logic errors.
	 */
	ASSERT(ret == 0);

	/*
	 * We need to save i_size before now because it could change in between
	 * us evaluating the size and assigning it.  This is because we lock and
	 * unlock the page in truncate and fallocate, and then modify the i_size
	 * later on.
	 *
	 * The barriers are to emulate READ_ONCE, remove that once i_size_read
	 * does that for us.
	 */
	barrier();
	i_size = i_size_read(&inode->vfs_inode);
	barrier();
	actual_end = min_t(u64, i_size, end + 1);
again:
	folios = NULL;
	nr_folios = (end >> PAGE_SHIFT) - (start >> PAGE_SHIFT) + 1;
	nr_folios = min_t(unsigned long, nr_folios, BTRFS_MAX_COMPRESSED_PAGES);

	/*
	 * we don't want to send crud past the end of i_size through
	 * compression, that's just a waste of CPU time.  So, if the
	 * end of the file is before the start of our current
	 * requested range of bytes, we bail out to the uncompressed
	 * cleanup code that can deal with all of this.
	 *
	 * It isn't really the fastest way to fix things, but this is a
	 * very uncommon corner.
	 */
	if (actual_end <= start)
		goto cleanup_and_bail_uncompressed;

	total_compressed = actual_end - start;

	/*
	 * Skip compression for a small file range(<=blocksize) that
	 * isn't an inline extent, since it doesn't save disk space at all.
	 */
	if (total_compressed <= blocksize &&
	   (start > 0 || end + 1 < inode->disk_i_size))
		goto cleanup_and_bail_uncompressed;

	total_compressed = min_t(unsigned long, total_compressed,
			BTRFS_MAX_UNCOMPRESSED);
	total_in = 0;
	ret = 0;

	/*
	 * We do compression for mount -o compress and when the inode has not
	 * been flagged as NOCOMPRESS.  This flag can change at any time if we
	 * discover bad compression ratios.
	 */
	if (!inode_need_compress(inode, start, end))
		goto cleanup_and_bail_uncompressed;

	folios = kcalloc(nr_folios, sizeof(struct folio *), GFP_NOFS);
	if (!folios) {
		/*
		 * Memory allocation failure is not a fatal error, we can fall
		 * back to uncompressed code.
		 */
		goto cleanup_and_bail_uncompressed;
	}

	if (inode->defrag_compress)
		compress_type = inode->defrag_compress;
	else if (inode->prop_compress)
		compress_type = inode->prop_compress;

	/* Compression level is applied here. */
	ret = btrfs_compress_folios(compress_type | (fs_info->compress_level << 4),
				    mapping, start, folios, &nr_folios, &total_in,
				    &total_compressed);
	if (ret)
		goto mark_incompressible;

	/*
	 * Zero the tail end of the last page, as we might be sending it down
	 * to disk.
	 */
	poff = offset_in_page(total_compressed);
	if (poff)
		folio_zero_range(folios[nr_folios - 1], poff, PAGE_SIZE - poff);

	/*
	 * Try to create an inline extent.
	 *
	 * If we didn't compress the entire range, try to create an uncompressed
	 * inline extent, else a compressed one.
	 *
	 * Check cow_file_range() for why we don't even try to create inline
	 * extent for the subpage case.
	 */
	if (total_in < actual_end)
		ret = cow_file_range_inline(inode, NULL, start, end, 0,
					    BTRFS_COMPRESS_NONE, NULL, false);
	else
		ret = cow_file_range_inline(inode, NULL, start, end, total_compressed,
					    compress_type, folios[0], false);
	if (ret <= 0) {
		if (ret < 0)
			mapping_set_error(mapping, -EIO);
		goto free_pages;
	}

	/*
	 * We aren't doing an inline extent. Round the compressed size up to a
	 * block size boundary so the allocator does sane things.
	 */
	total_compressed = ALIGN(total_compressed, blocksize);

	/*
	 * One last check to make sure the compression is really a win, compare
	 * the page count read with the blocks on disk, compression must free at
	 * least one sector.
	 */
	total_in = round_up(total_in, fs_info->sectorsize);
	if (total_compressed + blocksize > total_in)
		goto mark_incompressible;

	/*
	 * The async work queues will take care of doing actual allocation on
	 * disk for these compressed pages, and will submit the bios.
	 */
	ret = add_async_extent(async_chunk, start, total_in, total_compressed, folios,
			       nr_folios, compress_type);
	BUG_ON(ret);
	if (start + total_in < end) {
		start += total_in;
		cond_resched();
		goto again;
	}
	return;

mark_incompressible:
	if (!btrfs_test_opt(fs_info, FORCE_COMPRESS) && !inode->prop_compress)
		inode->flags |= BTRFS_INODE_NOCOMPRESS;
cleanup_and_bail_uncompressed:
	ret = add_async_extent(async_chunk, start, end - start + 1, 0, NULL, 0,
			       BTRFS_COMPRESS_NONE);
	BUG_ON(ret);
free_pages:
	if (folios) {
		for (i = 0; i < nr_folios; i++) {
			WARN_ON(folios[i]->mapping);
			btrfs_free_compr_folio(folios[i]);
		}
		kfree(folios);
	}
}

static void free_async_extent_pages(struct async_extent *async_extent)
{
	int i;

	if (!async_extent->folios)
		return;

	for (i = 0; i < async_extent->nr_folios; i++) {
		WARN_ON(async_extent->folios[i]->mapping);
		btrfs_free_compr_folio(async_extent->folios[i]);
	}
	kfree(async_extent->folios);
	async_extent->nr_folios = 0;
	async_extent->folios = NULL;
}

static void submit_uncompressed_range(struct btrfs_inode *inode,
				      struct async_extent *async_extent,
				      struct folio *locked_folio)
{
	u64 start = async_extent->start;
	u64 end = async_extent->start + async_extent->ram_size - 1;
	int ret;
	struct writeback_control wbc = {
		.sync_mode		= WB_SYNC_ALL,
		.range_start		= start,
		.range_end		= end,
		.no_cgroup_owner	= 1,
	};

	wbc_attach_fdatawrite_inode(&wbc, &inode->vfs_inode);
	ret = run_delalloc_cow(inode, locked_folio, start, end,
			       &wbc, false);
	wbc_detach_inode(&wbc);
	if (ret < 0) {
		btrfs_cleanup_ordered_extents(inode, locked_folio,
					      start, end - start + 1);
		if (locked_folio) {
			const u64 page_start = folio_pos(locked_folio);

			folio_start_writeback(locked_folio);
			folio_end_writeback(locked_folio);
			btrfs_mark_ordered_io_finished(inode, locked_folio,
						       page_start, PAGE_SIZE,
						       !ret);
			mapping_set_error(locked_folio->mapping, ret);
			folio_unlock(locked_folio);
		}
	}
}

static void submit_one_async_extent(struct async_chunk *async_chunk,
				    struct async_extent *async_extent,
				    u64 *alloc_hint)
{
	struct btrfs_inode *inode = async_chunk->inode;
	struct extent_io_tree *io_tree = &inode->io_tree;
	struct btrfs_root *root = inode->root;
	struct btrfs_fs_info *fs_info = root->fs_info;
	struct btrfs_ordered_extent *ordered;
	struct btrfs_file_extent file_extent;
	struct btrfs_key ins;
	struct folio *locked_folio = NULL;
	struct extent_state *cached = NULL;
	struct extent_map *em;
	int ret = 0;
	u64 start = async_extent->start;
	u64 end = async_extent->start + async_extent->ram_size - 1;

	if (async_chunk->blkcg_css)
		kthread_associate_blkcg(async_chunk->blkcg_css);

	/*
	 * If async_chunk->locked_folio is in the async_extent range, we need to
	 * handle it.
	 */
	if (async_chunk->locked_folio) {
		u64 locked_folio_start = folio_pos(async_chunk->locked_folio);
		u64 locked_folio_end = locked_folio_start +
			folio_size(async_chunk->locked_folio) - 1;

		if (!(start >= locked_folio_end || end <= locked_folio_start))
			locked_folio = async_chunk->locked_folio;
	}

	if (async_extent->compress_type == BTRFS_COMPRESS_NONE) {
		submit_uncompressed_range(inode, async_extent, locked_folio);
		goto done;
	}

	ret = btrfs_reserve_extent(root, async_extent->ram_size,
				   async_extent->compressed_size,
				   async_extent->compressed_size,
				   0, *alloc_hint, &ins, 1, 1);
	if (ret) {
		/*
		 * We can't reserve contiguous space for the compressed size.
		 * Unlikely, but it's possible that we could have enough
		 * non-contiguous space for the uncompressed size instead.  So
		 * fall back to uncompressed.
		 */
		submit_uncompressed_range(inode, async_extent, locked_folio);
		goto done;
	}

	lock_extent(io_tree, start, end, &cached);

	/* Here we're doing allocation and writeback of the compressed pages */
	file_extent.disk_bytenr = ins.objectid;
	file_extent.disk_num_bytes = ins.offset;
	file_extent.ram_bytes = async_extent->ram_size;
	file_extent.num_bytes = async_extent->ram_size;
	file_extent.offset = 0;
	file_extent.compression = async_extent->compress_type;

	em = btrfs_create_io_em(inode, start, &file_extent, BTRFS_ORDERED_COMPRESSED);
	if (IS_ERR(em)) {
		ret = PTR_ERR(em);
		goto out_free_reserve;
	}
	free_extent_map(em);

	ordered = btrfs_alloc_ordered_extent(inode, start, &file_extent,
					     1 << BTRFS_ORDERED_COMPRESSED);
	if (IS_ERR(ordered)) {
		btrfs_drop_extent_map_range(inode, start, end, false);
		ret = PTR_ERR(ordered);
		goto out_free_reserve;
	}
	btrfs_dec_block_group_reservations(fs_info, ins.objectid);

	/* Clear dirty, set writeback and unlock the pages. */
	extent_clear_unlock_delalloc(inode, start, end,
			NULL, &cached, EXTENT_LOCKED | EXTENT_DELALLOC,
			PAGE_UNLOCK | PAGE_START_WRITEBACK);
	btrfs_submit_compressed_write(ordered,
			    async_extent->folios,	/* compressed_folios */
			    async_extent->nr_folios,
			    async_chunk->write_flags, true);
	*alloc_hint = ins.objectid + ins.offset;
done:
	if (async_chunk->blkcg_css)
		kthread_associate_blkcg(NULL);
	kfree(async_extent);
	return;

out_free_reserve:
	btrfs_dec_block_group_reservations(fs_info, ins.objectid);
	btrfs_free_reserved_extent(fs_info, ins.objectid, ins.offset, 1);
	mapping_set_error(inode->vfs_inode.i_mapping, -EIO);
	extent_clear_unlock_delalloc(inode, start, end,
				     NULL, &cached,
				     EXTENT_LOCKED | EXTENT_DELALLOC |
				     EXTENT_DELALLOC_NEW |
				     EXTENT_DEFRAG | EXTENT_DO_ACCOUNTING,
				     PAGE_UNLOCK | PAGE_START_WRITEBACK |
				     PAGE_END_WRITEBACK);
	free_async_extent_pages(async_extent);
	if (async_chunk->blkcg_css)
		kthread_associate_blkcg(NULL);
	btrfs_debug(fs_info,
"async extent submission failed root=%lld inode=%llu start=%llu len=%llu ret=%d",
		    btrfs_root_id(root), btrfs_ino(inode), start,
		    async_extent->ram_size, ret);
	kfree(async_extent);
}

u64 btrfs_get_extent_allocation_hint(struct btrfs_inode *inode, u64 start,
				     u64 num_bytes)
{
	struct extent_map_tree *em_tree = &inode->extent_tree;
	struct extent_map *em;
	u64 alloc_hint = 0;

	read_lock(&em_tree->lock);
	em = search_extent_mapping(em_tree, start, num_bytes);
	if (em) {
		/*
		 * if block start isn't an actual block number then find the
		 * first block in this inode and use that as a hint.  If that
		 * block is also bogus then just don't worry about it.
		 */
		if (em->disk_bytenr >= EXTENT_MAP_LAST_BYTE) {
			free_extent_map(em);
			em = search_extent_mapping(em_tree, 0, 0);
			if (em && em->disk_bytenr < EXTENT_MAP_LAST_BYTE)
				alloc_hint = extent_map_block_start(em);
			if (em)
				free_extent_map(em);
		} else {
			alloc_hint = extent_map_block_start(em);
			free_extent_map(em);
		}
	}
	read_unlock(&em_tree->lock);

	return alloc_hint;
}

/*
 * when extent_io.c finds a delayed allocation range in the file,
 * the call backs end up in this code.  The basic idea is to
 * allocate extents on disk for the range, and create ordered data structs
 * in ram to track those extents.
 *
 * locked_folio is the folio that writepage had locked already.  We use
 * it to make sure we don't do extra locks or unlocks.
 *
 * When this function fails, it unlocks all pages except @locked_folio.
 *
 * When this function successfully creates an inline extent, it returns 1 and
 * unlocks all pages including locked_folio and starts I/O on them.
 * (In reality inline extents are limited to a single page, so locked_folio is
 * the only page handled anyway).
 *
 * When this function succeed and creates a normal extent, the page locking
 * status depends on the passed in flags:
 *
 * - If @keep_locked is set, all pages are kept locked.
 * - Else all pages except for @locked_folio are unlocked.
 *
 * When a failure happens in the second or later iteration of the
 * while-loop, the ordered extents created in previous iterations are kept
 * intact. So, the caller must clean them up by calling
 * btrfs_cleanup_ordered_extents(). See btrfs_run_delalloc_range() for
 * example.
 */
static noinline int cow_file_range(struct btrfs_inode *inode,
				   struct folio *locked_folio, u64 start,
				   u64 end, u64 *done_offset,
				   bool keep_locked, bool no_inline)
{
	struct btrfs_root *root = inode->root;
	struct btrfs_fs_info *fs_info = root->fs_info;
	struct extent_state *cached = NULL;
	u64 alloc_hint = 0;
	u64 orig_start = start;
	u64 num_bytes;
	u64 cur_alloc_size = 0;
	u64 min_alloc_size;
	u64 blocksize = fs_info->sectorsize;
	struct btrfs_key ins;
	struct extent_map *em;
	unsigned clear_bits;
	unsigned long page_ops;
	int ret = 0;

	if (btrfs_is_free_space_inode(inode)) {
		ret = -EINVAL;
		goto out_unlock;
	}

	num_bytes = ALIGN(end - start + 1, blocksize);
	num_bytes = max(blocksize,  num_bytes);
	ASSERT(num_bytes <= btrfs_super_total_bytes(fs_info->super_copy));

	inode_should_defrag(inode, start, end, num_bytes, SZ_64K);

	if (!no_inline) {
		/* lets try to make an inline extent */
		ret = cow_file_range_inline(inode, locked_folio, start, end, 0,
					    BTRFS_COMPRESS_NONE, NULL, false);
		if (ret <= 0) {
			/*
			 * We succeeded, return 1 so the caller knows we're done
			 * with this page and already handled the IO.
			 *
			 * If there was an error then cow_file_range_inline() has
			 * already done the cleanup.
			 */
			if (ret == 0)
				ret = 1;
			goto done;
		}
	}

	alloc_hint = btrfs_get_extent_allocation_hint(inode, start, num_bytes);

	/*
	 * Relocation relies on the relocated extents to have exactly the same
	 * size as the original extents. Normally writeback for relocation data
	 * extents follows a NOCOW path because relocation preallocates the
	 * extents. However, due to an operation such as scrub turning a block
	 * group to RO mode, it may fallback to COW mode, so we must make sure
	 * an extent allocated during COW has exactly the requested size and can
	 * not be split into smaller extents, otherwise relocation breaks and
	 * fails during the stage where it updates the bytenr of file extent
	 * items.
	 */
	if (btrfs_is_data_reloc_root(root))
		min_alloc_size = num_bytes;
	else
		min_alloc_size = fs_info->sectorsize;

	while (num_bytes > 0) {
		struct btrfs_ordered_extent *ordered;
		struct btrfs_file_extent file_extent;

		ret = btrfs_reserve_extent(root, num_bytes, num_bytes,
					   min_alloc_size, 0, alloc_hint,
					   &ins, 1, 1);
		if (ret == -EAGAIN) {
			/*
			 * btrfs_reserve_extent only returns -EAGAIN for zoned
			 * file systems, which is an indication that there are
			 * no active zones to allocate from at the moment.
			 *
			 * If this is the first loop iteration, wait for at
			 * least one zone to finish before retrying the
			 * allocation.  Otherwise ask the caller to write out
			 * the already allocated blocks before coming back to
			 * us, or return -ENOSPC if it can't handle retries.
			 */
			ASSERT(btrfs_is_zoned(fs_info));
			if (start == orig_start) {
				wait_on_bit_io(&inode->root->fs_info->flags,
					       BTRFS_FS_NEED_ZONE_FINISH,
					       TASK_UNINTERRUPTIBLE);
				continue;
			}
			if (done_offset) {
				*done_offset = start - 1;
				return 0;
			}
			ret = -ENOSPC;
		}
		if (ret < 0)
			goto out_unlock;
		cur_alloc_size = ins.offset;

		file_extent.disk_bytenr = ins.objectid;
		file_extent.disk_num_bytes = ins.offset;
		file_extent.num_bytes = ins.offset;
		file_extent.ram_bytes = ins.offset;
		file_extent.offset = 0;
		file_extent.compression = BTRFS_COMPRESS_NONE;

		lock_extent(&inode->io_tree, start, start + cur_alloc_size - 1,
			    &cached);

		em = btrfs_create_io_em(inode, start, &file_extent,
					BTRFS_ORDERED_REGULAR);
		if (IS_ERR(em)) {
			unlock_extent(&inode->io_tree, start,
				      start + cur_alloc_size - 1, &cached);
			ret = PTR_ERR(em);
			goto out_reserve;
		}
		free_extent_map(em);

		ordered = btrfs_alloc_ordered_extent(inode, start, &file_extent,
						     1 << BTRFS_ORDERED_REGULAR);
		if (IS_ERR(ordered)) {
			unlock_extent(&inode->io_tree, start,
				      start + cur_alloc_size - 1, &cached);
			ret = PTR_ERR(ordered);
			goto out_drop_extent_cache;
		}

		if (btrfs_is_data_reloc_root(root)) {
			ret = btrfs_reloc_clone_csums(ordered);

			/*
			 * Only drop cache here, and process as normal.
			 *
			 * We must not allow extent_clear_unlock_delalloc()
			 * at out_unlock label to free meta of this ordered
			 * extent, as its meta should be freed by
			 * btrfs_finish_ordered_io().
			 *
			 * So we must continue until @start is increased to
			 * skip current ordered extent.
			 */
			if (ret)
				btrfs_drop_extent_map_range(inode, start,
							    start + cur_alloc_size - 1,
							    false);
		}
		btrfs_put_ordered_extent(ordered);

		btrfs_dec_block_group_reservations(fs_info, ins.objectid);

		/*
		 * We're not doing compressed IO, don't unlock the first page
		 * (which the caller expects to stay locked), don't clear any
		 * dirty bits and don't set any writeback bits
		 *
		 * Do set the Ordered flag so we know this page was
		 * properly setup for writepage.
		 */
		page_ops = (keep_locked ? 0 : PAGE_UNLOCK);
		page_ops |= PAGE_SET_ORDERED;

		extent_clear_unlock_delalloc(inode, start, start + cur_alloc_size - 1,
					     locked_folio, &cached,
					     EXTENT_LOCKED | EXTENT_DELALLOC,
					     page_ops);
		if (num_bytes < cur_alloc_size)
			num_bytes = 0;
		else
			num_bytes -= cur_alloc_size;
		alloc_hint = ins.objectid + ins.offset;
		start += cur_alloc_size;
		cur_alloc_size = 0;

		/*
		 * btrfs_reloc_clone_csums() error, since start is increased
		 * extent_clear_unlock_delalloc() at out_unlock label won't
		 * free metadata of current ordered extent, we're OK to exit.
		 */
		if (ret)
			goto out_unlock;
	}
done:
	if (done_offset)
		*done_offset = end;
	return ret;

out_drop_extent_cache:
	btrfs_drop_extent_map_range(inode, start, start + cur_alloc_size - 1, false);
out_reserve:
	btrfs_dec_block_group_reservations(fs_info, ins.objectid);
	btrfs_free_reserved_extent(fs_info, ins.objectid, ins.offset, 1);
out_unlock:
	/*
	 * Now, we have three regions to clean up:
	 *
	 * |-------(1)----|---(2)---|-------------(3)----------|
	 * `- orig_start  `- start  `- start + cur_alloc_size  `- end
	 *
	 * We process each region below.
	 */

	clear_bits = EXTENT_LOCKED | EXTENT_DELALLOC | EXTENT_DELALLOC_NEW |
		EXTENT_DEFRAG | EXTENT_CLEAR_META_RESV;
	page_ops = PAGE_UNLOCK | PAGE_START_WRITEBACK | PAGE_END_WRITEBACK;

	/*
	 * For the range (1). We have already instantiated the ordered extents
	 * for this region. They are cleaned up by
	 * btrfs_cleanup_ordered_extents() in e.g,
	 * btrfs_run_delalloc_range(). EXTENT_LOCKED | EXTENT_DELALLOC are
	 * already cleared in the above loop. And, EXTENT_DELALLOC_NEW |
	 * EXTENT_DEFRAG | EXTENT_CLEAR_META_RESV are handled by the cleanup
	 * function.
	 *
	 * However, in case of @keep_locked, we still need to unlock the pages
	 * (except @locked_folio) to ensure all the pages are unlocked.
	 */
	if (keep_locked && orig_start < start) {
		if (!locked_folio)
			mapping_set_error(inode->vfs_inode.i_mapping, ret);
		extent_clear_unlock_delalloc(inode, orig_start, start - 1,
					     locked_folio, NULL, 0, page_ops);
	}

	/*
	 * At this point we're unlocked, we want to make sure we're only
	 * clearing these flags under the extent lock, so lock the rest of the
	 * range and clear everything up.
	 */
	lock_extent(&inode->io_tree, start, end, NULL);

	/*
	 * For the range (2). If we reserved an extent for our delalloc range
	 * (or a subrange) and failed to create the respective ordered extent,
	 * then it means that when we reserved the extent we decremented the
	 * extent's size from the data space_info's bytes_may_use counter and
	 * incremented the space_info's bytes_reserved counter by the same
	 * amount. We must make sure extent_clear_unlock_delalloc() does not try
	 * to decrement again the data space_info's bytes_may_use counter,
	 * therefore we do not pass it the flag EXTENT_CLEAR_DATA_RESV.
	 */
	if (cur_alloc_size) {
		extent_clear_unlock_delalloc(inode, start,
					     start + cur_alloc_size - 1,
					     locked_folio, &cached, clear_bits,
					     page_ops);
		btrfs_qgroup_free_data(inode, NULL, start, cur_alloc_size, NULL);
	}

	/*
	 * For the range (3). We never touched the region. In addition to the
	 * clear_bits above, we add EXTENT_CLEAR_DATA_RESV to release the data
	 * space_info's bytes_may_use counter, reserved in
	 * btrfs_check_data_free_space().
	 */
	if (start + cur_alloc_size < end) {
		clear_bits |= EXTENT_CLEAR_DATA_RESV;
		extent_clear_unlock_delalloc(inode, start + cur_alloc_size,
					     end, locked_folio,
					     &cached, clear_bits, page_ops);
		btrfs_qgroup_free_data(inode, NULL, start + cur_alloc_size,
				       end - start - cur_alloc_size + 1, NULL);
	}
	return ret;
}

/*
 * Phase two of compressed writeback.  This is the ordered portion of the code,
 * which only gets called in the order the work was queued.  We walk all the
 * async extents created by compress_file_range and send them down to the disk.
 *
 * If called with @do_free == true then it'll try to finish the work and free
 * the work struct eventually.
 */
static noinline void submit_compressed_extents(struct btrfs_work *work, bool do_free)
{
	struct async_chunk *async_chunk = container_of(work, struct async_chunk,
						     work);
	struct btrfs_fs_info *fs_info = btrfs_work_owner(work);
	struct async_extent *async_extent;
	unsigned long nr_pages;
	u64 alloc_hint = 0;

	if (do_free) {
		struct async_cow *async_cow;

		btrfs_add_delayed_iput(async_chunk->inode);
		if (async_chunk->blkcg_css)
			css_put(async_chunk->blkcg_css);

		async_cow = async_chunk->async_cow;
		if (atomic_dec_and_test(&async_cow->num_chunks))
			kvfree(async_cow);
		return;
	}

	nr_pages = (async_chunk->end - async_chunk->start + PAGE_SIZE) >>
		PAGE_SHIFT;

	while (!list_empty(&async_chunk->extents)) {
		async_extent = list_entry(async_chunk->extents.next,
					  struct async_extent, list);
		list_del(&async_extent->list);
		submit_one_async_extent(async_chunk, async_extent, &alloc_hint);
	}

	/* atomic_sub_return implies a barrier */
	if (atomic_sub_return(nr_pages, &fs_info->async_delalloc_pages) <
	    5 * SZ_1M)
		cond_wake_up_nomb(&fs_info->async_submit_wait);
}

static bool run_delalloc_compressed(struct btrfs_inode *inode,
				    struct folio *locked_folio, u64 start,
				    u64 end, struct writeback_control *wbc)
{
	struct btrfs_fs_info *fs_info = inode->root->fs_info;
	struct cgroup_subsys_state *blkcg_css = wbc_blkcg_css(wbc);
	struct async_cow *ctx;
	struct async_chunk *async_chunk;
	unsigned long nr_pages;
	u64 num_chunks = DIV_ROUND_UP(end - start, SZ_512K);
	int i;
	unsigned nofs_flag;
	const blk_opf_t write_flags = wbc_to_write_flags(wbc);

	nofs_flag = memalloc_nofs_save();
	ctx = kvmalloc(struct_size(ctx, chunks, num_chunks), GFP_KERNEL);
	memalloc_nofs_restore(nofs_flag);
	if (!ctx)
		return false;

	set_bit(BTRFS_INODE_HAS_ASYNC_EXTENT, &inode->runtime_flags);

	async_chunk = ctx->chunks;
	atomic_set(&ctx->num_chunks, num_chunks);

	for (i = 0; i < num_chunks; i++) {
		u64 cur_end = min(end, start + SZ_512K - 1);

		/*
		 * igrab is called higher up in the call chain, take only the
		 * lightweight reference for the callback lifetime
		 */
		ihold(&inode->vfs_inode);
		async_chunk[i].async_cow = ctx;
		async_chunk[i].inode = inode;
		async_chunk[i].start = start;
		async_chunk[i].end = cur_end;
		async_chunk[i].write_flags = write_flags;
		INIT_LIST_HEAD(&async_chunk[i].extents);

		/*
		 * The locked_folio comes all the way from writepage and its
		 * the original folio we were actually given.  As we spread
		 * this large delalloc region across multiple async_chunk
		 * structs, only the first struct needs a pointer to
		 * locked_folio.
		 *
		 * This way we don't need racey decisions about who is supposed
		 * to unlock it.
		 */
		if (locked_folio) {
			/*
			 * Depending on the compressibility, the pages might or
			 * might not go through async.  We want all of them to
			 * be accounted against wbc once.  Let's do it here
			 * before the paths diverge.  wbc accounting is used
			 * only for foreign writeback detection and doesn't
			 * need full accuracy.  Just account the whole thing
			 * against the first page.
			 */
			wbc_account_cgroup_owner(wbc, locked_folio,
						 cur_end - start);
			async_chunk[i].locked_folio = locked_folio;
			locked_folio = NULL;
		} else {
			async_chunk[i].locked_folio = NULL;
		}

		if (blkcg_css != blkcg_root_css) {
			css_get(blkcg_css);
			async_chunk[i].blkcg_css = blkcg_css;
			async_chunk[i].write_flags |= REQ_BTRFS_CGROUP_PUNT;
		} else {
			async_chunk[i].blkcg_css = NULL;
		}

		btrfs_init_work(&async_chunk[i].work, compress_file_range,
				submit_compressed_extents);

		nr_pages = DIV_ROUND_UP(cur_end - start, PAGE_SIZE);
		atomic_add(nr_pages, &fs_info->async_delalloc_pages);

		btrfs_queue_work(fs_info->delalloc_workers, &async_chunk[i].work);

		start = cur_end + 1;
	}
	return true;
}

/*
 * Run the delalloc range from start to end, and write back any dirty pages
 * covered by the range.
 */
static noinline int run_delalloc_cow(struct btrfs_inode *inode,
				     struct folio *locked_folio, u64 start,
				     u64 end, struct writeback_control *wbc,
				     bool pages_dirty)
{
	u64 done_offset = end;
	int ret;

	while (start <= end) {
		ret = cow_file_range(inode, locked_folio, start, end,
				     &done_offset, true, false);
		if (ret)
			return ret;
		extent_write_locked_range(&inode->vfs_inode, locked_folio,
					  start, done_offset, wbc, pages_dirty);
		start = done_offset + 1;
	}

	return 1;
}

static int fallback_to_cow(struct btrfs_inode *inode,
			   struct folio *locked_folio, const u64 start,
			   const u64 end)
{
	const bool is_space_ino = btrfs_is_free_space_inode(inode);
	const bool is_reloc_ino = btrfs_is_data_reloc_root(inode->root);
	const u64 range_bytes = end + 1 - start;
	struct extent_io_tree *io_tree = &inode->io_tree;
	struct extent_state *cached_state = NULL;
	u64 range_start = start;
	u64 count;
	int ret;

	/*
	 * If EXTENT_NORESERVE is set it means that when the buffered write was
	 * made we had not enough available data space and therefore we did not
	 * reserve data space for it, since we though we could do NOCOW for the
	 * respective file range (either there is prealloc extent or the inode
	 * has the NOCOW bit set).
	 *
	 * However when we need to fallback to COW mode (because for example the
	 * block group for the corresponding extent was turned to RO mode by a
	 * scrub or relocation) we need to do the following:
	 *
	 * 1) We increment the bytes_may_use counter of the data space info.
	 *    If COW succeeds, it allocates a new data extent and after doing
	 *    that it decrements the space info's bytes_may_use counter and
	 *    increments its bytes_reserved counter by the same amount (we do
	 *    this at btrfs_add_reserved_bytes()). So we need to increment the
	 *    bytes_may_use counter to compensate (when space is reserved at
	 *    buffered write time, the bytes_may_use counter is incremented);
	 *
	 * 2) We clear the EXTENT_NORESERVE bit from the range. We do this so
	 *    that if the COW path fails for any reason, it decrements (through
	 *    extent_clear_unlock_delalloc()) the bytes_may_use counter of the
	 *    data space info, which we incremented in the step above.
	 *
	 * If we need to fallback to cow and the inode corresponds to a free
	 * space cache inode or an inode of the data relocation tree, we must
	 * also increment bytes_may_use of the data space_info for the same
	 * reason. Space caches and relocated data extents always get a prealloc
	 * extent for them, however scrub or balance may have set the block
	 * group that contains that extent to RO mode and therefore force COW
	 * when starting writeback.
	 */
	lock_extent(io_tree, start, end, &cached_state);
	count = count_range_bits(io_tree, &range_start, end, range_bytes,
				 EXTENT_NORESERVE, 0, NULL);
	if (count > 0 || is_space_ino || is_reloc_ino) {
		u64 bytes = count;
		struct btrfs_fs_info *fs_info = inode->root->fs_info;
		struct btrfs_space_info *sinfo = fs_info->data_sinfo;

		if (is_space_ino || is_reloc_ino)
			bytes = range_bytes;

		spin_lock(&sinfo->lock);
		btrfs_space_info_update_bytes_may_use(fs_info, sinfo, bytes);
		spin_unlock(&sinfo->lock);

		if (count > 0)
			clear_extent_bit(io_tree, start, end, EXTENT_NORESERVE,
					 NULL);
	}
	unlock_extent(io_tree, start, end, &cached_state);

	/*
	 * Don't try to create inline extents, as a mix of inline extent that
	 * is written out and unlocked directly and a normal NOCOW extent
	 * doesn't work.
	 */
	ret = cow_file_range(inode, locked_folio, start, end, NULL, false,
			     true);
	ASSERT(ret != 1);
	return ret;
}

struct can_nocow_file_extent_args {
	/* Input fields. */

	/* Start file offset of the range we want to NOCOW. */
	u64 start;
	/* End file offset (inclusive) of the range we want to NOCOW. */
	u64 end;
	bool writeback_path;
	bool strict;
	/*
	 * Free the path passed to can_nocow_file_extent() once it's not needed
	 * anymore.
	 */
	bool free_path;

	/*
	 * Output fields. Only set when can_nocow_file_extent() returns 1.
	 * The expected file extent for the NOCOW write.
	 */
	struct btrfs_file_extent file_extent;
};

/*
 * Check if we can NOCOW the file extent that the path points to.
 * This function may return with the path released, so the caller should check
 * if path->nodes[0] is NULL or not if it needs to use the path afterwards.
 *
 * Returns: < 0 on error
 *            0 if we can not NOCOW
 *            1 if we can NOCOW
 */
static int can_nocow_file_extent(struct btrfs_path *path,
				 struct btrfs_key *key,
				 struct btrfs_inode *inode,
				 struct can_nocow_file_extent_args *args)
{
	const bool is_freespace_inode = btrfs_is_free_space_inode(inode);
	struct extent_buffer *leaf = path->nodes[0];
	struct btrfs_root *root = inode->root;
	struct btrfs_file_extent_item *fi;
	struct btrfs_root *csum_root;
	u64 io_start;
	u64 extent_end;
	u8 extent_type;
	int can_nocow = 0;
	int ret = 0;
	bool nowait = path->nowait;

	fi = btrfs_item_ptr(leaf, path->slots[0], struct btrfs_file_extent_item);
	extent_type = btrfs_file_extent_type(leaf, fi);

	if (extent_type == BTRFS_FILE_EXTENT_INLINE)
		goto out;

	if (!(inode->flags & BTRFS_INODE_NODATACOW) &&
	    extent_type == BTRFS_FILE_EXTENT_REG)
		goto out;

	/*
	 * If the extent was created before the generation where the last snapshot
	 * for its subvolume was created, then this implies the extent is shared,
	 * hence we must COW.
	 */
	if (!args->strict &&
	    btrfs_file_extent_generation(leaf, fi) <=
	    btrfs_root_last_snapshot(&root->root_item))
		goto out;

	/* An explicit hole, must COW. */
	if (btrfs_file_extent_disk_bytenr(leaf, fi) == 0)
		goto out;

	/* Compressed/encrypted/encoded extents must be COWed. */
	if (btrfs_file_extent_compression(leaf, fi) ||
	    btrfs_file_extent_encryption(leaf, fi) ||
	    btrfs_file_extent_other_encoding(leaf, fi))
		goto out;

	extent_end = btrfs_file_extent_end(path);

	args->file_extent.disk_bytenr = btrfs_file_extent_disk_bytenr(leaf, fi);
	args->file_extent.disk_num_bytes = btrfs_file_extent_disk_num_bytes(leaf, fi);
	args->file_extent.ram_bytes = btrfs_file_extent_ram_bytes(leaf, fi);
	args->file_extent.offset = btrfs_file_extent_offset(leaf, fi);
	args->file_extent.compression = btrfs_file_extent_compression(leaf, fi);

	/*
	 * The following checks can be expensive, as they need to take other
	 * locks and do btree or rbtree searches, so release the path to avoid
	 * blocking other tasks for too long.
	 */
	btrfs_release_path(path);

	ret = btrfs_cross_ref_exist(root, btrfs_ino(inode),
				    key->offset - args->file_extent.offset,
				    args->file_extent.disk_bytenr, args->strict, path);
	WARN_ON_ONCE(ret > 0 && is_freespace_inode);
	if (ret != 0)
		goto out;

	if (args->free_path) {
		/*
		 * We don't need the path anymore, plus through the
		 * btrfs_lookup_csums_list() call below we will end up allocating
		 * another path. So free the path to avoid unnecessary extra
		 * memory usage.
		 */
		btrfs_free_path(path);
		path = NULL;
	}

	/* If there are pending snapshots for this root, we must COW. */
	if (args->writeback_path && !is_freespace_inode &&
	    atomic_read(&root->snapshot_force_cow))
		goto out;

	args->file_extent.num_bytes = min(args->end + 1, extent_end) - args->start;
	args->file_extent.offset += args->start - key->offset;
	io_start = args->file_extent.disk_bytenr + args->file_extent.offset;

	/*
	 * Force COW if csums exist in the range. This ensures that csums for a
	 * given extent are either valid or do not exist.
	 */

	csum_root = btrfs_csum_root(root->fs_info, io_start);
	ret = btrfs_lookup_csums_list(csum_root, io_start,
				      io_start + args->file_extent.num_bytes - 1,
				      NULL, nowait);
	WARN_ON_ONCE(ret > 0 && is_freespace_inode);
	if (ret != 0)
		goto out;

	can_nocow = 1;
 out:
	if (args->free_path && path)
		btrfs_free_path(path);

	return ret < 0 ? ret : can_nocow;
}

/*
 * when nowcow writeback call back.  This checks for snapshots or COW copies
 * of the extents that exist in the file, and COWs the file as required.
 *
 * If no cow copies or snapshots exist, we write directly to the existing
 * blocks on disk
 */
static noinline int run_delalloc_nocow(struct btrfs_inode *inode,
				       struct folio *locked_folio,
				       const u64 start, const u64 end)
{
	struct btrfs_fs_info *fs_info = inode->root->fs_info;
	struct btrfs_root *root = inode->root;
	struct btrfs_path *path;
	u64 cow_start = (u64)-1;
	u64 cur_offset = start;
	int ret;
	bool check_prev = true;
	u64 ino = btrfs_ino(inode);
	struct can_nocow_file_extent_args nocow_args = { 0 };

	/*
	 * Normally on a zoned device we're only doing COW writes, but in case
	 * of relocation on a zoned filesystem serializes I/O so that we're only
	 * writing sequentially and can end up here as well.
	 */
	ASSERT(!btrfs_is_zoned(fs_info) || btrfs_is_data_reloc_root(root));

	path = btrfs_alloc_path();
	if (!path) {
		ret = -ENOMEM;
		goto error;
	}

	nocow_args.end = end;
	nocow_args.writeback_path = true;

	while (cur_offset <= end) {
		struct btrfs_block_group *nocow_bg = NULL;
		struct btrfs_ordered_extent *ordered;
		struct btrfs_key found_key;
		struct btrfs_file_extent_item *fi;
		struct extent_buffer *leaf;
		struct extent_state *cached_state = NULL;
		u64 extent_end;
		u64 nocow_end;
		int extent_type;
		bool is_prealloc;

		ret = btrfs_lookup_file_extent(NULL, root, path, ino,
					       cur_offset, 0);
		if (ret < 0)
			goto error;

		/*
		 * If there is no extent for our range when doing the initial
		 * search, then go back to the previous slot as it will be the
		 * one containing the search offset
		 */
		if (ret > 0 && path->slots[0] > 0 && check_prev) {
			leaf = path->nodes[0];
			btrfs_item_key_to_cpu(leaf, &found_key,
					      path->slots[0] - 1);
			if (found_key.objectid == ino &&
			    found_key.type == BTRFS_EXTENT_DATA_KEY)
				path->slots[0]--;
		}
		check_prev = false;
next_slot:
		/* Go to next leaf if we have exhausted the current one */
		leaf = path->nodes[0];
		if (path->slots[0] >= btrfs_header_nritems(leaf)) {
			ret = btrfs_next_leaf(root, path);
			if (ret < 0)
				goto error;
			if (ret > 0)
				break;
			leaf = path->nodes[0];
		}

		btrfs_item_key_to_cpu(leaf, &found_key, path->slots[0]);

		/* Didn't find anything for our INO */
		if (found_key.objectid > ino)
			break;
		/*
		 * Keep searching until we find an EXTENT_ITEM or there are no
		 * more extents for this inode
		 */
		if (WARN_ON_ONCE(found_key.objectid < ino) ||
		    found_key.type < BTRFS_EXTENT_DATA_KEY) {
			path->slots[0]++;
			goto next_slot;
		}

		/* Found key is not EXTENT_DATA_KEY or starts after req range */
		if (found_key.type > BTRFS_EXTENT_DATA_KEY ||
		    found_key.offset > end)
			break;

		/*
		 * If the found extent starts after requested offset, then
		 * adjust extent_end to be right before this extent begins
		 */
		if (found_key.offset > cur_offset) {
			extent_end = found_key.offset;
			extent_type = 0;
			goto must_cow;
		}

		/*
		 * Found extent which begins before our range and potentially
		 * intersect it
		 */
		fi = btrfs_item_ptr(leaf, path->slots[0],
				    struct btrfs_file_extent_item);
		extent_type = btrfs_file_extent_type(leaf, fi);
		/* If this is triggered then we have a memory corruption. */
		ASSERT(extent_type < BTRFS_NR_FILE_EXTENT_TYPES);
		if (WARN_ON(extent_type >= BTRFS_NR_FILE_EXTENT_TYPES)) {
			ret = -EUCLEAN;
			goto error;
		}
		extent_end = btrfs_file_extent_end(path);

		/*
		 * If the extent we got ends before our current offset, skip to
		 * the next extent.
		 */
		if (extent_end <= cur_offset) {
			path->slots[0]++;
			goto next_slot;
		}

		nocow_args.start = cur_offset;
		ret = can_nocow_file_extent(path, &found_key, inode, &nocow_args);
		if (ret < 0)
			goto error;
		if (ret == 0)
			goto must_cow;

		ret = 0;
		nocow_bg = btrfs_inc_nocow_writers(fs_info,
				nocow_args.file_extent.disk_bytenr +
				nocow_args.file_extent.offset);
		if (!nocow_bg) {
must_cow:
			/*
			 * If we can't perform NOCOW writeback for the range,
			 * then record the beginning of the range that needs to
			 * be COWed.  It will be written out before the next
			 * NOCOW range if we find one, or when exiting this
			 * loop.
			 */
			if (cow_start == (u64)-1)
				cow_start = cur_offset;
			cur_offset = extent_end;
			if (cur_offset > end)
				break;
			if (!path->nodes[0])
				continue;
			path->slots[0]++;
			goto next_slot;
		}

		/*
		 * COW range from cow_start to found_key.offset - 1. As the key
		 * will contain the beginning of the first extent that can be
		 * NOCOW, following one which needs to be COW'ed
		 */
		if (cow_start != (u64)-1) {
			ret = fallback_to_cow(inode, locked_folio, cow_start,
					      found_key.offset - 1);
			cow_start = (u64)-1;
			if (ret) {
				btrfs_dec_nocow_writers(nocow_bg);
				goto error;
			}
		}

		nocow_end = cur_offset + nocow_args.file_extent.num_bytes - 1;
		lock_extent(&inode->io_tree, cur_offset, nocow_end, &cached_state);

		is_prealloc = extent_type == BTRFS_FILE_EXTENT_PREALLOC;
		if (is_prealloc) {
			struct extent_map *em;

			em = btrfs_create_io_em(inode, cur_offset,
						&nocow_args.file_extent,
						BTRFS_ORDERED_PREALLOC);
			if (IS_ERR(em)) {
				unlock_extent(&inode->io_tree, cur_offset,
					      nocow_end, &cached_state);
				btrfs_dec_nocow_writers(nocow_bg);
				ret = PTR_ERR(em);
				goto error;
			}
			free_extent_map(em);
		}

		ordered = btrfs_alloc_ordered_extent(inode, cur_offset,
				&nocow_args.file_extent,
				is_prealloc
				? (1 << BTRFS_ORDERED_PREALLOC)
				: (1 << BTRFS_ORDERED_NOCOW));
		btrfs_dec_nocow_writers(nocow_bg);
		if (IS_ERR(ordered)) {
			if (is_prealloc) {
				btrfs_drop_extent_map_range(inode, cur_offset,
							    nocow_end, false);
			}
			unlock_extent(&inode->io_tree, cur_offset,
				      nocow_end, &cached_state);
			ret = PTR_ERR(ordered);
			goto error;
		}

		if (btrfs_is_data_reloc_root(root))
			/*
			 * Error handled later, as we must prevent
			 * extent_clear_unlock_delalloc() in error handler
			 * from freeing metadata of created ordered extent.
			 */
			ret = btrfs_reloc_clone_csums(ordered);
		btrfs_put_ordered_extent(ordered);

		extent_clear_unlock_delalloc(inode, cur_offset, nocow_end,
					     locked_folio, &cached_state,
					     EXTENT_LOCKED | EXTENT_DELALLOC |
					     EXTENT_CLEAR_DATA_RESV,
					     PAGE_UNLOCK | PAGE_SET_ORDERED);

		cur_offset = extent_end;

		/*
		 * btrfs_reloc_clone_csums() error, now we're OK to call error
		 * handler, as metadata for created ordered extent will only
		 * be freed by btrfs_finish_ordered_io().
		 */
		if (ret)
			goto error;
	}
	btrfs_release_path(path);

	if (cur_offset <= end && cow_start == (u64)-1)
		cow_start = cur_offset;

	if (cow_start != (u64)-1) {
		cur_offset = end;
		ret = fallback_to_cow(inode, locked_folio, cow_start, end);
		cow_start = (u64)-1;
		if (ret)
			goto error;
	}

	btrfs_free_path(path);
	return 0;

error:
	/*
	 * If an error happened while a COW region is outstanding, cur_offset
	 * needs to be reset to cow_start to ensure the COW region is unlocked
	 * as well.
	 */
	if (cow_start != (u64)-1)
		cur_offset = cow_start;

	/*
	 * We need to lock the extent here because we're clearing DELALLOC and
	 * we're not locked at this point.
	 */
	if (cur_offset < end) {
		struct extent_state *cached = NULL;

		lock_extent(&inode->io_tree, cur_offset, end, &cached);
		extent_clear_unlock_delalloc(inode, cur_offset, end,
					     locked_folio, &cached,
					     EXTENT_LOCKED | EXTENT_DELALLOC |
					     EXTENT_DEFRAG |
					     EXTENT_DO_ACCOUNTING, PAGE_UNLOCK |
					     PAGE_START_WRITEBACK |
					     PAGE_END_WRITEBACK);
		btrfs_qgroup_free_data(inode, NULL, cur_offset, end - cur_offset + 1, NULL);
	}
	btrfs_free_path(path);
	return ret;
}

static bool should_nocow(struct btrfs_inode *inode, u64 start, u64 end)
{
	if (inode->flags & (BTRFS_INODE_NODATACOW | BTRFS_INODE_PREALLOC)) {
		if (inode->defrag_bytes &&
		    test_range_bit_exists(&inode->io_tree, start, end, EXTENT_DEFRAG))
			return false;
		return true;
	}
	return false;
}

/*
 * Function to process delayed allocation (create CoW) for ranges which are
 * being touched for the first time.
 */
int btrfs_run_delalloc_range(struct btrfs_inode *inode, struct folio *locked_folio,
			     u64 start, u64 end, struct writeback_control *wbc)
{
	const bool zoned = btrfs_is_zoned(inode->root->fs_info);
	int ret;

	/*
	 * The range must cover part of the @locked_folio, or a return of 1
	 * can confuse the caller.
	 */
	ASSERT(!(end <= folio_pos(locked_folio) ||
		 start >= folio_pos(locked_folio) + folio_size(locked_folio)));

	if (should_nocow(inode, start, end)) {
		ret = run_delalloc_nocow(inode, locked_folio, start, end);
		goto out;
	}

	if (btrfs_inode_can_compress(inode) &&
	    inode_need_compress(inode, start, end) &&
	    run_delalloc_compressed(inode, locked_folio, start, end, wbc))
		return 1;

	if (zoned)
		ret = run_delalloc_cow(inode, locked_folio, start, end, wbc,
				       true);
	else
		ret = cow_file_range(inode, locked_folio, start, end, NULL,
				     false, false);

out:
	if (ret < 0)
		btrfs_cleanup_ordered_extents(inode, locked_folio, start,
					      end - start + 1);
	return ret;
}

void btrfs_split_delalloc_extent(struct btrfs_inode *inode,
				 struct extent_state *orig, u64 split)
{
	struct btrfs_fs_info *fs_info = inode->root->fs_info;
	u64 size;

	lockdep_assert_held(&inode->io_tree.lock);

	/* not delalloc, ignore it */
	if (!(orig->state & EXTENT_DELALLOC))
		return;

	size = orig->end - orig->start + 1;
	if (size > fs_info->max_extent_size) {
		u32 num_extents;
		u64 new_size;

		/*
		 * See the explanation in btrfs_merge_delalloc_extent, the same
		 * applies here, just in reverse.
		 */
		new_size = orig->end - split + 1;
		num_extents = count_max_extents(fs_info, new_size);
		new_size = split - orig->start;
		num_extents += count_max_extents(fs_info, new_size);
		if (count_max_extents(fs_info, size) >= num_extents)
			return;
	}

	spin_lock(&inode->lock);
	btrfs_mod_outstanding_extents(inode, 1);
	spin_unlock(&inode->lock);
}

/*
 * Handle merged delayed allocation extents so we can keep track of new extents
 * that are just merged onto old extents, such as when we are doing sequential
 * writes, so we can properly account for the metadata space we'll need.
 */
void btrfs_merge_delalloc_extent(struct btrfs_inode *inode, struct extent_state *new,
				 struct extent_state *other)
{
	struct btrfs_fs_info *fs_info = inode->root->fs_info;
	u64 new_size, old_size;
	u32 num_extents;

	lockdep_assert_held(&inode->io_tree.lock);

	/* not delalloc, ignore it */
	if (!(other->state & EXTENT_DELALLOC))
		return;

	if (new->start > other->start)
		new_size = new->end - other->start + 1;
	else
		new_size = other->end - new->start + 1;

	/* we're not bigger than the max, unreserve the space and go */
	if (new_size <= fs_info->max_extent_size) {
		spin_lock(&inode->lock);
		btrfs_mod_outstanding_extents(inode, -1);
		spin_unlock(&inode->lock);
		return;
	}

	/*
	 * We have to add up either side to figure out how many extents were
	 * accounted for before we merged into one big extent.  If the number of
	 * extents we accounted for is <= the amount we need for the new range
	 * then we can return, otherwise drop.  Think of it like this
	 *
	 * [ 4k][MAX_SIZE]
	 *
	 * So we've grown the extent by a MAX_SIZE extent, this would mean we
	 * need 2 outstanding extents, on one side we have 1 and the other side
	 * we have 1 so they are == and we can return.  But in this case
	 *
	 * [MAX_SIZE+4k][MAX_SIZE+4k]
	 *
	 * Each range on their own accounts for 2 extents, but merged together
	 * they are only 3 extents worth of accounting, so we need to drop in
	 * this case.
	 */
	old_size = other->end - other->start + 1;
	num_extents = count_max_extents(fs_info, old_size);
	old_size = new->end - new->start + 1;
	num_extents += count_max_extents(fs_info, old_size);
	if (count_max_extents(fs_info, new_size) >= num_extents)
		return;

	spin_lock(&inode->lock);
	btrfs_mod_outstanding_extents(inode, -1);
	spin_unlock(&inode->lock);
}

static void btrfs_add_delalloc_inode(struct btrfs_inode *inode)
{
	struct btrfs_root *root = inode->root;
	struct btrfs_fs_info *fs_info = root->fs_info;

	spin_lock(&root->delalloc_lock);
	ASSERT(list_empty(&inode->delalloc_inodes));
	list_add_tail(&inode->delalloc_inodes, &root->delalloc_inodes);
	root->nr_delalloc_inodes++;
	if (root->nr_delalloc_inodes == 1) {
		spin_lock(&fs_info->delalloc_root_lock);
		ASSERT(list_empty(&root->delalloc_root));
		list_add_tail(&root->delalloc_root, &fs_info->delalloc_roots);
		spin_unlock(&fs_info->delalloc_root_lock);
	}
	spin_unlock(&root->delalloc_lock);
}

void btrfs_del_delalloc_inode(struct btrfs_inode *inode)
{
	struct btrfs_root *root = inode->root;
	struct btrfs_fs_info *fs_info = root->fs_info;

	lockdep_assert_held(&root->delalloc_lock);

	/*
	 * We may be called after the inode was already deleted from the list,
	 * namely in the transaction abort path btrfs_destroy_delalloc_inodes(),
	 * and then later through btrfs_clear_delalloc_extent() while the inode
	 * still has ->delalloc_bytes > 0.
	 */
	if (!list_empty(&inode->delalloc_inodes)) {
		list_del_init(&inode->delalloc_inodes);
		root->nr_delalloc_inodes--;
		if (!root->nr_delalloc_inodes) {
			ASSERT(list_empty(&root->delalloc_inodes));
			spin_lock(&fs_info->delalloc_root_lock);
			ASSERT(!list_empty(&root->delalloc_root));
			list_del_init(&root->delalloc_root);
			spin_unlock(&fs_info->delalloc_root_lock);
		}
	}
}

/*
 * Properly track delayed allocation bytes in the inode and to maintain the
 * list of inodes that have pending delalloc work to be done.
 */
void btrfs_set_delalloc_extent(struct btrfs_inode *inode, struct extent_state *state,
			       u32 bits)
{
	struct btrfs_fs_info *fs_info = inode->root->fs_info;

	lockdep_assert_held(&inode->io_tree.lock);

	if ((bits & EXTENT_DEFRAG) && !(bits & EXTENT_DELALLOC))
		WARN_ON(1);
	/*
	 * set_bit and clear bit hooks normally require _irqsave/restore
	 * but in this case, we are only testing for the DELALLOC
	 * bit, which is only set or cleared with irqs on
	 */
	if (!(state->state & EXTENT_DELALLOC) && (bits & EXTENT_DELALLOC)) {
		u64 len = state->end + 1 - state->start;
		u64 prev_delalloc_bytes;
		u32 num_extents = count_max_extents(fs_info, len);

		spin_lock(&inode->lock);
		btrfs_mod_outstanding_extents(inode, num_extents);
		spin_unlock(&inode->lock);

		/* For sanity tests */
		if (btrfs_is_testing(fs_info))
			return;

		percpu_counter_add_batch(&fs_info->delalloc_bytes, len,
					 fs_info->delalloc_batch);
		spin_lock(&inode->lock);
		prev_delalloc_bytes = inode->delalloc_bytes;
		inode->delalloc_bytes += len;
		if (bits & EXTENT_DEFRAG)
			inode->defrag_bytes += len;
		spin_unlock(&inode->lock);

		/*
		 * We don't need to be under the protection of the inode's lock,
		 * because we are called while holding the inode's io_tree lock
		 * and are therefore protected against concurrent calls of this
		 * function and btrfs_clear_delalloc_extent().
		 */
		if (!btrfs_is_free_space_inode(inode) && prev_delalloc_bytes == 0)
			btrfs_add_delalloc_inode(inode);
	}

	if (!(state->state & EXTENT_DELALLOC_NEW) &&
	    (bits & EXTENT_DELALLOC_NEW)) {
		spin_lock(&inode->lock);
		inode->new_delalloc_bytes += state->end + 1 - state->start;
		spin_unlock(&inode->lock);
	}
}

/*
 * Once a range is no longer delalloc this function ensures that proper
 * accounting happens.
 */
void btrfs_clear_delalloc_extent(struct btrfs_inode *inode,
				 struct extent_state *state, u32 bits)
{
	struct btrfs_fs_info *fs_info = inode->root->fs_info;
	u64 len = state->end + 1 - state->start;
	u32 num_extents = count_max_extents(fs_info, len);

	lockdep_assert_held(&inode->io_tree.lock);

	if ((state->state & EXTENT_DEFRAG) && (bits & EXTENT_DEFRAG)) {
		spin_lock(&inode->lock);
		inode->defrag_bytes -= len;
		spin_unlock(&inode->lock);
	}

	/*
	 * set_bit and clear bit hooks normally require _irqsave/restore
	 * but in this case, we are only testing for the DELALLOC
	 * bit, which is only set or cleared with irqs on
	 */
	if ((state->state & EXTENT_DELALLOC) && (bits & EXTENT_DELALLOC)) {
		struct btrfs_root *root = inode->root;
		u64 new_delalloc_bytes;

		spin_lock(&inode->lock);
		btrfs_mod_outstanding_extents(inode, -num_extents);
		spin_unlock(&inode->lock);

		/*
		 * We don't reserve metadata space for space cache inodes so we
		 * don't need to call delalloc_release_metadata if there is an
		 * error.
		 */
		if (bits & EXTENT_CLEAR_META_RESV &&
		    root != fs_info->tree_root)
			btrfs_delalloc_release_metadata(inode, len, true);

		/* For sanity tests. */
		if (btrfs_is_testing(fs_info))
			return;

		if (!btrfs_is_data_reloc_root(root) &&
		    !btrfs_is_free_space_inode(inode) &&
		    !(state->state & EXTENT_NORESERVE) &&
		    (bits & EXTENT_CLEAR_DATA_RESV))
			btrfs_free_reserved_data_space_noquota(fs_info, len);

		percpu_counter_add_batch(&fs_info->delalloc_bytes, -len,
					 fs_info->delalloc_batch);
		spin_lock(&inode->lock);
		inode->delalloc_bytes -= len;
		new_delalloc_bytes = inode->delalloc_bytes;
		spin_unlock(&inode->lock);

		/*
		 * We don't need to be under the protection of the inode's lock,
		 * because we are called while holding the inode's io_tree lock
		 * and are therefore protected against concurrent calls of this
		 * function and btrfs_set_delalloc_extent().
		 */
		if (!btrfs_is_free_space_inode(inode) && new_delalloc_bytes == 0) {
			spin_lock(&root->delalloc_lock);
			btrfs_del_delalloc_inode(inode);
			spin_unlock(&root->delalloc_lock);
		}
	}

	if ((state->state & EXTENT_DELALLOC_NEW) &&
	    (bits & EXTENT_DELALLOC_NEW)) {
		spin_lock(&inode->lock);
		ASSERT(inode->new_delalloc_bytes >= len);
		inode->new_delalloc_bytes -= len;
		if (bits & EXTENT_ADD_INODE_BYTES)
			inode_add_bytes(&inode->vfs_inode, len);
		spin_unlock(&inode->lock);
	}
}

/*
 * given a list of ordered sums record them in the inode.  This happens
 * at IO completion time based on sums calculated at bio submission time.
 */
static int add_pending_csums(struct btrfs_trans_handle *trans,
			     struct list_head *list)
{
	struct btrfs_ordered_sum *sum;
	struct btrfs_root *csum_root = NULL;
	int ret;

	list_for_each_entry(sum, list, list) {
		trans->adding_csums = true;
		if (!csum_root)
			csum_root = btrfs_csum_root(trans->fs_info,
						    sum->logical);
		ret = btrfs_csum_file_blocks(trans, csum_root, sum);
		trans->adding_csums = false;
		if (ret)
			return ret;
	}
	return 0;
}

static int btrfs_find_new_delalloc_bytes(struct btrfs_inode *inode,
					 const u64 start,
					 const u64 len,
					 struct extent_state **cached_state)
{
	u64 search_start = start;
	const u64 end = start + len - 1;

	while (search_start < end) {
		const u64 search_len = end - search_start + 1;
		struct extent_map *em;
		u64 em_len;
		int ret = 0;

		em = btrfs_get_extent(inode, NULL, search_start, search_len);
		if (IS_ERR(em))
			return PTR_ERR(em);

		if (em->disk_bytenr != EXTENT_MAP_HOLE)
			goto next;

		em_len = em->len;
		if (em->start < search_start)
			em_len -= search_start - em->start;
		if (em_len > search_len)
			em_len = search_len;

		ret = set_extent_bit(&inode->io_tree, search_start,
				     search_start + em_len - 1,
				     EXTENT_DELALLOC_NEW, cached_state);
next:
		search_start = extent_map_end(em);
		free_extent_map(em);
		if (ret)
			return ret;
	}
	return 0;
}

int btrfs_set_extent_delalloc(struct btrfs_inode *inode, u64 start, u64 end,
			      unsigned int extra_bits,
			      struct extent_state **cached_state)
{
	WARN_ON(PAGE_ALIGNED(end));

	if (start >= i_size_read(&inode->vfs_inode) &&
	    !(inode->flags & BTRFS_INODE_PREALLOC)) {
		/*
		 * There can't be any extents following eof in this case so just
		 * set the delalloc new bit for the range directly.
		 */
		extra_bits |= EXTENT_DELALLOC_NEW;
	} else {
		int ret;

		ret = btrfs_find_new_delalloc_bytes(inode, start,
						    end + 1 - start,
						    cached_state);
		if (ret)
			return ret;
	}

	return set_extent_bit(&inode->io_tree, start, end,
			      EXTENT_DELALLOC | extra_bits, cached_state);
}

/* see btrfs_writepage_start_hook for details on why this is required */
struct btrfs_writepage_fixup {
	struct folio *folio;
	struct btrfs_inode *inode;
	struct btrfs_work work;
};

static void btrfs_writepage_fixup_worker(struct btrfs_work *work)
{
	struct btrfs_writepage_fixup *fixup =
		container_of(work, struct btrfs_writepage_fixup, work);
	struct btrfs_ordered_extent *ordered;
	struct extent_state *cached_state = NULL;
	struct extent_changeset *data_reserved = NULL;
	struct folio *folio = fixup->folio;
	struct btrfs_inode *inode = fixup->inode;
	struct btrfs_fs_info *fs_info = inode->root->fs_info;
	u64 page_start = folio_pos(folio);
	u64 page_end = folio_pos(folio) + folio_size(folio) - 1;
	int ret = 0;
	bool free_delalloc_space = true;

	/*
	 * This is similar to page_mkwrite, we need to reserve the space before
	 * we take the folio lock.
	 */
	ret = btrfs_delalloc_reserve_space(inode, &data_reserved, page_start,
					   folio_size(folio));
again:
	folio_lock(folio);

	/*
	 * Before we queued this fixup, we took a reference on the folio.
	 * folio->mapping may go NULL, but it shouldn't be moved to a different
	 * address space.
	 */
	if (!folio->mapping || !folio_test_dirty(folio) ||
	    !folio_test_checked(folio)) {
		/*
		 * Unfortunately this is a little tricky, either
		 *
		 * 1) We got here and our folio had already been dealt with and
		 *    we reserved our space, thus ret == 0, so we need to just
		 *    drop our space reservation and bail.  This can happen the
		 *    first time we come into the fixup worker, or could happen
		 *    while waiting for the ordered extent.
		 * 2) Our folio was already dealt with, but we happened to get an
		 *    ENOSPC above from the btrfs_delalloc_reserve_space.  In
		 *    this case we obviously don't have anything to release, but
		 *    because the folio was already dealt with we don't want to
		 *    mark the folio with an error, so make sure we're resetting
		 *    ret to 0.  This is why we have this check _before_ the ret
		 *    check, because we do not want to have a surprise ENOSPC
		 *    when the folio was already properly dealt with.
		 */
		if (!ret) {
			btrfs_delalloc_release_extents(inode, folio_size(folio));
			btrfs_delalloc_release_space(inode, data_reserved,
						     page_start, folio_size(folio),
						     true);
		}
		ret = 0;
		goto out_page;
	}

	/*
	 * We can't mess with the folio state unless it is locked, so now that
	 * it is locked bail if we failed to make our space reservation.
	 */
	if (ret)
		goto out_page;

	lock_extent(&inode->io_tree, page_start, page_end, &cached_state);

	/* already ordered? We're done */
	if (folio_test_ordered(folio))
		goto out_reserved;

	ordered = btrfs_lookup_ordered_range(inode, page_start, PAGE_SIZE);
	if (ordered) {
		unlock_extent(&inode->io_tree, page_start, page_end,
			      &cached_state);
		folio_unlock(folio);
		btrfs_start_ordered_extent(ordered);
		btrfs_put_ordered_extent(ordered);
		goto again;
	}

	ret = btrfs_set_extent_delalloc(inode, page_start, page_end, 0,
					&cached_state);
	if (ret)
		goto out_reserved;

	/*
	 * Everything went as planned, we're now the owner of a dirty page with
	 * delayed allocation bits set and space reserved for our COW
	 * destination.
	 *
	 * The page was dirty when we started, nothing should have cleaned it.
	 */
	BUG_ON(!folio_test_dirty(folio));
	free_delalloc_space = false;
out_reserved:
	btrfs_delalloc_release_extents(inode, PAGE_SIZE);
	if (free_delalloc_space)
		btrfs_delalloc_release_space(inode, data_reserved, page_start,
					     PAGE_SIZE, true);
	unlock_extent(&inode->io_tree, page_start, page_end, &cached_state);
out_page:
	if (ret) {
		/*
		 * We hit ENOSPC or other errors.  Update the mapping and page
		 * to reflect the errors and clean the page.
		 */
		mapping_set_error(folio->mapping, ret);
		btrfs_mark_ordered_io_finished(inode, folio, page_start,
					       folio_size(folio), !ret);
		folio_clear_dirty_for_io(folio);
	}
	btrfs_folio_clear_checked(fs_info, folio, page_start, PAGE_SIZE);
	folio_unlock(folio);
	folio_put(folio);
	kfree(fixup);
	extent_changeset_free(data_reserved);
	/*
	 * As a precaution, do a delayed iput in case it would be the last iput
	 * that could need flushing space. Recursing back to fixup worker would
	 * deadlock.
	 */
	btrfs_add_delayed_iput(inode);
}

/*
 * There are a few paths in the higher layers of the kernel that directly
 * set the folio dirty bit without asking the filesystem if it is a
 * good idea.  This causes problems because we want to make sure COW
 * properly happens and the data=ordered rules are followed.
 *
 * In our case any range that doesn't have the ORDERED bit set
 * hasn't been properly setup for IO.  We kick off an async process
 * to fix it up.  The async helper will wait for ordered extents, set
 * the delalloc bit and make it safe to write the folio.
 */
int btrfs_writepage_cow_fixup(struct folio *folio)
{
	struct inode *inode = folio->mapping->host;
	struct btrfs_fs_info *fs_info = inode_to_fs_info(inode);
	struct btrfs_writepage_fixup *fixup;

	/* This folio has ordered extent covering it already */
	if (folio_test_ordered(folio))
		return 0;

	/*
	 * folio_checked is set below when we create a fixup worker for this
	 * folio, don't try to create another one if we're already
	 * folio_test_checked.
	 *
	 * The extent_io writepage code will redirty the foio if we send back
	 * EAGAIN.
	 */
	if (folio_test_checked(folio))
		return -EAGAIN;

	fixup = kzalloc(sizeof(*fixup), GFP_NOFS);
	if (!fixup)
		return -EAGAIN;

	/*
	 * We are already holding a reference to this inode from
	 * write_cache_pages.  We need to hold it because the space reservation
	 * takes place outside of the folio lock, and we can't trust
	 * page->mapping outside of the folio lock.
	 */
	ihold(inode);
	btrfs_folio_set_checked(fs_info, folio, folio_pos(folio), folio_size(folio));
	folio_get(folio);
	btrfs_init_work(&fixup->work, btrfs_writepage_fixup_worker, NULL);
	fixup->folio = folio;
	fixup->inode = BTRFS_I(inode);
	btrfs_queue_work(fs_info->fixup_workers, &fixup->work);

	return -EAGAIN;
}

static int insert_reserved_file_extent(struct btrfs_trans_handle *trans,
				       struct btrfs_inode *inode, u64 file_pos,
				       struct btrfs_file_extent_item *stack_fi,
				       const bool update_inode_bytes,
				       u64 qgroup_reserved)
{
	struct btrfs_root *root = inode->root;
	const u64 sectorsize = root->fs_info->sectorsize;
	struct btrfs_path *path;
	struct extent_buffer *leaf;
	struct btrfs_key ins;
	u64 disk_num_bytes = btrfs_stack_file_extent_disk_num_bytes(stack_fi);
	u64 disk_bytenr = btrfs_stack_file_extent_disk_bytenr(stack_fi);
	u64 offset = btrfs_stack_file_extent_offset(stack_fi);
	u64 num_bytes = btrfs_stack_file_extent_num_bytes(stack_fi);
	u64 ram_bytes = btrfs_stack_file_extent_ram_bytes(stack_fi);
	struct btrfs_drop_extents_args drop_args = { 0 };
	int ret;

	path = btrfs_alloc_path();
	if (!path)
		return -ENOMEM;

	/*
	 * we may be replacing one extent in the tree with another.
	 * The new extent is pinned in the extent map, and we don't want
	 * to drop it from the cache until it is completely in the btree.
	 *
	 * So, tell btrfs_drop_extents to leave this extent in the cache.
	 * the caller is expected to unpin it and allow it to be merged
	 * with the others.
	 */
	drop_args.path = path;
	drop_args.start = file_pos;
	drop_args.end = file_pos + num_bytes;
	drop_args.replace_extent = true;
	drop_args.extent_item_size = sizeof(*stack_fi);
	ret = btrfs_drop_extents(trans, root, inode, &drop_args);
	if (ret)
		goto out;

	if (!drop_args.extent_inserted) {
		ins.objectid = btrfs_ino(inode);
		ins.offset = file_pos;
		ins.type = BTRFS_EXTENT_DATA_KEY;

		ret = btrfs_insert_empty_item(trans, root, path, &ins,
					      sizeof(*stack_fi));
		if (ret)
			goto out;
	}
	leaf = path->nodes[0];
	btrfs_set_stack_file_extent_generation(stack_fi, trans->transid);
	write_extent_buffer(leaf, stack_fi,
			btrfs_item_ptr_offset(leaf, path->slots[0]),
			sizeof(struct btrfs_file_extent_item));

	btrfs_mark_buffer_dirty(trans, leaf);
	btrfs_release_path(path);

	/*
	 * If we dropped an inline extent here, we know the range where it is
	 * was not marked with the EXTENT_DELALLOC_NEW bit, so we update the
	 * number of bytes only for that range containing the inline extent.
	 * The remaining of the range will be processed when clearning the
	 * EXTENT_DELALLOC_BIT bit through the ordered extent completion.
	 */
	if (file_pos == 0 && !IS_ALIGNED(drop_args.bytes_found, sectorsize)) {
		u64 inline_size = round_down(drop_args.bytes_found, sectorsize);

		inline_size = drop_args.bytes_found - inline_size;
		btrfs_update_inode_bytes(inode, sectorsize, inline_size);
		drop_args.bytes_found -= inline_size;
		num_bytes -= sectorsize;
	}

	if (update_inode_bytes)
		btrfs_update_inode_bytes(inode, num_bytes, drop_args.bytes_found);

	ins.objectid = disk_bytenr;
	ins.offset = disk_num_bytes;
	ins.type = BTRFS_EXTENT_ITEM_KEY;

	ret = btrfs_inode_set_file_extent_range(inode, file_pos, ram_bytes);
	if (ret)
		goto out;

	ret = btrfs_alloc_reserved_file_extent(trans, root, btrfs_ino(inode),
					       file_pos - offset,
					       qgroup_reserved, &ins);
out:
	btrfs_free_path(path);

	return ret;
}

static void btrfs_release_delalloc_bytes(struct btrfs_fs_info *fs_info,
					 u64 start, u64 len)
{
	struct btrfs_block_group *cache;

	cache = btrfs_lookup_block_group(fs_info, start);
	ASSERT(cache);

	spin_lock(&cache->lock);
	cache->delalloc_bytes -= len;
	spin_unlock(&cache->lock);

	btrfs_put_block_group(cache);
}

static int insert_ordered_extent_file_extent(struct btrfs_trans_handle *trans,
					     struct btrfs_ordered_extent *oe)
{
	struct btrfs_file_extent_item stack_fi;
	bool update_inode_bytes;
	u64 num_bytes = oe->num_bytes;
	u64 ram_bytes = oe->ram_bytes;

	memset(&stack_fi, 0, sizeof(stack_fi));
	btrfs_set_stack_file_extent_type(&stack_fi, BTRFS_FILE_EXTENT_REG);
	btrfs_set_stack_file_extent_disk_bytenr(&stack_fi, oe->disk_bytenr);
	btrfs_set_stack_file_extent_disk_num_bytes(&stack_fi,
						   oe->disk_num_bytes);
	btrfs_set_stack_file_extent_offset(&stack_fi, oe->offset);
	if (test_bit(BTRFS_ORDERED_TRUNCATED, &oe->flags))
		num_bytes = oe->truncated_len;
	btrfs_set_stack_file_extent_num_bytes(&stack_fi, num_bytes);
	btrfs_set_stack_file_extent_ram_bytes(&stack_fi, ram_bytes);
	btrfs_set_stack_file_extent_compression(&stack_fi, oe->compress_type);
	/* Encryption and other encoding is reserved and all 0 */

	/*
	 * For delalloc, when completing an ordered extent we update the inode's
	 * bytes when clearing the range in the inode's io tree, so pass false
	 * as the argument 'update_inode_bytes' to insert_reserved_file_extent(),
	 * except if the ordered extent was truncated.
	 */
	update_inode_bytes = test_bit(BTRFS_ORDERED_DIRECT, &oe->flags) ||
			     test_bit(BTRFS_ORDERED_ENCODED, &oe->flags) ||
			     test_bit(BTRFS_ORDERED_TRUNCATED, &oe->flags);

	return insert_reserved_file_extent(trans, oe->inode,
					   oe->file_offset, &stack_fi,
					   update_inode_bytes, oe->qgroup_rsv);
}

/*
 * As ordered data IO finishes, this gets called so we can finish
 * an ordered extent if the range of bytes in the file it covers are
 * fully written.
 */
int btrfs_finish_one_ordered(struct btrfs_ordered_extent *ordered_extent)
{
	struct btrfs_inode *inode = ordered_extent->inode;
	struct btrfs_root *root = inode->root;
	struct btrfs_fs_info *fs_info = root->fs_info;
	struct btrfs_trans_handle *trans = NULL;
	struct extent_io_tree *io_tree = &inode->io_tree;
	struct extent_state *cached_state = NULL;
	u64 start, end;
	int compress_type = 0;
	int ret = 0;
	u64 logical_len = ordered_extent->num_bytes;
	bool freespace_inode;
	bool truncated = false;
	bool clear_reserved_extent = true;
	unsigned int clear_bits = EXTENT_DEFRAG;

	start = ordered_extent->file_offset;
	end = start + ordered_extent->num_bytes - 1;

	if (!test_bit(BTRFS_ORDERED_NOCOW, &ordered_extent->flags) &&
	    !test_bit(BTRFS_ORDERED_PREALLOC, &ordered_extent->flags) &&
	    !test_bit(BTRFS_ORDERED_DIRECT, &ordered_extent->flags) &&
	    !test_bit(BTRFS_ORDERED_ENCODED, &ordered_extent->flags))
		clear_bits |= EXTENT_DELALLOC_NEW;

	freespace_inode = btrfs_is_free_space_inode(inode);
	if (!freespace_inode)
		btrfs_lockdep_acquire(fs_info, btrfs_ordered_extent);

	if (test_bit(BTRFS_ORDERED_IOERR, &ordered_extent->flags)) {
		ret = -EIO;
		goto out;
	}

	if (btrfs_is_zoned(fs_info))
		btrfs_zone_finish_endio(fs_info, ordered_extent->disk_bytenr,
					ordered_extent->disk_num_bytes);

	if (test_bit(BTRFS_ORDERED_TRUNCATED, &ordered_extent->flags)) {
		truncated = true;
		logical_len = ordered_extent->truncated_len;
		/* Truncated the entire extent, don't bother adding */
		if (!logical_len)
			goto out;
	}

	/*
	 * If it's a COW write we need to lock the extent range as we will be
	 * inserting/replacing file extent items and unpinning an extent map.
	 * This must be taken before joining a transaction, as it's a higher
	 * level lock (like the inode's VFS lock), otherwise we can run into an
	 * ABBA deadlock with other tasks (transactions work like a lock,
	 * depending on their current state).
	 */
	if (!test_bit(BTRFS_ORDERED_NOCOW, &ordered_extent->flags)) {
		clear_bits |= EXTENT_LOCKED;
		lock_extent(io_tree, start, end, &cached_state);
	}

	if (freespace_inode)
		trans = btrfs_join_transaction_spacecache(root);
	else
		trans = btrfs_join_transaction(root);
	if (IS_ERR(trans)) {
		ret = PTR_ERR(trans);
		trans = NULL;
		goto out;
	}

	trans->block_rsv = &inode->block_rsv;

	ret = btrfs_insert_raid_extent(trans, ordered_extent);
	if (ret) {
		btrfs_abort_transaction(trans, ret);
		goto out;
	}

	if (test_bit(BTRFS_ORDERED_NOCOW, &ordered_extent->flags)) {
		/* Logic error */
		ASSERT(list_empty(&ordered_extent->list));
		if (!list_empty(&ordered_extent->list)) {
			ret = -EINVAL;
			btrfs_abort_transaction(trans, ret);
			goto out;
		}

		btrfs_inode_safe_disk_i_size_write(inode, 0);
		ret = btrfs_update_inode_fallback(trans, inode);
		if (ret) {
			/* -ENOMEM or corruption */
			btrfs_abort_transaction(trans, ret);
		}
		goto out;
	}

	if (test_bit(BTRFS_ORDERED_COMPRESSED, &ordered_extent->flags))
		compress_type = ordered_extent->compress_type;
	if (test_bit(BTRFS_ORDERED_PREALLOC, &ordered_extent->flags)) {
		BUG_ON(compress_type);
		ret = btrfs_mark_extent_written(trans, inode,
						ordered_extent->file_offset,
						ordered_extent->file_offset +
						logical_len);
		btrfs_zoned_release_data_reloc_bg(fs_info, ordered_extent->disk_bytenr,
						  ordered_extent->disk_num_bytes);
	} else {
		BUG_ON(root == fs_info->tree_root);
		ret = insert_ordered_extent_file_extent(trans, ordered_extent);
		if (!ret) {
			clear_reserved_extent = false;
			btrfs_release_delalloc_bytes(fs_info,
						ordered_extent->disk_bytenr,
						ordered_extent->disk_num_bytes);
		}
	}
	if (ret < 0) {
		btrfs_abort_transaction(trans, ret);
		goto out;
	}

	ret = unpin_extent_cache(inode, ordered_extent->file_offset,
				 ordered_extent->num_bytes, trans->transid);
	if (ret < 0) {
		btrfs_abort_transaction(trans, ret);
		goto out;
	}

	ret = add_pending_csums(trans, &ordered_extent->list);
	if (ret) {
		btrfs_abort_transaction(trans, ret);
		goto out;
	}

	/*
	 * If this is a new delalloc range, clear its new delalloc flag to
	 * update the inode's number of bytes. This needs to be done first
	 * before updating the inode item.
	 */
	if ((clear_bits & EXTENT_DELALLOC_NEW) &&
	    !test_bit(BTRFS_ORDERED_TRUNCATED, &ordered_extent->flags))
		clear_extent_bit(&inode->io_tree, start, end,
				 EXTENT_DELALLOC_NEW | EXTENT_ADD_INODE_BYTES,
				 &cached_state);

	btrfs_inode_safe_disk_i_size_write(inode, 0);
	ret = btrfs_update_inode_fallback(trans, inode);
	if (ret) { /* -ENOMEM or corruption */
		btrfs_abort_transaction(trans, ret);
		goto out;
	}
out:
	clear_extent_bit(&inode->io_tree, start, end, clear_bits,
			 &cached_state);

	if (trans)
		btrfs_end_transaction(trans);

	if (ret || truncated) {
		u64 unwritten_start = start;

		/*
		 * If we failed to finish this ordered extent for any reason we
		 * need to make sure BTRFS_ORDERED_IOERR is set on the ordered
		 * extent, and mark the inode with the error if it wasn't
		 * already set.  Any error during writeback would have already
		 * set the mapping error, so we need to set it if we're the ones
		 * marking this ordered extent as failed.
		 */
		if (ret)
			btrfs_mark_ordered_extent_error(ordered_extent);

		if (truncated)
			unwritten_start += logical_len;
		clear_extent_uptodate(io_tree, unwritten_start, end, NULL);

		/*
		 * Drop extent maps for the part of the extent we didn't write.
		 *
		 * We have an exception here for the free_space_inode, this is
		 * because when we do btrfs_get_extent() on the free space inode
		 * we will search the commit root.  If this is a new block group
		 * we won't find anything, and we will trip over the assert in
		 * writepage where we do ASSERT(em->block_start !=
		 * EXTENT_MAP_HOLE).
		 *
		 * Theoretically we could also skip this for any NOCOW extent as
		 * we don't mess with the extent map tree in the NOCOW case, but
		 * for now simply skip this if we are the free space inode.
		 */
		if (!btrfs_is_free_space_inode(inode))
			btrfs_drop_extent_map_range(inode, unwritten_start,
						    end, false);

		/*
		 * If the ordered extent had an IOERR or something else went
		 * wrong we need to return the space for this ordered extent
		 * back to the allocator.  We only free the extent in the
		 * truncated case if we didn't write out the extent at all.
		 *
		 * If we made it past insert_reserved_file_extent before we
		 * errored out then we don't need to do this as the accounting
		 * has already been done.
		 */
		if ((ret || !logical_len) &&
		    clear_reserved_extent &&
		    !test_bit(BTRFS_ORDERED_NOCOW, &ordered_extent->flags) &&
		    !test_bit(BTRFS_ORDERED_PREALLOC, &ordered_extent->flags)) {
			/*
			 * Discard the range before returning it back to the
			 * free space pool
			 */
			if (ret && btrfs_test_opt(fs_info, DISCARD_SYNC))
				btrfs_discard_extent(fs_info,
						ordered_extent->disk_bytenr,
						ordered_extent->disk_num_bytes,
						NULL);
			btrfs_free_reserved_extent(fs_info,
					ordered_extent->disk_bytenr,
					ordered_extent->disk_num_bytes, 1);
			/*
			 * Actually free the qgroup rsv which was released when
			 * the ordered extent was created.
			 */
			btrfs_qgroup_free_refroot(fs_info, btrfs_root_id(inode->root),
						  ordered_extent->qgroup_rsv,
						  BTRFS_QGROUP_RSV_DATA);
		}
	}

	/*
	 * This needs to be done to make sure anybody waiting knows we are done
	 * updating everything for this ordered extent.
	 */
	btrfs_remove_ordered_extent(inode, ordered_extent);

	/* once for us */
	btrfs_put_ordered_extent(ordered_extent);
	/* once for the tree */
	btrfs_put_ordered_extent(ordered_extent);

	return ret;
}

int btrfs_finish_ordered_io(struct btrfs_ordered_extent *ordered)
{
	if (btrfs_is_zoned(ordered->inode->root->fs_info) &&
	    !test_bit(BTRFS_ORDERED_IOERR, &ordered->flags) &&
	    list_empty(&ordered->bioc_list))
		btrfs_finish_ordered_zoned(ordered);
	return btrfs_finish_one_ordered(ordered);
}

/*
 * Verify the checksum for a single sector without any extra action that depend
 * on the type of I/O.
 */
int btrfs_check_sector_csum(struct btrfs_fs_info *fs_info, struct page *page,
			    u32 pgoff, u8 *csum, const u8 * const csum_expected)
{
	SHASH_DESC_ON_STACK(shash, fs_info->csum_shash);
	char *kaddr;

	ASSERT(pgoff + fs_info->sectorsize <= PAGE_SIZE);

	shash->tfm = fs_info->csum_shash;

	kaddr = kmap_local_page(page) + pgoff;
	crypto_shash_digest(shash, kaddr, fs_info->sectorsize, csum);
	kunmap_local(kaddr);

	if (memcmp(csum, csum_expected, fs_info->csum_size))
		return -EIO;
	return 0;
}

/*
 * Verify the checksum of a single data sector.
 *
 * @bbio:	btrfs_io_bio which contains the csum
 * @dev:	device the sector is on
 * @bio_offset:	offset to the beginning of the bio (in bytes)
 * @bv:		bio_vec to check
 *
 * Check if the checksum on a data block is valid.  When a checksum mismatch is
 * detected, report the error and fill the corrupted range with zero.
 *
 * Return %true if the sector is ok or had no checksum to start with, else %false.
 */
bool btrfs_data_csum_ok(struct btrfs_bio *bbio, struct btrfs_device *dev,
			u32 bio_offset, struct bio_vec *bv)
{
	struct btrfs_inode *inode = bbio->inode;
	struct btrfs_fs_info *fs_info = inode->root->fs_info;
	u64 file_offset = bbio->file_offset + bio_offset;
	u64 end = file_offset + bv->bv_len - 1;
	u8 *csum_expected;
	u8 csum[BTRFS_CSUM_SIZE];

	ASSERT(bv->bv_len == fs_info->sectorsize);

	if (!bbio->csum)
		return true;

	if (btrfs_is_data_reloc_root(inode->root) &&
	    test_range_bit(&inode->io_tree, file_offset, end, EXTENT_NODATASUM,
			   NULL)) {
		/* Skip the range without csum for data reloc inode */
		clear_extent_bits(&inode->io_tree, file_offset, end,
				  EXTENT_NODATASUM);
		return true;
	}

	csum_expected = bbio->csum + (bio_offset >> fs_info->sectorsize_bits) *
				fs_info->csum_size;
	if (btrfs_check_sector_csum(fs_info, bv->bv_page, bv->bv_offset, csum,
				    csum_expected))
		goto zeroit;
	return true;

zeroit:
	btrfs_print_data_csum_error(inode, file_offset, csum, csum_expected,
				    bbio->mirror_num);
	if (dev)
		btrfs_dev_stat_inc_and_print(dev, BTRFS_DEV_STAT_CORRUPTION_ERRS);
	memzero_bvec(bv);
	return false;
}

/*
 * Perform a delayed iput on @inode.
 *
 * @inode: The inode we want to perform iput on
 *
 * This function uses the generic vfs_inode::i_count to track whether we should
 * just decrement it (in case it's > 1) or if this is the last iput then link
 * the inode to the delayed iput machinery. Delayed iputs are processed at
 * transaction commit time/superblock commit/cleaner kthread.
 */
void btrfs_add_delayed_iput(struct btrfs_inode *inode)
{
	struct btrfs_fs_info *fs_info = inode->root->fs_info;
	unsigned long flags;

	if (atomic_add_unless(&inode->vfs_inode.i_count, -1, 1))
		return;

	atomic_inc(&fs_info->nr_delayed_iputs);
	/*
	 * Need to be irq safe here because we can be called from either an irq
	 * context (see bio.c and btrfs_put_ordered_extent()) or a non-irq
	 * context.
	 */
	spin_lock_irqsave(&fs_info->delayed_iput_lock, flags);
	ASSERT(list_empty(&inode->delayed_iput));
	list_add_tail(&inode->delayed_iput, &fs_info->delayed_iputs);
	spin_unlock_irqrestore(&fs_info->delayed_iput_lock, flags);
	if (!test_bit(BTRFS_FS_CLEANER_RUNNING, &fs_info->flags))
		wake_up_process(fs_info->cleaner_kthread);
}

static void run_delayed_iput_locked(struct btrfs_fs_info *fs_info,
				    struct btrfs_inode *inode)
{
	list_del_init(&inode->delayed_iput);
	spin_unlock_irq(&fs_info->delayed_iput_lock);
	iput(&inode->vfs_inode);
	if (atomic_dec_and_test(&fs_info->nr_delayed_iputs))
		wake_up(&fs_info->delayed_iputs_wait);
	spin_lock_irq(&fs_info->delayed_iput_lock);
}

static void btrfs_run_delayed_iput(struct btrfs_fs_info *fs_info,
				   struct btrfs_inode *inode)
{
	if (!list_empty(&inode->delayed_iput)) {
		spin_lock_irq(&fs_info->delayed_iput_lock);
		if (!list_empty(&inode->delayed_iput))
			run_delayed_iput_locked(fs_info, inode);
		spin_unlock_irq(&fs_info->delayed_iput_lock);
	}
}

void btrfs_run_delayed_iputs(struct btrfs_fs_info *fs_info)
{
	/*
	 * btrfs_put_ordered_extent() can run in irq context (see bio.c), which
	 * calls btrfs_add_delayed_iput() and that needs to lock
	 * fs_info->delayed_iput_lock. So we need to disable irqs here to
	 * prevent a deadlock.
	 */
	spin_lock_irq(&fs_info->delayed_iput_lock);
	while (!list_empty(&fs_info->delayed_iputs)) {
		struct btrfs_inode *inode;

		inode = list_first_entry(&fs_info->delayed_iputs,
				struct btrfs_inode, delayed_iput);
		run_delayed_iput_locked(fs_info, inode);
		if (need_resched()) {
			spin_unlock_irq(&fs_info->delayed_iput_lock);
			cond_resched();
			spin_lock_irq(&fs_info->delayed_iput_lock);
		}
	}
	spin_unlock_irq(&fs_info->delayed_iput_lock);
}

/*
 * Wait for flushing all delayed iputs
 *
 * @fs_info:  the filesystem
 *
 * This will wait on any delayed iputs that are currently running with KILLABLE
 * set.  Once they are all done running we will return, unless we are killed in
 * which case we return EINTR. This helps in user operations like fallocate etc
 * that might get blocked on the iputs.
 *
 * Return EINTR if we were killed, 0 if nothing's pending
 */
int btrfs_wait_on_delayed_iputs(struct btrfs_fs_info *fs_info)
{
	int ret = wait_event_killable(fs_info->delayed_iputs_wait,
			atomic_read(&fs_info->nr_delayed_iputs) == 0);
	if (ret)
		return -EINTR;
	return 0;
}

/*
 * This creates an orphan entry for the given inode in case something goes wrong
 * in the middle of an unlink.
 */
int btrfs_orphan_add(struct btrfs_trans_handle *trans,
		     struct btrfs_inode *inode)
{
	int ret;

	ret = btrfs_insert_orphan_item(trans, inode->root, btrfs_ino(inode));
	if (ret && ret != -EEXIST) {
		btrfs_abort_transaction(trans, ret);
		return ret;
	}

	return 0;
}

/*
 * We have done the delete so we can go ahead and remove the orphan item for
 * this particular inode.
 */
static int btrfs_orphan_del(struct btrfs_trans_handle *trans,
			    struct btrfs_inode *inode)
{
	return btrfs_del_orphan_item(trans, inode->root, btrfs_ino(inode));
}

/*
 * this cleans up any orphans that may be left on the list from the last use
 * of this root.
 */
int btrfs_orphan_cleanup(struct btrfs_root *root)
{
	struct btrfs_fs_info *fs_info = root->fs_info;
	struct btrfs_path *path;
	struct extent_buffer *leaf;
	struct btrfs_key key, found_key;
	struct btrfs_trans_handle *trans;
	struct inode *inode;
	u64 last_objectid = 0;
	int ret = 0, nr_unlink = 0;

	if (test_and_set_bit(BTRFS_ROOT_ORPHAN_CLEANUP, &root->state))
		return 0;

	path = btrfs_alloc_path();
	if (!path) {
		ret = -ENOMEM;
		goto out;
	}
	path->reada = READA_BACK;

	key.objectid = BTRFS_ORPHAN_OBJECTID;
	key.type = BTRFS_ORPHAN_ITEM_KEY;
	key.offset = (u64)-1;

	while (1) {
		ret = btrfs_search_slot(NULL, root, &key, path, 0, 0);
		if (ret < 0)
			goto out;

		/*
		 * if ret == 0 means we found what we were searching for, which
		 * is weird, but possible, so only screw with path if we didn't
		 * find the key and see if we have stuff that matches
		 */
		if (ret > 0) {
			ret = 0;
			if (path->slots[0] == 0)
				break;
			path->slots[0]--;
		}

		/* pull out the item */
		leaf = path->nodes[0];
		btrfs_item_key_to_cpu(leaf, &found_key, path->slots[0]);

		/* make sure the item matches what we want */
		if (found_key.objectid != BTRFS_ORPHAN_OBJECTID)
			break;
		if (found_key.type != BTRFS_ORPHAN_ITEM_KEY)
			break;

		/* release the path since we're done with it */
		btrfs_release_path(path);

		/*
		 * this is where we are basically btrfs_lookup, without the
		 * crossing root thing.  we store the inode number in the
		 * offset of the orphan item.
		 */

		if (found_key.offset == last_objectid) {
			/*
			 * We found the same inode as before. This means we were
			 * not able to remove its items via eviction triggered
			 * by an iput(). A transaction abort may have happened,
			 * due to -ENOSPC for example, so try to grab the error
			 * that lead to a transaction abort, if any.
			 */
			btrfs_err(fs_info,
				  "Error removing orphan entry, stopping orphan cleanup");
			ret = BTRFS_FS_ERROR(fs_info) ?: -EINVAL;
			goto out;
		}

		last_objectid = found_key.offset;

		found_key.objectid = found_key.offset;
		found_key.type = BTRFS_INODE_ITEM_KEY;
		found_key.offset = 0;
		inode = btrfs_iget(last_objectid, root);
		if (IS_ERR(inode)) {
			ret = PTR_ERR(inode);
			inode = NULL;
			if (ret != -ENOENT)
				goto out;
		}

		if (!inode && root == fs_info->tree_root) {
			struct btrfs_root *dead_root;
			int is_dead_root = 0;

			/*
			 * This is an orphan in the tree root. Currently these
			 * could come from 2 sources:
			 *  a) a root (snapshot/subvolume) deletion in progress
			 *  b) a free space cache inode
			 * We need to distinguish those two, as the orphan item
			 * for a root must not get deleted before the deletion
			 * of the snapshot/subvolume's tree completes.
			 *
			 * btrfs_find_orphan_roots() ran before us, which has
			 * found all deleted roots and loaded them into
			 * fs_info->fs_roots_radix. So here we can find if an
			 * orphan item corresponds to a deleted root by looking
			 * up the root from that radix tree.
			 */

			spin_lock(&fs_info->fs_roots_radix_lock);
			dead_root = radix_tree_lookup(&fs_info->fs_roots_radix,
							 (unsigned long)found_key.objectid);
			if (dead_root && btrfs_root_refs(&dead_root->root_item) == 0)
				is_dead_root = 1;
			spin_unlock(&fs_info->fs_roots_radix_lock);

			if (is_dead_root) {
				/* prevent this orphan from being found again */
				key.offset = found_key.objectid - 1;
				continue;
			}

		}

		/*
		 * If we have an inode with links, there are a couple of
		 * possibilities:
		 *
		 * 1. We were halfway through creating fsverity metadata for the
		 * file. In that case, the orphan item represents incomplete
		 * fsverity metadata which must be cleaned up with
		 * btrfs_drop_verity_items and deleting the orphan item.

		 * 2. Old kernels (before v3.12) used to create an
		 * orphan item for truncate indicating that there were possibly
		 * extent items past i_size that needed to be deleted. In v3.12,
		 * truncate was changed to update i_size in sync with the extent
		 * items, but the (useless) orphan item was still created. Since
		 * v4.18, we don't create the orphan item for truncate at all.
		 *
		 * So, this item could mean that we need to do a truncate, but
		 * only if this filesystem was last used on a pre-v3.12 kernel
		 * and was not cleanly unmounted. The odds of that are quite
		 * slim, and it's a pain to do the truncate now, so just delete
		 * the orphan item.
		 *
		 * It's also possible that this orphan item was supposed to be
		 * deleted but wasn't. The inode number may have been reused,
		 * but either way, we can delete the orphan item.
		 */
		if (!inode || inode->i_nlink) {
			if (inode) {
				ret = btrfs_drop_verity_items(BTRFS_I(inode));
				iput(inode);
				inode = NULL;
				if (ret)
					goto out;
			}
			trans = btrfs_start_transaction(root, 1);
			if (IS_ERR(trans)) {
				ret = PTR_ERR(trans);
				goto out;
			}
			btrfs_debug(fs_info, "auto deleting %Lu",
				    found_key.objectid);
			ret = btrfs_del_orphan_item(trans, root,
						    found_key.objectid);
			btrfs_end_transaction(trans);
			if (ret)
				goto out;
			continue;
		}

		nr_unlink++;

		/* this will do delete_inode and everything for us */
		iput(inode);
	}
	/* release the path since we're done with it */
	btrfs_release_path(path);

	if (test_bit(BTRFS_ROOT_ORPHAN_ITEM_INSERTED, &root->state)) {
		trans = btrfs_join_transaction(root);
		if (!IS_ERR(trans))
			btrfs_end_transaction(trans);
	}

	if (nr_unlink)
		btrfs_debug(fs_info, "unlinked %d orphans", nr_unlink);

out:
	if (ret)
		btrfs_err(fs_info, "could not do orphan cleanup %d", ret);
	btrfs_free_path(path);
	return ret;
}

/*
 * very simple check to peek ahead in the leaf looking for xattrs.  If we
 * don't find any xattrs, we know there can't be any acls.
 *
 * slot is the slot the inode is in, objectid is the objectid of the inode
 */
static noinline int acls_after_inode_item(struct extent_buffer *leaf,
					  int slot, u64 objectid,
					  int *first_xattr_slot)
{
	u32 nritems = btrfs_header_nritems(leaf);
	struct btrfs_key found_key;
	static u64 xattr_access = 0;
	static u64 xattr_default = 0;
	int scanned = 0;

	if (!xattr_access) {
		xattr_access = btrfs_name_hash(XATTR_NAME_POSIX_ACL_ACCESS,
					strlen(XATTR_NAME_POSIX_ACL_ACCESS));
		xattr_default = btrfs_name_hash(XATTR_NAME_POSIX_ACL_DEFAULT,
					strlen(XATTR_NAME_POSIX_ACL_DEFAULT));
	}

	slot++;
	*first_xattr_slot = -1;
	while (slot < nritems) {
		btrfs_item_key_to_cpu(leaf, &found_key, slot);

		/* we found a different objectid, there must not be acls */
		if (found_key.objectid != objectid)
			return 0;

		/* we found an xattr, assume we've got an acl */
		if (found_key.type == BTRFS_XATTR_ITEM_KEY) {
			if (*first_xattr_slot == -1)
				*first_xattr_slot = slot;
			if (found_key.offset == xattr_access ||
			    found_key.offset == xattr_default)
				return 1;
		}

		/*
		 * we found a key greater than an xattr key, there can't
		 * be any acls later on
		 */
		if (found_key.type > BTRFS_XATTR_ITEM_KEY)
			return 0;

		slot++;
		scanned++;

		/*
		 * it goes inode, inode backrefs, xattrs, extents,
		 * so if there are a ton of hard links to an inode there can
		 * be a lot of backrefs.  Don't waste time searching too hard,
		 * this is just an optimization
		 */
		if (scanned >= 8)
			break;
	}
	/* we hit the end of the leaf before we found an xattr or
	 * something larger than an xattr.  We have to assume the inode
	 * has acls
	 */
	if (*first_xattr_slot == -1)
		*first_xattr_slot = slot;
	return 1;
}

static int btrfs_init_file_extent_tree(struct btrfs_inode *inode)
{
	struct btrfs_fs_info *fs_info = inode->root->fs_info;

	if (WARN_ON_ONCE(inode->file_extent_tree))
		return 0;
	if (btrfs_fs_incompat(fs_info, NO_HOLES))
		return 0;
	if (!S_ISREG(inode->vfs_inode.i_mode))
		return 0;
	if (btrfs_is_free_space_inode(inode))
		return 0;

	inode->file_extent_tree = kmalloc(sizeof(struct extent_io_tree), GFP_KERNEL);
	if (!inode->file_extent_tree)
		return -ENOMEM;

	extent_io_tree_init(fs_info, inode->file_extent_tree, IO_TREE_INODE_FILE_EXTENT);
	/* Lockdep class is set only for the file extent tree. */
	lockdep_set_class(&inode->file_extent_tree->lock, &file_extent_tree_class);

	return 0;
}

static int btrfs_add_inode_to_root(struct btrfs_inode *inode, bool prealloc)
{
	struct btrfs_root *root = inode->root;
	struct btrfs_inode *existing;
	const u64 ino = btrfs_ino(inode);
	int ret;

	if (inode_unhashed(&inode->vfs_inode))
		return 0;

	if (prealloc) {
		ret = xa_reserve(&root->inodes, ino, GFP_NOFS);
		if (ret)
			return ret;
	}

	existing = xa_store(&root->inodes, ino, inode, GFP_ATOMIC);

	if (xa_is_err(existing)) {
		ret = xa_err(existing);
		ASSERT(ret != -EINVAL);
		ASSERT(ret != -ENOMEM);
		return ret;
	} else if (existing) {
		WARN_ON(!(existing->vfs_inode.i_state & (I_WILL_FREE | I_FREEING)));
	}

	return 0;
}

/*
 * Read a locked inode from the btree into the in-memory inode and add it to
 * its root list/tree.
 *
 * On failure clean up the inode.
 */
static int btrfs_read_locked_inode(struct inode *inode, struct btrfs_path *path)
{
	struct btrfs_fs_info *fs_info = inode_to_fs_info(inode);
	struct extent_buffer *leaf;
	struct btrfs_inode_item *inode_item;
	struct btrfs_root *root = BTRFS_I(inode)->root;
	struct btrfs_key location;
	unsigned long ptr;
	int maybe_acls;
	u32 rdev;
	int ret;
	bool filled = false;
	int first_xattr_slot;

	ret = btrfs_init_file_extent_tree(BTRFS_I(inode));
	if (ret)
		goto out;

	ret = btrfs_fill_inode(inode, &rdev);
	if (!ret)
		filled = true;

	ASSERT(path);

	btrfs_get_inode_key(BTRFS_I(inode), &location);

	ret = btrfs_lookup_inode(NULL, root, path, &location, 0);
	if (ret) {
		/*
		 * ret > 0 can come from btrfs_search_slot called by
		 * btrfs_lookup_inode(), this means the inode was not found.
		 */
		if (ret > 0)
			ret = -ENOENT;
		goto out;
	}

	leaf = path->nodes[0];

	if (filled)
		goto cache_index;

	inode_item = btrfs_item_ptr(leaf, path->slots[0],
				    struct btrfs_inode_item);
	inode->i_mode = btrfs_inode_mode(leaf, inode_item);
	set_nlink(inode, btrfs_inode_nlink(leaf, inode_item));
	i_uid_write(inode, btrfs_inode_uid(leaf, inode_item));
	i_gid_write(inode, btrfs_inode_gid(leaf, inode_item));
	btrfs_i_size_write(BTRFS_I(inode), btrfs_inode_size(leaf, inode_item));
	btrfs_inode_set_file_extent_range(BTRFS_I(inode), 0,
			round_up(i_size_read(inode), fs_info->sectorsize));

	inode_set_atime(inode, btrfs_timespec_sec(leaf, &inode_item->atime),
			btrfs_timespec_nsec(leaf, &inode_item->atime));

	inode_set_mtime(inode, btrfs_timespec_sec(leaf, &inode_item->mtime),
			btrfs_timespec_nsec(leaf, &inode_item->mtime));

	inode_set_ctime(inode, btrfs_timespec_sec(leaf, &inode_item->ctime),
			btrfs_timespec_nsec(leaf, &inode_item->ctime));

	BTRFS_I(inode)->i_otime_sec = btrfs_timespec_sec(leaf, &inode_item->otime);
	BTRFS_I(inode)->i_otime_nsec = btrfs_timespec_nsec(leaf, &inode_item->otime);

	inode_set_bytes(inode, btrfs_inode_nbytes(leaf, inode_item));
	BTRFS_I(inode)->generation = btrfs_inode_generation(leaf, inode_item);
	BTRFS_I(inode)->last_trans = btrfs_inode_transid(leaf, inode_item);

	inode_set_iversion_queried(inode,
				   btrfs_inode_sequence(leaf, inode_item));
	inode->i_generation = BTRFS_I(inode)->generation;
	inode->i_rdev = 0;
	rdev = btrfs_inode_rdev(leaf, inode_item);

	if (S_ISDIR(inode->i_mode))
		BTRFS_I(inode)->index_cnt = (u64)-1;

	btrfs_inode_split_flags(btrfs_inode_flags(leaf, inode_item),
				&BTRFS_I(inode)->flags, &BTRFS_I(inode)->ro_flags);

cache_index:
	/*
	 * If we were modified in the current generation and evicted from memory
	 * and then re-read we need to do a full sync since we don't have any
	 * idea about which extents were modified before we were evicted from
	 * cache.
	 *
	 * This is required for both inode re-read from disk and delayed inode
	 * in the delayed_nodes xarray.
	 */
	if (BTRFS_I(inode)->last_trans == btrfs_get_fs_generation(fs_info))
		set_bit(BTRFS_INODE_NEEDS_FULL_SYNC,
			&BTRFS_I(inode)->runtime_flags);

	/*
	 * We don't persist the id of the transaction where an unlink operation
	 * against the inode was last made. So here we assume the inode might
	 * have been evicted, and therefore the exact value of last_unlink_trans
	 * lost, and set it to last_trans to avoid metadata inconsistencies
	 * between the inode and its parent if the inode is fsync'ed and the log
	 * replayed. For example, in the scenario:
	 *
	 * touch mydir/foo
	 * ln mydir/foo mydir/bar
	 * sync
	 * unlink mydir/bar
	 * echo 2 > /proc/sys/vm/drop_caches   # evicts inode
	 * xfs_io -c fsync mydir/foo
	 * <power failure>
	 * mount fs, triggers fsync log replay
	 *
	 * We must make sure that when we fsync our inode foo we also log its
	 * parent inode, otherwise after log replay the parent still has the
	 * dentry with the "bar" name but our inode foo has a link count of 1
	 * and doesn't have an inode ref with the name "bar" anymore.
	 *
	 * Setting last_unlink_trans to last_trans is a pessimistic approach,
	 * but it guarantees correctness at the expense of occasional full
	 * transaction commits on fsync if our inode is a directory, or if our
	 * inode is not a directory, logging its parent unnecessarily.
	 */
	BTRFS_I(inode)->last_unlink_trans = BTRFS_I(inode)->last_trans;

	/*
	 * Same logic as for last_unlink_trans. We don't persist the generation
	 * of the last transaction where this inode was used for a reflink
	 * operation, so after eviction and reloading the inode we must be
	 * pessimistic and assume the last transaction that modified the inode.
	 */
	BTRFS_I(inode)->last_reflink_trans = BTRFS_I(inode)->last_trans;

	path->slots[0]++;
	if (inode->i_nlink != 1 ||
	    path->slots[0] >= btrfs_header_nritems(leaf))
		goto cache_acl;

	btrfs_item_key_to_cpu(leaf, &location, path->slots[0]);
	if (location.objectid != btrfs_ino(BTRFS_I(inode)))
		goto cache_acl;

	ptr = btrfs_item_ptr_offset(leaf, path->slots[0]);
	if (location.type == BTRFS_INODE_REF_KEY) {
		struct btrfs_inode_ref *ref;

		ref = (struct btrfs_inode_ref *)ptr;
		BTRFS_I(inode)->dir_index = btrfs_inode_ref_index(leaf, ref);
	} else if (location.type == BTRFS_INODE_EXTREF_KEY) {
		struct btrfs_inode_extref *extref;

		extref = (struct btrfs_inode_extref *)ptr;
		BTRFS_I(inode)->dir_index = btrfs_inode_extref_index(leaf,
								     extref);
	}
cache_acl:
	/*
	 * try to precache a NULL acl entry for files that don't have
	 * any xattrs or acls
	 */
	maybe_acls = acls_after_inode_item(leaf, path->slots[0],
			btrfs_ino(BTRFS_I(inode)), &first_xattr_slot);
	if (first_xattr_slot != -1) {
		path->slots[0] = first_xattr_slot;
		ret = btrfs_load_inode_props(inode, path);
		if (ret)
			btrfs_err(fs_info,
				  "error loading props for ino %llu (root %llu): %d",
				  btrfs_ino(BTRFS_I(inode)),
				  btrfs_root_id(root), ret);
	}

	if (!maybe_acls)
		cache_no_acl(inode);

	switch (inode->i_mode & S_IFMT) {
	case S_IFREG:
		inode->i_mapping->a_ops = &btrfs_aops;
		inode->i_fop = &btrfs_file_operations;
		inode->i_op = &btrfs_file_inode_operations;
		break;
	case S_IFDIR:
		inode->i_fop = &btrfs_dir_file_operations;
		inode->i_op = &btrfs_dir_inode_operations;
		break;
	case S_IFLNK:
		inode->i_op = &btrfs_symlink_inode_operations;
		inode_nohighmem(inode);
		inode->i_mapping->a_ops = &btrfs_aops;
		break;
	default:
		inode->i_op = &btrfs_special_inode_operations;
		init_special_inode(inode, inode->i_mode, rdev);
		break;
	}

	btrfs_sync_inode_flags_to_i_flags(inode);

	ret = btrfs_add_inode_to_root(BTRFS_I(inode), true);
	if (ret)
		goto out;

	return 0;
out:
	iget_failed(inode);
	return ret;
}

/*
 * given a leaf and an inode, copy the inode fields into the leaf
 */
static void fill_inode_item(struct btrfs_trans_handle *trans,
			    struct extent_buffer *leaf,
			    struct btrfs_inode_item *item,
			    struct inode *inode)
{
	struct btrfs_map_token token;
	u64 flags;

	btrfs_init_map_token(&token, leaf);

	btrfs_set_token_inode_uid(&token, item, i_uid_read(inode));
	btrfs_set_token_inode_gid(&token, item, i_gid_read(inode));
	btrfs_set_token_inode_size(&token, item, BTRFS_I(inode)->disk_i_size);
	btrfs_set_token_inode_mode(&token, item, inode->i_mode);
	btrfs_set_token_inode_nlink(&token, item, inode->i_nlink);

	btrfs_set_token_timespec_sec(&token, &item->atime,
				     inode_get_atime_sec(inode));
	btrfs_set_token_timespec_nsec(&token, &item->atime,
				      inode_get_atime_nsec(inode));

	btrfs_set_token_timespec_sec(&token, &item->mtime,
				     inode_get_mtime_sec(inode));
	btrfs_set_token_timespec_nsec(&token, &item->mtime,
				      inode_get_mtime_nsec(inode));

	btrfs_set_token_timespec_sec(&token, &item->ctime,
				     inode_get_ctime_sec(inode));
	btrfs_set_token_timespec_nsec(&token, &item->ctime,
				      inode_get_ctime_nsec(inode));

	btrfs_set_token_timespec_sec(&token, &item->otime, BTRFS_I(inode)->i_otime_sec);
	btrfs_set_token_timespec_nsec(&token, &item->otime, BTRFS_I(inode)->i_otime_nsec);

	btrfs_set_token_inode_nbytes(&token, item, inode_get_bytes(inode));
	btrfs_set_token_inode_generation(&token, item,
					 BTRFS_I(inode)->generation);
	btrfs_set_token_inode_sequence(&token, item, inode_peek_iversion(inode));
	btrfs_set_token_inode_transid(&token, item, trans->transid);
	btrfs_set_token_inode_rdev(&token, item, inode->i_rdev);
	flags = btrfs_inode_combine_flags(BTRFS_I(inode)->flags,
					  BTRFS_I(inode)->ro_flags);
	btrfs_set_token_inode_flags(&token, item, flags);
	btrfs_set_token_inode_block_group(&token, item, 0);
}

/*
 * copy everything in the in-memory inode into the btree.
 */
static noinline int btrfs_update_inode_item(struct btrfs_trans_handle *trans,
					    struct btrfs_inode *inode)
{
	struct btrfs_inode_item *inode_item;
	struct btrfs_path *path;
	struct extent_buffer *leaf;
	struct btrfs_key key;
	int ret;

	path = btrfs_alloc_path();
	if (!path)
		return -ENOMEM;

	btrfs_get_inode_key(inode, &key);
	ret = btrfs_lookup_inode(trans, inode->root, path, &key, 1);
	if (ret) {
		if (ret > 0)
			ret = -ENOENT;
		goto failed;
	}

	leaf = path->nodes[0];
	inode_item = btrfs_item_ptr(leaf, path->slots[0],
				    struct btrfs_inode_item);

	fill_inode_item(trans, leaf, inode_item, &inode->vfs_inode);
	btrfs_mark_buffer_dirty(trans, leaf);
	btrfs_set_inode_last_trans(trans, inode);
	ret = 0;
failed:
	btrfs_free_path(path);
	return ret;
}

/*
 * copy everything in the in-memory inode into the btree.
 */
int btrfs_update_inode(struct btrfs_trans_handle *trans,
		       struct btrfs_inode *inode)
{
	struct btrfs_root *root = inode->root;
	struct btrfs_fs_info *fs_info = root->fs_info;
	int ret;

	/*
	 * If the inode is a free space inode, we can deadlock during commit
	 * if we put it into the delayed code.
	 *
	 * The data relocation inode should also be directly updated
	 * without delay
	 */
	if (!btrfs_is_free_space_inode(inode)
	    && !btrfs_is_data_reloc_root(root)
	    && !test_bit(BTRFS_FS_LOG_RECOVERING, &fs_info->flags)) {
		btrfs_update_root_times(trans, root);

		ret = btrfs_delayed_update_inode(trans, inode);
		if (!ret)
			btrfs_set_inode_last_trans(trans, inode);
		return ret;
	}

	return btrfs_update_inode_item(trans, inode);
}

int btrfs_update_inode_fallback(struct btrfs_trans_handle *trans,
				struct btrfs_inode *inode)
{
	int ret;

	ret = btrfs_update_inode(trans, inode);
	if (ret == -ENOSPC)
		return btrfs_update_inode_item(trans, inode);
	return ret;
}

/*
 * unlink helper that gets used here in inode.c and in the tree logging
 * recovery code.  It remove a link in a directory with a given name, and
 * also drops the back refs in the inode to the directory
 */
static int __btrfs_unlink_inode(struct btrfs_trans_handle *trans,
				struct btrfs_inode *dir,
				struct btrfs_inode *inode,
				const struct fscrypt_str *name,
				struct btrfs_rename_ctx *rename_ctx)
{
	struct btrfs_root *root = dir->root;
	struct btrfs_fs_info *fs_info = root->fs_info;
	struct btrfs_path *path;
	int ret = 0;
	struct btrfs_dir_item *di;
	u64 index;
	u64 ino = btrfs_ino(inode);
	u64 dir_ino = btrfs_ino(dir);

	path = btrfs_alloc_path();
	if (!path) {
		ret = -ENOMEM;
		goto out;
	}

	di = btrfs_lookup_dir_item(trans, root, path, dir_ino, name, -1);
	if (IS_ERR_OR_NULL(di)) {
		ret = di ? PTR_ERR(di) : -ENOENT;
		goto err;
	}
	ret = btrfs_delete_one_dir_name(trans, root, path, di);
	if (ret)
		goto err;
	btrfs_release_path(path);

	/*
	 * If we don't have dir index, we have to get it by looking up
	 * the inode ref, since we get the inode ref, remove it directly,
	 * it is unnecessary to do delayed deletion.
	 *
	 * But if we have dir index, needn't search inode ref to get it.
	 * Since the inode ref is close to the inode item, it is better
	 * that we delay to delete it, and just do this deletion when
	 * we update the inode item.
	 */
	if (inode->dir_index) {
		ret = btrfs_delayed_delete_inode_ref(inode);
		if (!ret) {
			index = inode->dir_index;
			goto skip_backref;
		}
	}

	ret = btrfs_del_inode_ref(trans, root, name, ino, dir_ino, &index);
	if (ret) {
		btrfs_info(fs_info,
			"failed to delete reference to %.*s, inode %llu parent %llu",
			name->len, name->name, ino, dir_ino);
		btrfs_abort_transaction(trans, ret);
		goto err;
	}
skip_backref:
	if (rename_ctx)
		rename_ctx->index = index;

	ret = btrfs_delete_delayed_dir_index(trans, dir, index);
	if (ret) {
		btrfs_abort_transaction(trans, ret);
		goto err;
	}

	/*
	 * If we are in a rename context, we don't need to update anything in the
	 * log. That will be done later during the rename by btrfs_log_new_name().
	 * Besides that, doing it here would only cause extra unnecessary btree
	 * operations on the log tree, increasing latency for applications.
	 */
	if (!rename_ctx) {
		btrfs_del_inode_ref_in_log(trans, root, name, inode, dir_ino);
		btrfs_del_dir_entries_in_log(trans, root, name, dir, index);
	}

	/*
	 * If we have a pending delayed iput we could end up with the final iput
	 * being run in btrfs-cleaner context.  If we have enough of these built
	 * up we can end up burning a lot of time in btrfs-cleaner without any
	 * way to throttle the unlinks.  Since we're currently holding a ref on
	 * the inode we can run the delayed iput here without any issues as the
	 * final iput won't be done until after we drop the ref we're currently
	 * holding.
	 */
	btrfs_run_delayed_iput(fs_info, inode);
err:
	btrfs_free_path(path);
	if (ret)
		goto out;

	btrfs_i_size_write(dir, dir->vfs_inode.i_size - name->len * 2);
	inode_inc_iversion(&inode->vfs_inode);
	inode_set_ctime_current(&inode->vfs_inode);
	inode_inc_iversion(&dir->vfs_inode);
 	inode_set_mtime_to_ts(&dir->vfs_inode, inode_set_ctime_current(&dir->vfs_inode));
	ret = btrfs_update_inode(trans, dir);
out:
	return ret;
}

int btrfs_unlink_inode(struct btrfs_trans_handle *trans,
		       struct btrfs_inode *dir, struct btrfs_inode *inode,
		       const struct fscrypt_str *name)
{
	int ret;

	ret = __btrfs_unlink_inode(trans, dir, inode, name, NULL);
	if (!ret) {
		drop_nlink(&inode->vfs_inode);
		ret = btrfs_update_inode(trans, inode);
	}
	return ret;
}

/*
 * helper to start transaction for unlink and rmdir.
 *
 * unlink and rmdir are special in btrfs, they do not always free space, so
 * if we cannot make our reservations the normal way try and see if there is
 * plenty of slack room in the global reserve to migrate, otherwise we cannot
 * allow the unlink to occur.
 */
static struct btrfs_trans_handle *__unlink_start_trans(struct btrfs_inode *dir)
{
	struct btrfs_root *root = dir->root;

	return btrfs_start_transaction_fallback_global_rsv(root,
						   BTRFS_UNLINK_METADATA_UNITS);
}

static int btrfs_unlink(struct inode *dir, struct dentry *dentry)
{
	struct btrfs_trans_handle *trans;
	struct inode *inode = d_inode(dentry);
	int ret;
	struct fscrypt_name fname;

	ret = fscrypt_setup_filename(dir, &dentry->d_name, 1, &fname);
	if (ret)
		return ret;

	/* This needs to handle no-key deletions later on */

	trans = __unlink_start_trans(BTRFS_I(dir));
	if (IS_ERR(trans)) {
		ret = PTR_ERR(trans);
		goto fscrypt_free;
	}

	btrfs_record_unlink_dir(trans, BTRFS_I(dir), BTRFS_I(d_inode(dentry)),
				false);

	ret = btrfs_unlink_inode(trans, BTRFS_I(dir), BTRFS_I(d_inode(dentry)),
				 &fname.disk_name);
	if (ret)
		goto end_trans;

	if (inode->i_nlink == 0) {
		ret = btrfs_orphan_add(trans, BTRFS_I(inode));
		if (ret)
			goto end_trans;
	}

end_trans:
	btrfs_end_transaction(trans);
	btrfs_btree_balance_dirty(BTRFS_I(dir)->root->fs_info);
fscrypt_free:
	fscrypt_free_filename(&fname);
	return ret;
}

static int btrfs_unlink_subvol(struct btrfs_trans_handle *trans,
			       struct btrfs_inode *dir, struct dentry *dentry)
{
	struct btrfs_root *root = dir->root;
	struct btrfs_inode *inode = BTRFS_I(d_inode(dentry));
	struct btrfs_path *path;
	struct extent_buffer *leaf;
	struct btrfs_dir_item *di;
	struct btrfs_key key;
	u64 index;
	int ret;
	u64 objectid;
	u64 dir_ino = btrfs_ino(dir);
	struct fscrypt_name fname;

	ret = fscrypt_setup_filename(&dir->vfs_inode, &dentry->d_name, 1, &fname);
	if (ret)
		return ret;

	/* This needs to handle no-key deletions later on */

	if (btrfs_ino(inode) == BTRFS_FIRST_FREE_OBJECTID) {
		objectid = btrfs_root_id(inode->root);
	} else if (btrfs_ino(inode) == BTRFS_EMPTY_SUBVOL_DIR_OBJECTID) {
		objectid = inode->ref_root_id;
	} else {
		WARN_ON(1);
		fscrypt_free_filename(&fname);
		return -EINVAL;
	}

	path = btrfs_alloc_path();
	if (!path) {
		ret = -ENOMEM;
		goto out;
	}

	di = btrfs_lookup_dir_item(trans, root, path, dir_ino,
				   &fname.disk_name, -1);
	if (IS_ERR_OR_NULL(di)) {
		ret = di ? PTR_ERR(di) : -ENOENT;
		goto out;
	}

	leaf = path->nodes[0];
	btrfs_dir_item_key_to_cpu(leaf, di, &key);
	WARN_ON(key.type != BTRFS_ROOT_ITEM_KEY || key.objectid != objectid);
	ret = btrfs_delete_one_dir_name(trans, root, path, di);
	if (ret) {
		btrfs_abort_transaction(trans, ret);
		goto out;
	}
	btrfs_release_path(path);

	/*
	 * This is a placeholder inode for a subvolume we didn't have a
	 * reference to at the time of the snapshot creation.  In the meantime
	 * we could have renamed the real subvol link into our snapshot, so
	 * depending on btrfs_del_root_ref to return -ENOENT here is incorrect.
	 * Instead simply lookup the dir_index_item for this entry so we can
	 * remove it.  Otherwise we know we have a ref to the root and we can
	 * call btrfs_del_root_ref, and it _shouldn't_ fail.
	 */
	if (btrfs_ino(inode) == BTRFS_EMPTY_SUBVOL_DIR_OBJECTID) {
		di = btrfs_search_dir_index_item(root, path, dir_ino, &fname.disk_name);
		if (IS_ERR(di)) {
			ret = PTR_ERR(di);
			btrfs_abort_transaction(trans, ret);
			goto out;
		}

		leaf = path->nodes[0];
		btrfs_item_key_to_cpu(leaf, &key, path->slots[0]);
		index = key.offset;
		btrfs_release_path(path);
	} else {
		ret = btrfs_del_root_ref(trans, objectid,
					 btrfs_root_id(root), dir_ino,
					 &index, &fname.disk_name);
		if (ret) {
			btrfs_abort_transaction(trans, ret);
			goto out;
		}
	}

	ret = btrfs_delete_delayed_dir_index(trans, dir, index);
	if (ret) {
		btrfs_abort_transaction(trans, ret);
		goto out;
	}

	btrfs_i_size_write(dir, dir->vfs_inode.i_size - fname.disk_name.len * 2);
	inode_inc_iversion(&dir->vfs_inode);
	inode_set_mtime_to_ts(&dir->vfs_inode, inode_set_ctime_current(&dir->vfs_inode));
	ret = btrfs_update_inode_fallback(trans, dir);
	if (ret)
		btrfs_abort_transaction(trans, ret);
out:
	btrfs_free_path(path);
	fscrypt_free_filename(&fname);
	return ret;
}

/*
 * Helper to check if the subvolume references other subvolumes or if it's
 * default.
 */
static noinline int may_destroy_subvol(struct btrfs_root *root)
{
	struct btrfs_fs_info *fs_info = root->fs_info;
	struct btrfs_path *path;
	struct btrfs_dir_item *di;
	struct btrfs_key key;
	struct fscrypt_str name = FSTR_INIT("default", 7);
	u64 dir_id;
	int ret;

	path = btrfs_alloc_path();
	if (!path)
		return -ENOMEM;

	/* Make sure this root isn't set as the default subvol */
	dir_id = btrfs_super_root_dir(fs_info->super_copy);
	di = btrfs_lookup_dir_item(NULL, fs_info->tree_root, path,
				   dir_id, &name, 0);
	if (di && !IS_ERR(di)) {
		btrfs_dir_item_key_to_cpu(path->nodes[0], di, &key);
		if (key.objectid == btrfs_root_id(root)) {
			ret = -EPERM;
			btrfs_err(fs_info,
				  "deleting default subvolume %llu is not allowed",
				  key.objectid);
			goto out;
		}
		btrfs_release_path(path);
	}

	key.objectid = btrfs_root_id(root);
	key.type = BTRFS_ROOT_REF_KEY;
	key.offset = (u64)-1;

	ret = btrfs_search_slot(NULL, fs_info->tree_root, &key, path, 0, 0);
	if (ret < 0)
		goto out;
	if (ret == 0) {
		/*
		 * Key with offset -1 found, there would have to exist a root
		 * with such id, but this is out of valid range.
		 */
		ret = -EUCLEAN;
		goto out;
	}

	ret = 0;
	if (path->slots[0] > 0) {
		path->slots[0]--;
		btrfs_item_key_to_cpu(path->nodes[0], &key, path->slots[0]);
		if (key.objectid == btrfs_root_id(root) && key.type == BTRFS_ROOT_REF_KEY)
			ret = -ENOTEMPTY;
	}
out:
	btrfs_free_path(path);
	return ret;
}

/* Delete all dentries for inodes belonging to the root */
static void btrfs_prune_dentries(struct btrfs_root *root)
{
	struct btrfs_fs_info *fs_info = root->fs_info;
	struct btrfs_inode *inode;
	u64 min_ino = 0;

	if (!BTRFS_FS_ERROR(fs_info))
		WARN_ON(btrfs_root_refs(&root->root_item) != 0);

	inode = btrfs_find_first_inode(root, min_ino);
	while (inode) {
		if (atomic_read(&inode->vfs_inode.i_count) > 1)
			d_prune_aliases(&inode->vfs_inode);

		min_ino = btrfs_ino(inode) + 1;
		/*
		 * btrfs_drop_inode() will have it removed from the inode
		 * cache when its usage count hits zero.
		 */
		iput(&inode->vfs_inode);
		cond_resched();
		inode = btrfs_find_first_inode(root, min_ino);
	}
}

int btrfs_delete_subvolume(struct btrfs_inode *dir, struct dentry *dentry)
{
	struct btrfs_root *root = dir->root;
	struct btrfs_fs_info *fs_info = root->fs_info;
	struct inode *inode = d_inode(dentry);
	struct btrfs_root *dest = BTRFS_I(inode)->root;
	struct btrfs_trans_handle *trans;
	struct btrfs_block_rsv block_rsv;
	u64 root_flags;
	u64 qgroup_reserved = 0;
	int ret;

	down_write(&fs_info->subvol_sem);

	/*
	 * Don't allow to delete a subvolume with send in progress. This is
	 * inside the inode lock so the error handling that has to drop the bit
	 * again is not run concurrently.
	 */
	spin_lock(&dest->root_item_lock);
	if (dest->send_in_progress) {
		spin_unlock(&dest->root_item_lock);
		btrfs_warn(fs_info,
			   "attempt to delete subvolume %llu during send",
			   btrfs_root_id(dest));
		ret = -EPERM;
		goto out_up_write;
	}
	if (atomic_read(&dest->nr_swapfiles)) {
		spin_unlock(&dest->root_item_lock);
		btrfs_warn(fs_info,
			   "attempt to delete subvolume %llu with active swapfile",
			   btrfs_root_id(root));
		ret = -EPERM;
		goto out_up_write;
	}
	root_flags = btrfs_root_flags(&dest->root_item);
	btrfs_set_root_flags(&dest->root_item,
			     root_flags | BTRFS_ROOT_SUBVOL_DEAD);
	spin_unlock(&dest->root_item_lock);

	ret = may_destroy_subvol(dest);
	if (ret)
		goto out_undead;

	btrfs_init_block_rsv(&block_rsv, BTRFS_BLOCK_RSV_TEMP);
	/*
	 * One for dir inode,
	 * two for dir entries,
	 * two for root ref/backref.
	 */
	ret = btrfs_subvolume_reserve_metadata(root, &block_rsv, 5, true);
	if (ret)
		goto out_undead;
	qgroup_reserved = block_rsv.qgroup_rsv_reserved;

	trans = btrfs_start_transaction(root, 0);
	if (IS_ERR(trans)) {
		ret = PTR_ERR(trans);
		goto out_release;
	}
	btrfs_qgroup_convert_reserved_meta(root, qgroup_reserved);
	qgroup_reserved = 0;
	trans->block_rsv = &block_rsv;
	trans->bytes_reserved = block_rsv.size;

	btrfs_record_snapshot_destroy(trans, dir);

	ret = btrfs_unlink_subvol(trans, dir, dentry);
	if (ret) {
		btrfs_abort_transaction(trans, ret);
		goto out_end_trans;
	}

	ret = btrfs_record_root_in_trans(trans, dest);
	if (ret) {
		btrfs_abort_transaction(trans, ret);
		goto out_end_trans;
	}

	memset(&dest->root_item.drop_progress, 0,
		sizeof(dest->root_item.drop_progress));
	btrfs_set_root_drop_level(&dest->root_item, 0);
	btrfs_set_root_refs(&dest->root_item, 0);

	if (!test_and_set_bit(BTRFS_ROOT_ORPHAN_ITEM_INSERTED, &dest->state)) {
		ret = btrfs_insert_orphan_item(trans,
					fs_info->tree_root,
					btrfs_root_id(dest));
		if (ret) {
			btrfs_abort_transaction(trans, ret);
			goto out_end_trans;
		}
	}

	ret = btrfs_uuid_tree_remove(trans, dest->root_item.uuid,
				     BTRFS_UUID_KEY_SUBVOL, btrfs_root_id(dest));
	if (ret && ret != -ENOENT) {
		btrfs_abort_transaction(trans, ret);
		goto out_end_trans;
	}
	if (!btrfs_is_empty_uuid(dest->root_item.received_uuid)) {
		ret = btrfs_uuid_tree_remove(trans,
					  dest->root_item.received_uuid,
					  BTRFS_UUID_KEY_RECEIVED_SUBVOL,
					  btrfs_root_id(dest));
		if (ret && ret != -ENOENT) {
			btrfs_abort_transaction(trans, ret);
			goto out_end_trans;
		}
	}

	free_anon_bdev(dest->anon_dev);
	dest->anon_dev = 0;
out_end_trans:
	trans->block_rsv = NULL;
	trans->bytes_reserved = 0;
	ret = btrfs_end_transaction(trans);
	inode->i_flags |= S_DEAD;
out_release:
	btrfs_block_rsv_release(fs_info, &block_rsv, (u64)-1, NULL);
	if (qgroup_reserved)
		btrfs_qgroup_free_meta_prealloc(root, qgroup_reserved);
out_undead:
	if (ret) {
		spin_lock(&dest->root_item_lock);
		root_flags = btrfs_root_flags(&dest->root_item);
		btrfs_set_root_flags(&dest->root_item,
				root_flags & ~BTRFS_ROOT_SUBVOL_DEAD);
		spin_unlock(&dest->root_item_lock);
	}
out_up_write:
	up_write(&fs_info->subvol_sem);
	if (!ret) {
		d_invalidate(dentry);
		btrfs_prune_dentries(dest);
		ASSERT(dest->send_in_progress == 0);
	}

	return ret;
}

static int btrfs_rmdir(struct inode *dir, struct dentry *dentry)
{
	struct inode *inode = d_inode(dentry);
	struct btrfs_fs_info *fs_info = BTRFS_I(inode)->root->fs_info;
	int ret = 0;
	struct btrfs_trans_handle *trans;
	u64 last_unlink_trans;
	struct fscrypt_name fname;

	if (inode->i_size > BTRFS_EMPTY_DIR_SIZE)
		return -ENOTEMPTY;
	if (btrfs_ino(BTRFS_I(inode)) == BTRFS_FIRST_FREE_OBJECTID) {
		if (unlikely(btrfs_fs_incompat(fs_info, EXTENT_TREE_V2))) {
			btrfs_err(fs_info,
			"extent tree v2 doesn't support snapshot deletion yet");
			return -EOPNOTSUPP;
		}
		return btrfs_delete_subvolume(BTRFS_I(dir), dentry);
	}

	ret = fscrypt_setup_filename(dir, &dentry->d_name, 1, &fname);
	if (ret)
		return ret;

	/* This needs to handle no-key deletions later on */

	trans = __unlink_start_trans(BTRFS_I(dir));
	if (IS_ERR(trans)) {
		ret = PTR_ERR(trans);
		goto out_notrans;
	}

	if (unlikely(btrfs_ino(BTRFS_I(inode)) == BTRFS_EMPTY_SUBVOL_DIR_OBJECTID)) {
		ret = btrfs_unlink_subvol(trans, BTRFS_I(dir), dentry);
		goto out;
	}

	ret = btrfs_orphan_add(trans, BTRFS_I(inode));
	if (ret)
		goto out;

	last_unlink_trans = BTRFS_I(inode)->last_unlink_trans;

	/* now the directory is empty */
	ret = btrfs_unlink_inode(trans, BTRFS_I(dir), BTRFS_I(d_inode(dentry)),
				 &fname.disk_name);
	if (!ret) {
		btrfs_i_size_write(BTRFS_I(inode), 0);
		/*
		 * Propagate the last_unlink_trans value of the deleted dir to
		 * its parent directory. This is to prevent an unrecoverable
		 * log tree in the case we do something like this:
		 * 1) create dir foo
		 * 2) create snapshot under dir foo
		 * 3) delete the snapshot
		 * 4) rmdir foo
		 * 5) mkdir foo
		 * 6) fsync foo or some file inside foo
		 */
		if (last_unlink_trans >= trans->transid)
			BTRFS_I(dir)->last_unlink_trans = last_unlink_trans;
	}
out:
	btrfs_end_transaction(trans);
out_notrans:
	btrfs_btree_balance_dirty(fs_info);
	fscrypt_free_filename(&fname);

	return ret;
}

/*
 * Read, zero a chunk and write a block.
 *
 * @inode - inode that we're zeroing
 * @from - the offset to start zeroing
 * @len - the length to zero, 0 to zero the entire range respective to the
 *	offset
 * @front - zero up to the offset instead of from the offset on
 *
 * This will find the block for the "from" offset and cow the block and zero the
 * part we want to zero.  This is used with truncate and hole punching.
 */
int btrfs_truncate_block(struct btrfs_inode *inode, loff_t from, loff_t len,
			 int front)
{
	struct btrfs_fs_info *fs_info = inode->root->fs_info;
	struct address_space *mapping = inode->vfs_inode.i_mapping;
	struct extent_io_tree *io_tree = &inode->io_tree;
	struct btrfs_ordered_extent *ordered;
	struct extent_state *cached_state = NULL;
	struct extent_changeset *data_reserved = NULL;
	bool only_release_metadata = false;
	u32 blocksize = fs_info->sectorsize;
	pgoff_t index = from >> PAGE_SHIFT;
	unsigned offset = from & (blocksize - 1);
	struct folio *folio;
	gfp_t mask = btrfs_alloc_write_mask(mapping);
	size_t write_bytes = blocksize;
	int ret = 0;
	u64 block_start;
	u64 block_end;

	if (IS_ALIGNED(offset, blocksize) &&
	    (!len || IS_ALIGNED(len, blocksize)))
		goto out;

	block_start = round_down(from, blocksize);
	block_end = block_start + blocksize - 1;

	ret = btrfs_check_data_free_space(inode, &data_reserved, block_start,
					  blocksize, false);
	if (ret < 0) {
		if (btrfs_check_nocow_lock(inode, block_start, &write_bytes, false) > 0) {
			/* For nocow case, no need to reserve data space */
			only_release_metadata = true;
		} else {
			goto out;
		}
	}
	ret = btrfs_delalloc_reserve_metadata(inode, blocksize, blocksize, false);
	if (ret < 0) {
		if (!only_release_metadata)
			btrfs_free_reserved_data_space(inode, data_reserved,
						       block_start, blocksize);
		goto out;
	}
again:
	folio = __filemap_get_folio(mapping, index,
				    FGP_LOCK | FGP_ACCESSED | FGP_CREAT, mask);
	if (IS_ERR(folio)) {
		btrfs_delalloc_release_space(inode, data_reserved, block_start,
					     blocksize, true);
		btrfs_delalloc_release_extents(inode, blocksize);
		ret = -ENOMEM;
		goto out;
	}

	if (!folio_test_uptodate(folio)) {
		ret = btrfs_read_folio(NULL, folio);
		folio_lock(folio);
		if (folio->mapping != mapping) {
			folio_unlock(folio);
			folio_put(folio);
			goto again;
		}
		if (!folio_test_uptodate(folio)) {
			ret = -EIO;
			goto out_unlock;
		}
	}

	/*
	 * We unlock the page after the io is completed and then re-lock it
	 * above.  release_folio() could have come in between that and cleared
	 * folio private, but left the page in the mapping.  Set the page mapped
	 * here to make sure it's properly set for the subpage stuff.
	 */
	ret = set_folio_extent_mapped(folio);
	if (ret < 0)
		goto out_unlock;

	folio_wait_writeback(folio);

	lock_extent(io_tree, block_start, block_end, &cached_state);

	ordered = btrfs_lookup_ordered_extent(inode, block_start);
	if (ordered) {
		unlock_extent(io_tree, block_start, block_end, &cached_state);
		folio_unlock(folio);
		folio_put(folio);
		btrfs_start_ordered_extent(ordered);
		btrfs_put_ordered_extent(ordered);
		goto again;
	}

	clear_extent_bit(&inode->io_tree, block_start, block_end,
			 EXTENT_DELALLOC | EXTENT_DO_ACCOUNTING | EXTENT_DEFRAG,
			 &cached_state);

	ret = btrfs_set_extent_delalloc(inode, block_start, block_end, 0,
					&cached_state);
	if (ret) {
		unlock_extent(io_tree, block_start, block_end, &cached_state);
		goto out_unlock;
	}

	if (offset != blocksize) {
		if (!len)
			len = blocksize - offset;
		if (front)
			folio_zero_range(folio, block_start - folio_pos(folio),
					 offset);
		else
			folio_zero_range(folio,
					 (block_start - folio_pos(folio)) + offset,
					 len);
	}
	btrfs_folio_clear_checked(fs_info, folio, block_start,
				  block_end + 1 - block_start);
	btrfs_folio_set_dirty(fs_info, folio, block_start,
			      block_end + 1 - block_start);
	unlock_extent(io_tree, block_start, block_end, &cached_state);

	if (only_release_metadata)
		set_extent_bit(&inode->io_tree, block_start, block_end,
			       EXTENT_NORESERVE, NULL);

out_unlock:
	if (ret) {
		if (only_release_metadata)
			btrfs_delalloc_release_metadata(inode, blocksize, true);
		else
			btrfs_delalloc_release_space(inode, data_reserved,
					block_start, blocksize, true);
	}
	btrfs_delalloc_release_extents(inode, blocksize);
	folio_unlock(folio);
	folio_put(folio);
out:
	if (only_release_metadata)
		btrfs_check_nocow_unlock(inode);
	extent_changeset_free(data_reserved);
	return ret;
}

static int maybe_insert_hole(struct btrfs_inode *inode, u64 offset, u64 len)
{
	struct btrfs_root *root = inode->root;
	struct btrfs_fs_info *fs_info = root->fs_info;
	struct btrfs_trans_handle *trans;
	struct btrfs_drop_extents_args drop_args = { 0 };
	int ret;

	/*
	 * If NO_HOLES is enabled, we don't need to do anything.
	 * Later, up in the call chain, either btrfs_set_inode_last_sub_trans()
	 * or btrfs_update_inode() will be called, which guarantee that the next
	 * fsync will know this inode was changed and needs to be logged.
	 */
	if (btrfs_fs_incompat(fs_info, NO_HOLES))
		return 0;

	/*
	 * 1 - for the one we're dropping
	 * 1 - for the one we're adding
	 * 1 - for updating the inode.
	 */
	trans = btrfs_start_transaction(root, 3);
	if (IS_ERR(trans))
		return PTR_ERR(trans);

	drop_args.start = offset;
	drop_args.end = offset + len;
	drop_args.drop_cache = true;

	ret = btrfs_drop_extents(trans, root, inode, &drop_args);
	if (ret) {
		btrfs_abort_transaction(trans, ret);
		btrfs_end_transaction(trans);
		return ret;
	}

	ret = btrfs_insert_hole_extent(trans, root, btrfs_ino(inode), offset, len);
	if (ret) {
		btrfs_abort_transaction(trans, ret);
	} else {
		btrfs_update_inode_bytes(inode, 0, drop_args.bytes_found);
		btrfs_update_inode(trans, inode);
	}
	btrfs_end_transaction(trans);
	return ret;
}

/*
 * This function puts in dummy file extents for the area we're creating a hole
 * for.  So if we are truncating this file to a larger size we need to insert
 * these file extents so that btrfs_get_extent will return a EXTENT_MAP_HOLE for
 * the range between oldsize and size
 */
int btrfs_cont_expand(struct btrfs_inode *inode, loff_t oldsize, loff_t size)
{
	struct btrfs_root *root = inode->root;
	struct btrfs_fs_info *fs_info = root->fs_info;
	struct extent_io_tree *io_tree = &inode->io_tree;
	struct extent_map *em = NULL;
	struct extent_state *cached_state = NULL;
	u64 hole_start = ALIGN(oldsize, fs_info->sectorsize);
	u64 block_end = ALIGN(size, fs_info->sectorsize);
	u64 last_byte;
	u64 cur_offset;
	u64 hole_size;
	int ret = 0;

	/*
	 * If our size started in the middle of a block we need to zero out the
	 * rest of the block before we expand the i_size, otherwise we could
	 * expose stale data.
	 */
	ret = btrfs_truncate_block(inode, oldsize, 0, 0);
	if (ret)
		return ret;

	if (size <= hole_start)
		return 0;

	btrfs_lock_and_flush_ordered_range(inode, hole_start, block_end - 1,
					   &cached_state);
	cur_offset = hole_start;
	while (1) {
		em = btrfs_get_extent(inode, NULL, cur_offset, block_end - cur_offset);
		if (IS_ERR(em)) {
			ret = PTR_ERR(em);
			em = NULL;
			break;
		}
		last_byte = min(extent_map_end(em), block_end);
		last_byte = ALIGN(last_byte, fs_info->sectorsize);
		hole_size = last_byte - cur_offset;

		if (!(em->flags & EXTENT_FLAG_PREALLOC)) {
			struct extent_map *hole_em;

			ret = maybe_insert_hole(inode, cur_offset, hole_size);
			if (ret)
				break;

			ret = btrfs_inode_set_file_extent_range(inode,
							cur_offset, hole_size);
			if (ret)
				break;

			hole_em = alloc_extent_map();
			if (!hole_em) {
				btrfs_drop_extent_map_range(inode, cur_offset,
						    cur_offset + hole_size - 1,
						    false);
				btrfs_set_inode_full_sync(inode);
				goto next;
			}
			hole_em->start = cur_offset;
			hole_em->len = hole_size;

			hole_em->disk_bytenr = EXTENT_MAP_HOLE;
			hole_em->disk_num_bytes = 0;
			hole_em->ram_bytes = hole_size;
			hole_em->generation = btrfs_get_fs_generation(fs_info);

			ret = btrfs_replace_extent_map_range(inode, hole_em, true);
			free_extent_map(hole_em);
		} else {
			ret = btrfs_inode_set_file_extent_range(inode,
							cur_offset, hole_size);
			if (ret)
				break;
		}
next:
		free_extent_map(em);
		em = NULL;
		cur_offset = last_byte;
		if (cur_offset >= block_end)
			break;
	}
	free_extent_map(em);
	unlock_extent(io_tree, hole_start, block_end - 1, &cached_state);
	return ret;
}

static int btrfs_setsize(struct inode *inode, struct iattr *attr)
{
	struct btrfs_root *root = BTRFS_I(inode)->root;
	struct btrfs_trans_handle *trans;
	loff_t oldsize = i_size_read(inode);
	loff_t newsize = attr->ia_size;
	int mask = attr->ia_valid;
	int ret;

	/*
	 * The regular truncate() case without ATTR_CTIME and ATTR_MTIME is a
	 * special case where we need to update the times despite not having
	 * these flags set.  For all other operations the VFS set these flags
	 * explicitly if it wants a timestamp update.
	 */
	if (newsize != oldsize) {
		inode_inc_iversion(inode);
		if (!(mask & (ATTR_CTIME | ATTR_MTIME))) {
			inode_set_mtime_to_ts(inode,
					      inode_set_ctime_current(inode));
		}
	}

	if (newsize > oldsize) {
		/*
		 * Don't do an expanding truncate while snapshotting is ongoing.
		 * This is to ensure the snapshot captures a fully consistent
		 * state of this file - if the snapshot captures this expanding
		 * truncation, it must capture all writes that happened before
		 * this truncation.
		 */
		btrfs_drew_write_lock(&root->snapshot_lock);
		ret = btrfs_cont_expand(BTRFS_I(inode), oldsize, newsize);
		if (ret) {
			btrfs_drew_write_unlock(&root->snapshot_lock);
			return ret;
		}

		trans = btrfs_start_transaction(root, 1);
		if (IS_ERR(trans)) {
			btrfs_drew_write_unlock(&root->snapshot_lock);
			return PTR_ERR(trans);
		}

		i_size_write(inode, newsize);
		btrfs_inode_safe_disk_i_size_write(BTRFS_I(inode), 0);
		pagecache_isize_extended(inode, oldsize, newsize);
		ret = btrfs_update_inode(trans, BTRFS_I(inode));
		btrfs_drew_write_unlock(&root->snapshot_lock);
		btrfs_end_transaction(trans);
	} else {
		struct btrfs_fs_info *fs_info = inode_to_fs_info(inode);

		if (btrfs_is_zoned(fs_info)) {
			ret = btrfs_wait_ordered_range(BTRFS_I(inode),
					ALIGN(newsize, fs_info->sectorsize),
					(u64)-1);
			if (ret)
				return ret;
		}

		/*
		 * We're truncating a file that used to have good data down to
		 * zero. Make sure any new writes to the file get on disk
		 * on close.
		 */
		if (newsize == 0)
			set_bit(BTRFS_INODE_FLUSH_ON_CLOSE,
				&BTRFS_I(inode)->runtime_flags);

		truncate_setsize(inode, newsize);

		inode_dio_wait(inode);

		ret = btrfs_truncate(BTRFS_I(inode), newsize == oldsize);
		if (ret && inode->i_nlink) {
			int err;

			/*
			 * Truncate failed, so fix up the in-memory size. We
			 * adjusted disk_i_size down as we removed extents, so
			 * wait for disk_i_size to be stable and then update the
			 * in-memory size to match.
			 */
			err = btrfs_wait_ordered_range(BTRFS_I(inode), 0, (u64)-1);
			if (err)
				return err;
			i_size_write(inode, BTRFS_I(inode)->disk_i_size);
		}
	}

	return ret;
}

static int btrfs_setattr(struct mnt_idmap *idmap, struct dentry *dentry,
			 struct iattr *attr)
{
	struct inode *inode = d_inode(dentry);
	struct btrfs_root *root = BTRFS_I(inode)->root;
	int err;

	if (btrfs_root_readonly(root))
		return -EROFS;

	err = setattr_prepare(idmap, dentry, attr);
	if (err)
		return err;

	if (S_ISREG(inode->i_mode) && (attr->ia_valid & ATTR_SIZE)) {
		err = btrfs_setsize(inode, attr);
		if (err)
			return err;
	}

	if (attr->ia_valid) {
		setattr_copy(idmap, inode, attr);
		inode_inc_iversion(inode);
		err = btrfs_dirty_inode(BTRFS_I(inode));

		if (!err && attr->ia_valid & ATTR_MODE)
			err = posix_acl_chmod(idmap, dentry, inode->i_mode);
	}

	return err;
}

/*
 * While truncating the inode pages during eviction, we get the VFS
 * calling btrfs_invalidate_folio() against each folio of the inode. This
 * is slow because the calls to btrfs_invalidate_folio() result in a
 * huge amount of calls to lock_extent() and clear_extent_bit(),
 * which keep merging and splitting extent_state structures over and over,
 * wasting lots of time.
 *
 * Therefore if the inode is being evicted, let btrfs_invalidate_folio()
 * skip all those expensive operations on a per folio basis and do only
 * the ordered io finishing, while we release here the extent_map and
 * extent_state structures, without the excessive merging and splitting.
 */
static void evict_inode_truncate_pages(struct inode *inode)
{
	struct extent_io_tree *io_tree = &BTRFS_I(inode)->io_tree;
	struct rb_node *node;

	ASSERT(inode->i_state & I_FREEING);
	truncate_inode_pages_final(&inode->i_data);

	btrfs_drop_extent_map_range(BTRFS_I(inode), 0, (u64)-1, false);

	/*
	 * Keep looping until we have no more ranges in the io tree.
	 * We can have ongoing bios started by readahead that have
	 * their endio callback (extent_io.c:end_bio_extent_readpage)
	 * still in progress (unlocked the pages in the bio but did not yet
	 * unlocked the ranges in the io tree). Therefore this means some
	 * ranges can still be locked and eviction started because before
	 * submitting those bios, which are executed by a separate task (work
	 * queue kthread), inode references (inode->i_count) were not taken
	 * (which would be dropped in the end io callback of each bio).
	 * Therefore here we effectively end up waiting for those bios and
	 * anyone else holding locked ranges without having bumped the inode's
	 * reference count - if we don't do it, when they access the inode's
	 * io_tree to unlock a range it may be too late, leading to an
	 * use-after-free issue.
	 */
	spin_lock(&io_tree->lock);
	while (!RB_EMPTY_ROOT(&io_tree->state)) {
		struct extent_state *state;
		struct extent_state *cached_state = NULL;
		u64 start;
		u64 end;
		unsigned state_flags;

		node = rb_first(&io_tree->state);
		state = rb_entry(node, struct extent_state, rb_node);
		start = state->start;
		end = state->end;
		state_flags = state->state;
		spin_unlock(&io_tree->lock);

		lock_extent(io_tree, start, end, &cached_state);

		/*
		 * If still has DELALLOC flag, the extent didn't reach disk,
		 * and its reserved space won't be freed by delayed_ref.
		 * So we need to free its reserved space here.
		 * (Refer to comment in btrfs_invalidate_folio, case 2)
		 *
		 * Note, end is the bytenr of last byte, so we need + 1 here.
		 */
		if (state_flags & EXTENT_DELALLOC)
			btrfs_qgroup_free_data(BTRFS_I(inode), NULL, start,
					       end - start + 1, NULL);

		clear_extent_bit(io_tree, start, end,
				 EXTENT_CLEAR_ALL_BITS | EXTENT_DO_ACCOUNTING,
				 &cached_state);

		cond_resched();
		spin_lock(&io_tree->lock);
	}
	spin_unlock(&io_tree->lock);
}

static struct btrfs_trans_handle *evict_refill_and_join(struct btrfs_root *root,
							struct btrfs_block_rsv *rsv)
{
	struct btrfs_fs_info *fs_info = root->fs_info;
	struct btrfs_trans_handle *trans;
	u64 delayed_refs_extra = btrfs_calc_delayed_ref_bytes(fs_info, 1);
	int ret;

	/*
	 * Eviction should be taking place at some place safe because of our
	 * delayed iputs.  However the normal flushing code will run delayed
	 * iputs, so we cannot use FLUSH_ALL otherwise we'll deadlock.
	 *
	 * We reserve the delayed_refs_extra here again because we can't use
	 * btrfs_start_transaction(root, 0) for the same deadlocky reason as
	 * above.  We reserve our extra bit here because we generate a ton of
	 * delayed refs activity by truncating.
	 *
	 * BTRFS_RESERVE_FLUSH_EVICT will steal from the global_rsv if it can,
	 * if we fail to make this reservation we can re-try without the
	 * delayed_refs_extra so we can make some forward progress.
	 */
	ret = btrfs_block_rsv_refill(fs_info, rsv, rsv->size + delayed_refs_extra,
				     BTRFS_RESERVE_FLUSH_EVICT);
	if (ret) {
		ret = btrfs_block_rsv_refill(fs_info, rsv, rsv->size,
					     BTRFS_RESERVE_FLUSH_EVICT);
		if (ret) {
			btrfs_warn(fs_info,
				   "could not allocate space for delete; will truncate on mount");
			return ERR_PTR(-ENOSPC);
		}
		delayed_refs_extra = 0;
	}

	trans = btrfs_join_transaction(root);
	if (IS_ERR(trans))
		return trans;

	if (delayed_refs_extra) {
		trans->block_rsv = &fs_info->trans_block_rsv;
		trans->bytes_reserved = delayed_refs_extra;
		btrfs_block_rsv_migrate(rsv, trans->block_rsv,
					delayed_refs_extra, true);
	}
	return trans;
}

void btrfs_evict_inode(struct inode *inode)
{
	struct btrfs_fs_info *fs_info;
	struct btrfs_trans_handle *trans;
	struct btrfs_root *root = BTRFS_I(inode)->root;
	struct btrfs_block_rsv *rsv = NULL;
	int ret;

	trace_btrfs_inode_evict(inode);

	if (!root) {
		fsverity_cleanup_inode(inode);
		clear_inode(inode);
		return;
	}

	fs_info = inode_to_fs_info(inode);
	evict_inode_truncate_pages(inode);

	if (inode->i_nlink &&
	    ((btrfs_root_refs(&root->root_item) != 0 &&
	      btrfs_root_id(root) != BTRFS_ROOT_TREE_OBJECTID) ||
	     btrfs_is_free_space_inode(BTRFS_I(inode))))
		goto out;

	if (is_bad_inode(inode))
		goto out;

	if (test_bit(BTRFS_FS_LOG_RECOVERING, &fs_info->flags))
		goto out;

	if (inode->i_nlink > 0) {
		BUG_ON(btrfs_root_refs(&root->root_item) != 0 &&
		       btrfs_root_id(root) != BTRFS_ROOT_TREE_OBJECTID);
		goto out;
	}

	/*
	 * This makes sure the inode item in tree is uptodate and the space for
	 * the inode update is released.
	 */
	ret = btrfs_commit_inode_delayed_inode(BTRFS_I(inode));
	if (ret)
		goto out;

	/*
	 * This drops any pending insert or delete operations we have for this
	 * inode.  We could have a delayed dir index deletion queued up, but
	 * we're removing the inode completely so that'll be taken care of in
	 * the truncate.
	 */
	btrfs_kill_delayed_inode_items(BTRFS_I(inode));

	rsv = btrfs_alloc_block_rsv(fs_info, BTRFS_BLOCK_RSV_TEMP);
	if (!rsv)
		goto out;
	rsv->size = btrfs_calc_metadata_size(fs_info, 1);
	rsv->failfast = true;

	btrfs_i_size_write(BTRFS_I(inode), 0);

	while (1) {
		struct btrfs_truncate_control control = {
			.inode = BTRFS_I(inode),
			.ino = btrfs_ino(BTRFS_I(inode)),
			.new_size = 0,
			.min_type = 0,
		};

		trans = evict_refill_and_join(root, rsv);
		if (IS_ERR(trans))
			goto out;

		trans->block_rsv = rsv;

		ret = btrfs_truncate_inode_items(trans, root, &control);
		trans->block_rsv = &fs_info->trans_block_rsv;
		btrfs_end_transaction(trans);
		/*
		 * We have not added new delayed items for our inode after we
		 * have flushed its delayed items, so no need to throttle on
		 * delayed items. However we have modified extent buffers.
		 */
		btrfs_btree_balance_dirty_nodelay(fs_info);
		if (ret && ret != -ENOSPC && ret != -EAGAIN)
			goto out;
		else if (!ret)
			break;
	}

	/*
	 * Errors here aren't a big deal, it just means we leave orphan items in
	 * the tree. They will be cleaned up on the next mount. If the inode
	 * number gets reused, cleanup deletes the orphan item without doing
	 * anything, and unlink reuses the existing orphan item.
	 *
	 * If it turns out that we are dropping too many of these, we might want
	 * to add a mechanism for retrying these after a commit.
	 */
	trans = evict_refill_and_join(root, rsv);
	if (!IS_ERR(trans)) {
		trans->block_rsv = rsv;
		btrfs_orphan_del(trans, BTRFS_I(inode));
		trans->block_rsv = &fs_info->trans_block_rsv;
		btrfs_end_transaction(trans);
	}

out:
	btrfs_free_block_rsv(fs_info, rsv);
	/*
	 * If we didn't successfully delete, the orphan item will still be in
	 * the tree and we'll retry on the next mount. Again, we might also want
	 * to retry these periodically in the future.
	 */
	btrfs_remove_delayed_node(BTRFS_I(inode));
	fsverity_cleanup_inode(inode);
	clear_inode(inode);
}

/*
 * Return the key found in the dir entry in the location pointer, fill @type
 * with BTRFS_FT_*, and return 0.
 *
 * If no dir entries were found, returns -ENOENT.
 * If found a corrupted location in dir entry, returns -EUCLEAN.
 */
static int btrfs_inode_by_name(struct btrfs_inode *dir, struct dentry *dentry,
			       struct btrfs_key *location, u8 *type)
{
	struct btrfs_dir_item *di;
	struct btrfs_path *path;
	struct btrfs_root *root = dir->root;
	int ret = 0;
	struct fscrypt_name fname;

	path = btrfs_alloc_path();
	if (!path)
		return -ENOMEM;

	ret = fscrypt_setup_filename(&dir->vfs_inode, &dentry->d_name, 1, &fname);
	if (ret < 0)
		goto out;
	/*
	 * fscrypt_setup_filename() should never return a positive value, but
	 * gcc on sparc/parisc thinks it can, so assert that doesn't happen.
	 */
	ASSERT(ret == 0);

	/* This needs to handle no-key deletions later on */

	di = btrfs_lookup_dir_item(NULL, root, path, btrfs_ino(dir),
				   &fname.disk_name, 0);
	if (IS_ERR_OR_NULL(di)) {
		ret = di ? PTR_ERR(di) : -ENOENT;
		goto out;
	}

	btrfs_dir_item_key_to_cpu(path->nodes[0], di, location);
	if (location->type != BTRFS_INODE_ITEM_KEY &&
	    location->type != BTRFS_ROOT_ITEM_KEY) {
		ret = -EUCLEAN;
		btrfs_warn(root->fs_info,
"%s gets something invalid in DIR_ITEM (name %s, directory ino %llu, location(%llu %u %llu))",
			   __func__, fname.disk_name.name, btrfs_ino(dir),
			   location->objectid, location->type, location->offset);
	}
	if (!ret)
		*type = btrfs_dir_ftype(path->nodes[0], di);
out:
	fscrypt_free_filename(&fname);
	btrfs_free_path(path);
	return ret;
}

/*
 * when we hit a tree root in a directory, the btrfs part of the inode
 * needs to be changed to reflect the root directory of the tree root.  This
 * is kind of like crossing a mount point.
 */
static int fixup_tree_root_location(struct btrfs_fs_info *fs_info,
				    struct btrfs_inode *dir,
				    struct dentry *dentry,
				    struct btrfs_key *location,
				    struct btrfs_root **sub_root)
{
	struct btrfs_path *path;
	struct btrfs_root *new_root;
	struct btrfs_root_ref *ref;
	struct extent_buffer *leaf;
	struct btrfs_key key;
	int ret;
	int err = 0;
	struct fscrypt_name fname;

	ret = fscrypt_setup_filename(&dir->vfs_inode, &dentry->d_name, 0, &fname);
	if (ret)
		return ret;

	path = btrfs_alloc_path();
	if (!path) {
		err = -ENOMEM;
		goto out;
	}

	err = -ENOENT;
	key.objectid = btrfs_root_id(dir->root);
	key.type = BTRFS_ROOT_REF_KEY;
	key.offset = location->objectid;

	ret = btrfs_search_slot(NULL, fs_info->tree_root, &key, path, 0, 0);
	if (ret) {
		if (ret < 0)
			err = ret;
		goto out;
	}

	leaf = path->nodes[0];
	ref = btrfs_item_ptr(leaf, path->slots[0], struct btrfs_root_ref);
	if (btrfs_root_ref_dirid(leaf, ref) != btrfs_ino(dir) ||
	    btrfs_root_ref_name_len(leaf, ref) != fname.disk_name.len)
		goto out;

	ret = memcmp_extent_buffer(leaf, fname.disk_name.name,
				   (unsigned long)(ref + 1), fname.disk_name.len);
	if (ret)
		goto out;

	btrfs_release_path(path);

	new_root = btrfs_get_fs_root(fs_info, location->objectid, true);
	if (IS_ERR(new_root)) {
		err = PTR_ERR(new_root);
		goto out;
	}

	*sub_root = new_root;
	location->objectid = btrfs_root_dirid(&new_root->root_item);
	location->type = BTRFS_INODE_ITEM_KEY;
	location->offset = 0;
	err = 0;
out:
	btrfs_free_path(path);
	fscrypt_free_filename(&fname);
	return err;
}



static void btrfs_del_inode_from_root(struct btrfs_inode *inode)
{
	struct btrfs_root *root = inode->root;
	struct btrfs_inode *entry;
	bool empty = false;

	xa_lock(&root->inodes);
	entry = __xa_erase(&root->inodes, btrfs_ino(inode));
	if (entry == inode)
		empty = xa_empty(&root->inodes);
	xa_unlock(&root->inodes);

	if (empty && btrfs_root_refs(&root->root_item) == 0) {
		xa_lock(&root->inodes);
		empty = xa_empty(&root->inodes);
		xa_unlock(&root->inodes);
		if (empty)
			btrfs_add_dead_root(root);
	}
}


static int btrfs_init_locked_inode(struct inode *inode, void *p)
{
	struct btrfs_iget_args *args = p;

	btrfs_set_inode_number(BTRFS_I(inode), args->ino);
	BTRFS_I(inode)->root = btrfs_grab_root(args->root);

	if (args->root && args->root == args->root->fs_info->tree_root &&
	    args->ino != BTRFS_BTREE_INODE_OBJECTID)
		set_bit(BTRFS_INODE_FREE_SPACE_INODE,
			&BTRFS_I(inode)->runtime_flags);
	return 0;
}

static int btrfs_find_actor(struct inode *inode, void *opaque)
{
	struct btrfs_iget_args *args = opaque;

	return args->ino == btrfs_ino(BTRFS_I(inode)) &&
		args->root == BTRFS_I(inode)->root;
}

static struct inode *btrfs_iget_locked(u64 ino, struct btrfs_root *root)
{
	struct inode *inode;
	struct btrfs_iget_args args;
	unsigned long hashval = btrfs_inode_hash(ino, root);

	args.ino = ino;
	args.root = root;

	inode = iget5_locked_rcu(root->fs_info->sb, hashval, btrfs_find_actor,
			     btrfs_init_locked_inode,
			     (void *)&args);
	return inode;
}

/*
 * Get an inode object given its inode number and corresponding root.  Path is
 * preallocated to prevent recursing back to iget through allocator.
 */
struct inode *btrfs_iget_path(u64 ino, struct btrfs_root *root,
			      struct btrfs_path *path)
{
	struct inode *inode;
	int ret;

	inode = btrfs_iget_locked(ino, root);
	if (!inode)
		return ERR_PTR(-ENOMEM);

	if (!(inode->i_state & I_NEW))
		return inode;

	ret = btrfs_read_locked_inode(inode, path);
	if (ret)
		return ERR_PTR(ret);

	unlock_new_inode(inode);
	return inode;
}

/*
 * Get an inode object given its inode number and corresponding root.
 */
struct inode *btrfs_iget(u64 ino, struct btrfs_root *root)
{
	struct inode *inode;
	struct btrfs_path *path;
	int ret;

	inode = btrfs_iget_locked(ino, root);
	if (!inode)
		return ERR_PTR(-ENOMEM);

	if (!(inode->i_state & I_NEW))
		return inode;

	path = btrfs_alloc_path();
	if (!path)
		return ERR_PTR(-ENOMEM);

	ret = btrfs_read_locked_inode(inode, path);
	btrfs_free_path(path);
	if (ret)
		return ERR_PTR(ret);

	unlock_new_inode(inode);
	return inode;
}

static struct inode *new_simple_dir(struct inode *dir,
				    struct btrfs_key *key,
				    struct btrfs_root *root)
{
	struct timespec64 ts;
	struct inode *inode = new_inode(dir->i_sb);

	if (!inode)
		return ERR_PTR(-ENOMEM);

	BTRFS_I(inode)->root = btrfs_grab_root(root);
	BTRFS_I(inode)->ref_root_id = key->objectid;
	set_bit(BTRFS_INODE_ROOT_STUB, &BTRFS_I(inode)->runtime_flags);
	set_bit(BTRFS_INODE_DUMMY, &BTRFS_I(inode)->runtime_flags);

	btrfs_set_inode_number(BTRFS_I(inode), BTRFS_EMPTY_SUBVOL_DIR_OBJECTID);
	/*
	 * We only need lookup, the rest is read-only and there's no inode
	 * associated with the dentry
	 */
	inode->i_op = &simple_dir_inode_operations;
	inode->i_opflags &= ~IOP_XATTR;
	inode->i_fop = &simple_dir_operations;
	inode->i_mode = S_IFDIR | S_IRUGO | S_IWUSR | S_IXUGO;

	ts = inode_set_ctime_current(inode);
	inode_set_mtime_to_ts(inode, ts);
	inode_set_atime_to_ts(inode, inode_get_atime(dir));
	BTRFS_I(inode)->i_otime_sec = ts.tv_sec;
	BTRFS_I(inode)->i_otime_nsec = ts.tv_nsec;

	inode->i_uid = dir->i_uid;
	inode->i_gid = dir->i_gid;

	return inode;
}

static_assert(BTRFS_FT_UNKNOWN == FT_UNKNOWN);
static_assert(BTRFS_FT_REG_FILE == FT_REG_FILE);
static_assert(BTRFS_FT_DIR == FT_DIR);
static_assert(BTRFS_FT_CHRDEV == FT_CHRDEV);
static_assert(BTRFS_FT_BLKDEV == FT_BLKDEV);
static_assert(BTRFS_FT_FIFO == FT_FIFO);
static_assert(BTRFS_FT_SOCK == FT_SOCK);
static_assert(BTRFS_FT_SYMLINK == FT_SYMLINK);

static inline u8 btrfs_inode_type(struct inode *inode)
{
	return fs_umode_to_ftype(inode->i_mode);
}

struct inode *btrfs_lookup_dentry(struct inode *dir, struct dentry *dentry)
{
	struct btrfs_fs_info *fs_info = inode_to_fs_info(dir);
	struct inode *inode;
	struct btrfs_root *root = BTRFS_I(dir)->root;
	struct btrfs_root *sub_root = root;
	struct btrfs_key location = { 0 };
	u8 di_type = 0;
	int ret = 0;

	if (dentry->d_name.len > BTRFS_NAME_LEN)
		return ERR_PTR(-ENAMETOOLONG);

	ret = btrfs_inode_by_name(BTRFS_I(dir), dentry, &location, &di_type);
	if (ret < 0)
		return ERR_PTR(ret);

	if (location.type == BTRFS_INODE_ITEM_KEY) {
		inode = btrfs_iget(location.objectid, root);
		if (IS_ERR(inode))
			return inode;

		/* Do extra check against inode mode with di_type */
		if (btrfs_inode_type(inode) != di_type) {
			btrfs_crit(fs_info,
"inode mode mismatch with dir: inode mode=0%o btrfs type=%u dir type=%u",
				  inode->i_mode, btrfs_inode_type(inode),
				  di_type);
			iput(inode);
			return ERR_PTR(-EUCLEAN);
		}
		return inode;
	}

	ret = fixup_tree_root_location(fs_info, BTRFS_I(dir), dentry,
				       &location, &sub_root);
	if (ret < 0) {
		if (ret != -ENOENT)
			inode = ERR_PTR(ret);
		else
			inode = new_simple_dir(dir, &location, root);
	} else {
		inode = btrfs_iget(location.objectid, sub_root);
		btrfs_put_root(sub_root);

		if (IS_ERR(inode))
			return inode;

		down_read(&fs_info->cleanup_work_sem);
		if (!sb_rdonly(inode->i_sb))
			ret = btrfs_orphan_cleanup(sub_root);
		up_read(&fs_info->cleanup_work_sem);
		if (ret) {
			iput(inode);
			inode = ERR_PTR(ret);
		}
	}

	return inode;
}

static int btrfs_dentry_delete(const struct dentry *dentry)
{
	struct btrfs_root *root;
	struct inode *inode = d_inode(dentry);

	if (!inode && !IS_ROOT(dentry))
		inode = d_inode(dentry->d_parent);

	if (inode) {
		root = BTRFS_I(inode)->root;
		if (btrfs_root_refs(&root->root_item) == 0)
			return 1;

		if (btrfs_ino(BTRFS_I(inode)) == BTRFS_EMPTY_SUBVOL_DIR_OBJECTID)
			return 1;
	}
	return 0;
}

static struct dentry *btrfs_lookup(struct inode *dir, struct dentry *dentry,
				   unsigned int flags)
{
	struct inode *inode = btrfs_lookup_dentry(dir, dentry);

	if (inode == ERR_PTR(-ENOENT))
		inode = NULL;
	return d_splice_alias(inode, dentry);
}

/*
 * Find the highest existing sequence number in a directory and then set the
 * in-memory index_cnt variable to the first free sequence number.
 */
static int btrfs_set_inode_index_count(struct btrfs_inode *inode)
{
	struct btrfs_root *root = inode->root;
	struct btrfs_key key, found_key;
	struct btrfs_path *path;
	struct extent_buffer *leaf;
	int ret;

	key.objectid = btrfs_ino(inode);
	key.type = BTRFS_DIR_INDEX_KEY;
	key.offset = (u64)-1;

	path = btrfs_alloc_path();
	if (!path)
		return -ENOMEM;

	ret = btrfs_search_slot(NULL, root, &key, path, 0, 0);
	if (ret < 0)
		goto out;
	/* FIXME: we should be able to handle this */
	if (ret == 0)
		goto out;
	ret = 0;

	if (path->slots[0] == 0) {
		inode->index_cnt = BTRFS_DIR_START_INDEX;
		goto out;
	}

	path->slots[0]--;

	leaf = path->nodes[0];
	btrfs_item_key_to_cpu(leaf, &found_key, path->slots[0]);

	if (found_key.objectid != btrfs_ino(inode) ||
	    found_key.type != BTRFS_DIR_INDEX_KEY) {
		inode->index_cnt = BTRFS_DIR_START_INDEX;
		goto out;
	}

	inode->index_cnt = found_key.offset + 1;
out:
	btrfs_free_path(path);
	return ret;
}

static int btrfs_get_dir_last_index(struct btrfs_inode *dir, u64 *index)
{
	int ret = 0;

	btrfs_inode_lock(dir, 0);
	if (dir->index_cnt == (u64)-1) {
		ret = btrfs_inode_delayed_dir_index_count(dir);
		if (ret) {
			ret = btrfs_set_inode_index_count(dir);
			if (ret)
				goto out;
		}
	}

	/* index_cnt is the index number of next new entry, so decrement it. */
	*index = dir->index_cnt - 1;
out:
	btrfs_inode_unlock(dir, 0);

	return ret;
}

/*
 * All this infrastructure exists because dir_emit can fault, and we are holding
 * the tree lock when doing readdir.  For now just allocate a buffer and copy
 * our information into that, and then dir_emit from the buffer.  This is
 * similar to what NFS does, only we don't keep the buffer around in pagecache
 * because I'm afraid I'll mess that up.  Long term we need to make filldir do
 * copy_to_user_inatomic so we don't have to worry about page faulting under the
 * tree lock.
 */
static int btrfs_opendir(struct inode *inode, struct file *file)
{
	struct btrfs_file_private *private;
	u64 last_index;
	int ret;

	ret = btrfs_get_dir_last_index(BTRFS_I(inode), &last_index);
	if (ret)
		return ret;

	private = kzalloc(sizeof(struct btrfs_file_private), GFP_KERNEL);
	if (!private)
		return -ENOMEM;
	private->last_index = last_index;
	private->filldir_buf = kzalloc(PAGE_SIZE, GFP_KERNEL);
	if (!private->filldir_buf) {
		kfree(private);
		return -ENOMEM;
	}
	file->private_data = private;
	return 0;
}

static loff_t btrfs_dir_llseek(struct file *file, loff_t offset, int whence)
{
	struct btrfs_file_private *private = file->private_data;
	int ret;

	ret = btrfs_get_dir_last_index(BTRFS_I(file_inode(file)),
				       &private->last_index);
	if (ret)
		return ret;

	return generic_file_llseek(file, offset, whence);
}

struct dir_entry {
	u64 ino;
	u64 offset;
	unsigned type;
	int name_len;
};

static int btrfs_filldir(void *addr, int entries, struct dir_context *ctx)
{
	while (entries--) {
		struct dir_entry *entry = addr;
		char *name = (char *)(entry + 1);

		ctx->pos = get_unaligned(&entry->offset);
		if (!dir_emit(ctx, name, get_unaligned(&entry->name_len),
					 get_unaligned(&entry->ino),
					 get_unaligned(&entry->type)))
			return 1;
		addr += sizeof(struct dir_entry) +
			get_unaligned(&entry->name_len);
		ctx->pos++;
	}
	return 0;
}

static int btrfs_real_readdir(struct file *file, struct dir_context *ctx)
{
	struct inode *inode = file_inode(file);
	struct btrfs_root *root = BTRFS_I(inode)->root;
	struct btrfs_file_private *private = file->private_data;
	struct btrfs_dir_item *di;
	struct btrfs_key key;
	struct btrfs_key found_key;
	struct btrfs_path *path;
	void *addr;
	LIST_HEAD(ins_list);
	LIST_HEAD(del_list);
	int ret;
	char *name_ptr;
	int name_len;
	int entries = 0;
	int total_len = 0;
	bool put = false;
	struct btrfs_key location;

	if (!dir_emit_dots(file, ctx))
		return 0;

	path = btrfs_alloc_path();
	if (!path)
		return -ENOMEM;

	addr = private->filldir_buf;
	path->reada = READA_FORWARD;

	put = btrfs_readdir_get_delayed_items(BTRFS_I(inode), private->last_index,
					      &ins_list, &del_list);

again:
	key.type = BTRFS_DIR_INDEX_KEY;
	key.offset = ctx->pos;
	key.objectid = btrfs_ino(BTRFS_I(inode));

	btrfs_for_each_slot(root, &key, &found_key, path, ret) {
		struct dir_entry *entry;
		struct extent_buffer *leaf = path->nodes[0];
		u8 ftype;

		if (found_key.objectid != key.objectid)
			break;
		if (found_key.type != BTRFS_DIR_INDEX_KEY)
			break;
		if (found_key.offset < ctx->pos)
			continue;
		if (found_key.offset > private->last_index)
			break;
		if (btrfs_should_delete_dir_index(&del_list, found_key.offset))
			continue;
		di = btrfs_item_ptr(leaf, path->slots[0], struct btrfs_dir_item);
		name_len = btrfs_dir_name_len(leaf, di);
		if ((total_len + sizeof(struct dir_entry) + name_len) >=
		    PAGE_SIZE) {
			btrfs_release_path(path);
			ret = btrfs_filldir(private->filldir_buf, entries, ctx);
			if (ret)
				goto nopos;
			addr = private->filldir_buf;
			entries = 0;
			total_len = 0;
			goto again;
		}

		ftype = btrfs_dir_flags_to_ftype(btrfs_dir_flags(leaf, di));
		entry = addr;
		name_ptr = (char *)(entry + 1);
		read_extent_buffer(leaf, name_ptr,
				   (unsigned long)(di + 1), name_len);
		put_unaligned(name_len, &entry->name_len);
		put_unaligned(fs_ftype_to_dtype(ftype), &entry->type);
		btrfs_dir_item_key_to_cpu(leaf, di, &location);
		put_unaligned(location.objectid, &entry->ino);
		put_unaligned(found_key.offset, &entry->offset);
		entries++;
		addr += sizeof(struct dir_entry) + name_len;
		total_len += sizeof(struct dir_entry) + name_len;
	}
	/* Catch error encountered during iteration */
	if (ret < 0)
		goto err;

	btrfs_release_path(path);

	ret = btrfs_filldir(private->filldir_buf, entries, ctx);
	if (ret)
		goto nopos;

	ret = btrfs_readdir_delayed_dir_index(ctx, &ins_list);
	if (ret)
		goto nopos;

	/*
	 * Stop new entries from being returned after we return the last
	 * entry.
	 *
	 * New directory entries are assigned a strictly increasing
	 * offset.  This means that new entries created during readdir
	 * are *guaranteed* to be seen in the future by that readdir.
	 * This has broken buggy programs which operate on names as
	 * they're returned by readdir.  Until we reuse freed offsets
	 * we have this hack to stop new entries from being returned
	 * under the assumption that they'll never reach this huge
	 * offset.
	 *
	 * This is being careful not to overflow 32bit loff_t unless the
	 * last entry requires it because doing so has broken 32bit apps
	 * in the past.
	 */
	if (ctx->pos >= INT_MAX)
		ctx->pos = LLONG_MAX;
	else
		ctx->pos = INT_MAX;
nopos:
	ret = 0;
err:
	if (put)
		btrfs_readdir_put_delayed_items(BTRFS_I(inode), &ins_list, &del_list);
	btrfs_free_path(path);
	return ret;
}

/*
 * This is somewhat expensive, updating the tree every time the
 * inode changes.  But, it is most likely to find the inode in cache.
 * FIXME, needs more benchmarking...there are no reasons other than performance
 * to keep or drop this code.
 */
static int btrfs_dirty_inode(struct btrfs_inode *inode)
{
	struct btrfs_root *root = inode->root;
	struct btrfs_fs_info *fs_info = root->fs_info;
	struct btrfs_trans_handle *trans;
	int ret;

	if (test_bit(BTRFS_INODE_DUMMY, &inode->runtime_flags))
		return 0;

	trans = btrfs_join_transaction(root);
	if (IS_ERR(trans))
		return PTR_ERR(trans);

	ret = btrfs_update_inode(trans, inode);
	if (ret == -ENOSPC || ret == -EDQUOT) {
		/* whoops, lets try again with the full transaction */
		btrfs_end_transaction(trans);
		trans = btrfs_start_transaction(root, 1);
		if (IS_ERR(trans))
			return PTR_ERR(trans);

		ret = btrfs_update_inode(trans, inode);
	}
	btrfs_end_transaction(trans);
	if (inode->delayed_node)
		btrfs_balance_delayed_items(fs_info);

	return ret;
}

/*
 * This is a copy of file_update_time.  We need this so we can return error on
 * ENOSPC for updating the inode in the case of file write and mmap writes.
 */
static int btrfs_update_time(struct inode *inode, int flags)
{
	struct btrfs_root *root = BTRFS_I(inode)->root;
	bool dirty;

	if (btrfs_root_readonly(root))
		return -EROFS;

	dirty = inode_update_timestamps(inode, flags);
	return dirty ? btrfs_dirty_inode(BTRFS_I(inode)) : 0;
}

/*
 * helper to find a free sequence number in a given directory.  This current
 * code is very simple, later versions will do smarter things in the btree
 */
int btrfs_set_inode_index(struct btrfs_inode *dir, u64 *index)
{
	int ret = 0;

	if (dir->index_cnt == (u64)-1) {
		ret = btrfs_inode_delayed_dir_index_count(dir);
		if (ret) {
			ret = btrfs_set_inode_index_count(dir);
			if (ret)
				return ret;
		}
	}

	*index = dir->index_cnt;
	dir->index_cnt++;

	return ret;
}

static int btrfs_insert_inode_locked(struct inode *inode)
{
	struct btrfs_iget_args args;

	args.ino = btrfs_ino(BTRFS_I(inode));
	args.root = BTRFS_I(inode)->root;

	return insert_inode_locked4(inode,
		   btrfs_inode_hash(inode->i_ino, BTRFS_I(inode)->root),
		   btrfs_find_actor, &args);
}

int btrfs_new_inode_prepare(struct btrfs_new_inode_args *args,
			    unsigned int *trans_num_items)
{
	struct inode *dir = args->dir;
	struct inode *inode = args->inode;
	int ret;

	if (!args->orphan) {
		ret = fscrypt_setup_filename(dir, &args->dentry->d_name, 0,
					     &args->fname);
		if (ret)
			return ret;
	}

	ret = posix_acl_create(dir, &inode->i_mode, &args->default_acl, &args->acl);
	if (ret) {
		fscrypt_free_filename(&args->fname);
		return ret;
	}

	/* 1 to add inode item */
	*trans_num_items = 1;
	/* 1 to add compression property */
	if (BTRFS_I(dir)->prop_compress)
		(*trans_num_items)++;
	/* 1 to add default ACL xattr */
	if (args->default_acl)
		(*trans_num_items)++;
	/* 1 to add access ACL xattr */
	if (args->acl)
		(*trans_num_items)++;
#ifdef CONFIG_SECURITY
	/* 1 to add LSM xattr */
	if (dir->i_security)
		(*trans_num_items)++;
#endif
	if (args->orphan) {
		/* 1 to add orphan item */
		(*trans_num_items)++;
	} else {
		/*
		 * 1 to add dir item
		 * 1 to add dir index
		 * 1 to update parent inode item
		 *
		 * No need for 1 unit for the inode ref item because it is
		 * inserted in a batch together with the inode item at
		 * btrfs_create_new_inode().
		 */
		*trans_num_items += 3;
	}
	return 0;
}

void btrfs_new_inode_args_destroy(struct btrfs_new_inode_args *args)
{
	posix_acl_release(args->acl);
	posix_acl_release(args->default_acl);
	fscrypt_free_filename(&args->fname);
}

/*
 * Inherit flags from the parent inode.
 *
 * Currently only the compression flags and the cow flags are inherited.
 */
static void btrfs_inherit_iflags(struct btrfs_inode *inode, struct btrfs_inode *dir)
{
	unsigned int flags;

	flags = dir->flags;

	if (flags & BTRFS_INODE_NOCOMPRESS) {
		inode->flags &= ~BTRFS_INODE_COMPRESS;
		inode->flags |= BTRFS_INODE_NOCOMPRESS;
	} else if (flags & BTRFS_INODE_COMPRESS) {
		inode->flags &= ~BTRFS_INODE_NOCOMPRESS;
		inode->flags |= BTRFS_INODE_COMPRESS;
	}

	if (flags & BTRFS_INODE_NODATACOW) {
		inode->flags |= BTRFS_INODE_NODATACOW;
		if (S_ISREG(inode->vfs_inode.i_mode))
			inode->flags |= BTRFS_INODE_NODATASUM;
	}

	btrfs_sync_inode_flags_to_i_flags(&inode->vfs_inode);
}

int btrfs_create_new_inode(struct btrfs_trans_handle *trans,
			   struct btrfs_new_inode_args *args)
{
	struct timespec64 ts;
	struct inode *dir = args->dir;
	struct inode *inode = args->inode;
	const struct fscrypt_str *name = args->orphan ? NULL : &args->fname.disk_name;
	struct btrfs_fs_info *fs_info = inode_to_fs_info(dir);
	struct btrfs_root *root;
	struct btrfs_inode_item *inode_item;
	struct btrfs_path *path;
	u64 objectid;
	struct btrfs_inode_ref *ref;
	struct btrfs_key key[2];
	u32 sizes[2];
	struct btrfs_item_batch batch;
	unsigned long ptr;
	int ret;
	bool xa_reserved = false;

	path = btrfs_alloc_path();
	if (!path)
		return -ENOMEM;

	if (!args->subvol)
		BTRFS_I(inode)->root = btrfs_grab_root(BTRFS_I(dir)->root);
	root = BTRFS_I(inode)->root;

	ret = btrfs_init_file_extent_tree(BTRFS_I(inode));
	if (ret)
		goto out;

	ret = btrfs_get_free_objectid(root, &objectid);
	if (ret)
		goto out;
	btrfs_set_inode_number(BTRFS_I(inode), objectid);

	ret = xa_reserve(&root->inodes, objectid, GFP_NOFS);
	if (ret)
		goto out;
	xa_reserved = true;

	if (args->orphan) {
		/*
		 * O_TMPFILE, set link count to 0, so that after this point, we
		 * fill in an inode item with the correct link count.
		 */
		set_nlink(inode, 0);
	} else {
		trace_btrfs_inode_request(dir);

		ret = btrfs_set_inode_index(BTRFS_I(dir), &BTRFS_I(inode)->dir_index);
		if (ret)
			goto out;
	}

	if (S_ISDIR(inode->i_mode))
		BTRFS_I(inode)->index_cnt = BTRFS_DIR_START_INDEX;

	BTRFS_I(inode)->generation = trans->transid;
	inode->i_generation = BTRFS_I(inode)->generation;

	/*
	 * We don't have any capability xattrs set here yet, shortcut any
	 * queries for the xattrs here.  If we add them later via the inode
	 * security init path or any other path this flag will be cleared.
	 */
	set_bit(BTRFS_INODE_NO_CAP_XATTR, &BTRFS_I(inode)->runtime_flags);

	/*
	 * Subvolumes don't inherit flags from their parent directory.
	 * Originally this was probably by accident, but we probably can't
	 * change it now without compatibility issues.
	 */
	if (!args->subvol)
		btrfs_inherit_iflags(BTRFS_I(inode), BTRFS_I(dir));

	if (S_ISREG(inode->i_mode)) {
		if (btrfs_test_opt(fs_info, NODATASUM))
			BTRFS_I(inode)->flags |= BTRFS_INODE_NODATASUM;
		if (btrfs_test_opt(fs_info, NODATACOW))
			BTRFS_I(inode)->flags |= BTRFS_INODE_NODATACOW |
				BTRFS_INODE_NODATASUM;
	}

	ret = btrfs_insert_inode_locked(inode);
	if (ret < 0) {
		if (!args->orphan)
			BTRFS_I(dir)->index_cnt--;
		goto out;
	}

	/*
	 * We could have gotten an inode number from somebody who was fsynced
	 * and then removed in this same transaction, so let's just set full
	 * sync since it will be a full sync anyway and this will blow away the
	 * old info in the log.
	 */
	btrfs_set_inode_full_sync(BTRFS_I(inode));

	key[0].objectid = objectid;
	key[0].type = BTRFS_INODE_ITEM_KEY;
	key[0].offset = 0;

	sizes[0] = sizeof(struct btrfs_inode_item);

	if (!args->orphan) {
		/*
		 * Start new inodes with an inode_ref. This is slightly more
		 * efficient for small numbers of hard links since they will
		 * be packed into one item. Extended refs will kick in if we
		 * add more hard links than can fit in the ref item.
		 */
		key[1].objectid = objectid;
		key[1].type = BTRFS_INODE_REF_KEY;
		if (args->subvol) {
			key[1].offset = objectid;
			sizes[1] = 2 + sizeof(*ref);
		} else {
			key[1].offset = btrfs_ino(BTRFS_I(dir));
			sizes[1] = name->len + sizeof(*ref);
		}
	}

	batch.keys = &key[0];
	batch.data_sizes = &sizes[0];
	batch.total_data_size = sizes[0] + (args->orphan ? 0 : sizes[1]);
	batch.nr = args->orphan ? 1 : 2;
	ret = btrfs_insert_empty_items(trans, root, path, &batch);
	if (ret != 0) {
		btrfs_abort_transaction(trans, ret);
		goto discard;
	}

	ts = simple_inode_init_ts(inode);
	BTRFS_I(inode)->i_otime_sec = ts.tv_sec;
	BTRFS_I(inode)->i_otime_nsec = ts.tv_nsec;

	/*
	 * We're going to fill the inode item now, so at this point the inode
	 * must be fully initialized.
	 */

	inode_item = btrfs_item_ptr(path->nodes[0], path->slots[0],
				  struct btrfs_inode_item);
	memzero_extent_buffer(path->nodes[0], (unsigned long)inode_item,
			     sizeof(*inode_item));
	fill_inode_item(trans, path->nodes[0], inode_item, inode);

	if (!args->orphan) {
		ref = btrfs_item_ptr(path->nodes[0], path->slots[0] + 1,
				     struct btrfs_inode_ref);
		ptr = (unsigned long)(ref + 1);
		if (args->subvol) {
			btrfs_set_inode_ref_name_len(path->nodes[0], ref, 2);
			btrfs_set_inode_ref_index(path->nodes[0], ref, 0);
			write_extent_buffer(path->nodes[0], "..", ptr, 2);
		} else {
			btrfs_set_inode_ref_name_len(path->nodes[0], ref,
						     name->len);
			btrfs_set_inode_ref_index(path->nodes[0], ref,
						  BTRFS_I(inode)->dir_index);
			write_extent_buffer(path->nodes[0], name->name, ptr,
					    name->len);
		}
	}

	btrfs_mark_buffer_dirty(trans, path->nodes[0]);
	/*
	 * We don't need the path anymore, plus inheriting properties, adding
	 * ACLs, security xattrs, orphan item or adding the link, will result in
	 * allocating yet another path. So just free our path.
	 */
	btrfs_free_path(path);
	path = NULL;

	if (args->subvol) {
		struct inode *parent;

		/*
		 * Subvolumes inherit properties from their parent subvolume,
		 * not the directory they were created in.
		 */
		parent = btrfs_iget(BTRFS_FIRST_FREE_OBJECTID, BTRFS_I(dir)->root);
		if (IS_ERR(parent)) {
			ret = PTR_ERR(parent);
		} else {
			ret = btrfs_inode_inherit_props(trans, inode, parent);
			iput(parent);
		}
	} else {
		ret = btrfs_inode_inherit_props(trans, inode, dir);
	}
	if (ret) {
		btrfs_err(fs_info,
			  "error inheriting props for ino %llu (root %llu): %d",
			  btrfs_ino(BTRFS_I(inode)), btrfs_root_id(root), ret);
	}

	/*
	 * Subvolumes don't inherit ACLs or get passed to the LSM. This is
	 * probably a bug.
	 */
	if (!args->subvol) {
		ret = btrfs_init_inode_security(trans, args);
		if (ret) {
			btrfs_abort_transaction(trans, ret);
			goto discard;
		}
	}

	ret = btrfs_add_inode_to_root(BTRFS_I(inode), false);
	if (WARN_ON(ret)) {
		/* Shouldn't happen, we used xa_reserve() before. */
		btrfs_abort_transaction(trans, ret);
		goto discard;
	}

	trace_btrfs_inode_new(inode);
	btrfs_set_inode_last_trans(trans, BTRFS_I(inode));

	btrfs_update_root_times(trans, root);

	if (args->orphan) {
		ret = btrfs_orphan_add(trans, BTRFS_I(inode));
	} else {
		ret = btrfs_add_link(trans, BTRFS_I(dir), BTRFS_I(inode), name,
				     0, BTRFS_I(inode)->dir_index);
	}
	if (ret) {
		btrfs_abort_transaction(trans, ret);
		goto discard;
	}

	return 0;

discard:
	/*
	 * discard_new_inode() calls iput(), but the caller owns the reference
	 * to the inode.
	 */
	ihold(inode);
	discard_new_inode(inode);
out:
	if (xa_reserved)
		xa_release(&root->inodes, objectid);

	btrfs_free_path(path);
	return ret;
}

/*
 * utility function to add 'inode' into 'parent_inode' with
 * a give name and a given sequence number.
 * if 'add_backref' is true, also insert a backref from the
 * inode to the parent directory.
 */
int btrfs_add_link(struct btrfs_trans_handle *trans,
		   struct btrfs_inode *parent_inode, struct btrfs_inode *inode,
		   const struct fscrypt_str *name, int add_backref, u64 index)
{
	int ret = 0;
	struct btrfs_key key;
	struct btrfs_root *root = parent_inode->root;
	u64 ino = btrfs_ino(inode);
	u64 parent_ino = btrfs_ino(parent_inode);

	if (unlikely(ino == BTRFS_FIRST_FREE_OBJECTID)) {
		memcpy(&key, &inode->root->root_key, sizeof(key));
	} else {
		key.objectid = ino;
		key.type = BTRFS_INODE_ITEM_KEY;
		key.offset = 0;
	}

	if (unlikely(ino == BTRFS_FIRST_FREE_OBJECTID)) {
		ret = btrfs_add_root_ref(trans, key.objectid,
					 btrfs_root_id(root), parent_ino,
					 index, name);
	} else if (add_backref) {
		ret = btrfs_insert_inode_ref(trans, root, name,
					     ino, parent_ino, index);
	}

	/* Nothing to clean up yet */
	if (ret)
		return ret;

	ret = btrfs_insert_dir_item(trans, name, parent_inode, &key,
				    btrfs_inode_type(&inode->vfs_inode), index);
	if (ret == -EEXIST || ret == -EOVERFLOW)
		goto fail_dir_item;
	else if (ret) {
		btrfs_abort_transaction(trans, ret);
		return ret;
	}

	btrfs_i_size_write(parent_inode, parent_inode->vfs_inode.i_size +
			   name->len * 2);
	inode_inc_iversion(&parent_inode->vfs_inode);
	/*
	 * If we are replaying a log tree, we do not want to update the mtime
	 * and ctime of the parent directory with the current time, since the
	 * log replay procedure is responsible for setting them to their correct
	 * values (the ones it had when the fsync was done).
	 */
	if (!test_bit(BTRFS_FS_LOG_RECOVERING, &root->fs_info->flags))
		inode_set_mtime_to_ts(&parent_inode->vfs_inode,
				      inode_set_ctime_current(&parent_inode->vfs_inode));

	ret = btrfs_update_inode(trans, parent_inode);
	if (ret)
		btrfs_abort_transaction(trans, ret);
	return ret;

fail_dir_item:
	if (unlikely(ino == BTRFS_FIRST_FREE_OBJECTID)) {
		u64 local_index;
		int err;
		err = btrfs_del_root_ref(trans, key.objectid,
					 btrfs_root_id(root), parent_ino,
					 &local_index, name);
		if (err)
			btrfs_abort_transaction(trans, err);
	} else if (add_backref) {
		u64 local_index;
		int err;

		err = btrfs_del_inode_ref(trans, root, name, ino, parent_ino,
					  &local_index);
		if (err)
			btrfs_abort_transaction(trans, err);
	}

	/* Return the original error code */
	return ret;
}

static int btrfs_create_common(struct inode *dir, struct dentry *dentry,
			       struct inode *inode)
{
	struct btrfs_fs_info *fs_info = inode_to_fs_info(dir);
	struct btrfs_root *root = BTRFS_I(dir)->root;
	struct btrfs_new_inode_args new_inode_args = {
		.dir = dir,
		.dentry = dentry,
		.inode = inode,
	};
	unsigned int trans_num_items;
	struct btrfs_trans_handle *trans;
	int err;

	err = btrfs_new_inode_prepare(&new_inode_args, &trans_num_items);
	if (err)
		goto out_inode;

	trans = btrfs_start_transaction(root, trans_num_items);
	if (IS_ERR(trans)) {
		err = PTR_ERR(trans);
		goto out_new_inode_args;
	}

	err = btrfs_create_new_inode(trans, &new_inode_args);
	if (!err)
		d_instantiate_new(dentry, inode);

	btrfs_end_transaction(trans);
	btrfs_btree_balance_dirty(fs_info);
out_new_inode_args:
	btrfs_new_inode_args_destroy(&new_inode_args);
out_inode:
	if (err)
		iput(inode);
	return err;
}

static int btrfs_mknod(struct mnt_idmap *idmap, struct inode *dir,
		       struct dentry *dentry, umode_t mode, dev_t rdev)
{
	struct inode *inode;

	inode = new_inode(dir->i_sb);
	if (!inode)
		return -ENOMEM;
	inode_init_owner(idmap, inode, dir, mode);
	inode->i_op = &btrfs_special_inode_operations;
	init_special_inode(inode, inode->i_mode, rdev);
	return btrfs_create_common(dir, dentry, inode);
}

static int btrfs_create(struct mnt_idmap *idmap, struct inode *dir,
			struct dentry *dentry, umode_t mode, bool excl)
{
	struct inode *inode;

	inode = new_inode(dir->i_sb);
	if (!inode)
		return -ENOMEM;
	inode_init_owner(idmap, inode, dir, mode);
	inode->i_fop = &btrfs_file_operations;
	inode->i_op = &btrfs_file_inode_operations;
	inode->i_mapping->a_ops = &btrfs_aops;
	return btrfs_create_common(dir, dentry, inode);
}

static int btrfs_link(struct dentry *old_dentry, struct inode *dir,
		      struct dentry *dentry)
{
	struct btrfs_trans_handle *trans = NULL;
	struct btrfs_root *root = BTRFS_I(dir)->root;
	struct inode *inode = d_inode(old_dentry);
	struct btrfs_fs_info *fs_info = inode_to_fs_info(inode);
	struct fscrypt_name fname;
	u64 index;
	int err;
	int drop_inode = 0;

	/* do not allow sys_link's with other subvols of the same device */
	if (btrfs_root_id(root) != btrfs_root_id(BTRFS_I(inode)->root))
		return -EXDEV;

	if (inode->i_nlink >= BTRFS_LINK_MAX)
		return -EMLINK;

	err = fscrypt_setup_filename(dir, &dentry->d_name, 0, &fname);
	if (err)
		goto fail;

	err = btrfs_set_inode_index(BTRFS_I(dir), &index);
	if (err)
		goto fail;

	/*
	 * 2 items for inode and inode ref
	 * 2 items for dir items
	 * 1 item for parent inode
	 * 1 item for orphan item deletion if O_TMPFILE
	 */
	trans = btrfs_start_transaction(root, inode->i_nlink ? 5 : 6);
	if (IS_ERR(trans)) {
		err = PTR_ERR(trans);
		trans = NULL;
		goto fail;
	}

	/* There are several dir indexes for this inode, clear the cache. */
	BTRFS_I(inode)->dir_index = 0ULL;
	inc_nlink(inode);
	inode_inc_iversion(inode);
	inode_set_ctime_current(inode);
	ihold(inode);
	set_bit(BTRFS_INODE_COPY_EVERYTHING, &BTRFS_I(inode)->runtime_flags);

	err = btrfs_add_link(trans, BTRFS_I(dir), BTRFS_I(inode),
			     &fname.disk_name, 1, index);

	if (err) {
		drop_inode = 1;
	} else {
		struct dentry *parent = dentry->d_parent;

		err = btrfs_update_inode(trans, BTRFS_I(inode));
		if (err)
			goto fail;
		if (inode->i_nlink == 1) {
			/*
			 * If new hard link count is 1, it's a file created
			 * with open(2) O_TMPFILE flag.
			 */
			err = btrfs_orphan_del(trans, BTRFS_I(inode));
			if (err)
				goto fail;
		}
		d_instantiate(dentry, inode);
		btrfs_log_new_name(trans, old_dentry, NULL, 0, parent);
	}

fail:
	fscrypt_free_filename(&fname);
	if (trans)
		btrfs_end_transaction(trans);
	if (drop_inode) {
		inode_dec_link_count(inode);
		iput(inode);
	}
	btrfs_btree_balance_dirty(fs_info);
	return err;
}

static int btrfs_mkdir(struct mnt_idmap *idmap, struct inode *dir,
		       struct dentry *dentry, umode_t mode)
{
	struct inode *inode;

	inode = new_inode(dir->i_sb);
	if (!inode)
		return -ENOMEM;
	inode_init_owner(idmap, inode, dir, S_IFDIR | mode);
	inode->i_op = &btrfs_dir_inode_operations;
	inode->i_fop = &btrfs_dir_file_operations;
	return btrfs_create_common(dir, dentry, inode);
}

static noinline int uncompress_inline(struct btrfs_path *path,
				      struct folio *folio,
				      struct btrfs_file_extent_item *item)
{
	int ret;
	struct extent_buffer *leaf = path->nodes[0];
	char *tmp;
	size_t max_size;
	unsigned long inline_size;
	unsigned long ptr;
	int compress_type;

	compress_type = btrfs_file_extent_compression(leaf, item);
	max_size = btrfs_file_extent_ram_bytes(leaf, item);
	inline_size = btrfs_file_extent_inline_item_len(leaf, path->slots[0]);
	tmp = kmalloc(inline_size, GFP_NOFS);
	if (!tmp)
		return -ENOMEM;
	ptr = btrfs_file_extent_inline_start(item);

	read_extent_buffer(leaf, tmp, ptr, inline_size);

	max_size = min_t(unsigned long, PAGE_SIZE, max_size);
	ret = btrfs_decompress(compress_type, tmp, folio, 0, inline_size,
			       max_size);

	/*
	 * decompression code contains a memset to fill in any space between the end
	 * of the uncompressed data and the end of max_size in case the decompressed
	 * data ends up shorter than ram_bytes.  That doesn't cover the hole between
	 * the end of an inline extent and the beginning of the next block, so we
	 * cover that region here.
	 */

	if (max_size < PAGE_SIZE)
		folio_zero_range(folio, max_size, PAGE_SIZE - max_size);
	kfree(tmp);
	return ret;
}

static int read_inline_extent(struct btrfs_path *path, struct folio *folio)
{
	struct btrfs_file_extent_item *fi;
	void *kaddr;
	size_t copy_size;

	if (!folio || folio_test_uptodate(folio))
		return 0;

	ASSERT(folio_pos(folio) == 0);

	fi = btrfs_item_ptr(path->nodes[0], path->slots[0],
			    struct btrfs_file_extent_item);
	if (btrfs_file_extent_compression(path->nodes[0], fi) != BTRFS_COMPRESS_NONE)
		return uncompress_inline(path, folio, fi);

	copy_size = min_t(u64, PAGE_SIZE,
			  btrfs_file_extent_ram_bytes(path->nodes[0], fi));
	kaddr = kmap_local_folio(folio, 0);
	read_extent_buffer(path->nodes[0], kaddr,
			   btrfs_file_extent_inline_start(fi), copy_size);
	kunmap_local(kaddr);
	if (copy_size < PAGE_SIZE)
		folio_zero_range(folio, copy_size, PAGE_SIZE - copy_size);
	return 0;
}

/*
 * Lookup the first extent overlapping a range in a file.
 *
 * @inode:	file to search in
 * @page:	page to read extent data into if the extent is inline
 * @start:	file offset
 * @len:	length of range starting at @start
 *
 * Return the first &struct extent_map which overlaps the given range, reading
 * it from the B-tree and caching it if necessary. Note that there may be more
 * extents which overlap the given range after the returned extent_map.
 *
 * If @page is not NULL and the extent is inline, this also reads the extent
 * data directly into the page and marks the extent up to date in the io_tree.
 *
 * Return: ERR_PTR on error, non-NULL extent_map on success.
 */
struct extent_map *btrfs_get_extent(struct btrfs_inode *inode,
				    struct folio *folio, u64 start, u64 len)
{
	struct btrfs_fs_info *fs_info = inode->root->fs_info;
	int ret = 0;
	u64 extent_start = 0;
	u64 extent_end = 0;
	u64 objectid = btrfs_ino(inode);
	int extent_type = -1;
	struct btrfs_path *path = NULL;
	struct btrfs_root *root = inode->root;
	struct btrfs_file_extent_item *item;
	struct extent_buffer *leaf;
	struct btrfs_key found_key;
	struct extent_map *em = NULL;
	struct extent_map_tree *em_tree = &inode->extent_tree;

	read_lock(&em_tree->lock);
	em = lookup_extent_mapping(em_tree, start, len);
	read_unlock(&em_tree->lock);

	if (em) {
		if (em->start > start || em->start + em->len <= start)
			free_extent_map(em);
		else if (em->disk_bytenr == EXTENT_MAP_INLINE && folio)
			free_extent_map(em);
		else
			goto out;
	}
	em = alloc_extent_map();
	if (!em) {
		ret = -ENOMEM;
		goto out;
	}
	em->start = EXTENT_MAP_HOLE;
	em->disk_bytenr = EXTENT_MAP_HOLE;
	em->len = (u64)-1;

	path = btrfs_alloc_path();
	if (!path) {
		ret = -ENOMEM;
		goto out;
	}

	/* Chances are we'll be called again, so go ahead and do readahead */
	path->reada = READA_FORWARD;

	/*
	 * The same explanation in load_free_space_cache applies here as well,
	 * we only read when we're loading the free space cache, and at that
	 * point the commit_root has everything we need.
	 */
	if (btrfs_is_free_space_inode(inode)) {
		path->search_commit_root = 1;
		path->skip_locking = 1;
	}

	ret = btrfs_lookup_file_extent(NULL, root, path, objectid, start, 0);
	if (ret < 0) {
		goto out;
	} else if (ret > 0) {
		if (path->slots[0] == 0)
			goto not_found;
		path->slots[0]--;
		ret = 0;
	}

	leaf = path->nodes[0];
	item = btrfs_item_ptr(leaf, path->slots[0],
			      struct btrfs_file_extent_item);
	btrfs_item_key_to_cpu(leaf, &found_key, path->slots[0]);
	if (found_key.objectid != objectid ||
	    found_key.type != BTRFS_EXTENT_DATA_KEY) {
		/*
		 * If we backup past the first extent we want to move forward
		 * and see if there is an extent in front of us, otherwise we'll
		 * say there is a hole for our whole search range which can
		 * cause problems.
		 */
		extent_end = start;
		goto next;
	}

	extent_type = btrfs_file_extent_type(leaf, item);
	extent_start = found_key.offset;
	extent_end = btrfs_file_extent_end(path);
	if (extent_type == BTRFS_FILE_EXTENT_REG ||
	    extent_type == BTRFS_FILE_EXTENT_PREALLOC) {
		/* Only regular file could have regular/prealloc extent */
		if (!S_ISREG(inode->vfs_inode.i_mode)) {
			ret = -EUCLEAN;
			btrfs_crit(fs_info,
		"regular/prealloc extent found for non-regular inode %llu",
				   btrfs_ino(inode));
			goto out;
		}
		trace_btrfs_get_extent_show_fi_regular(inode, leaf, item,
						       extent_start);
	} else if (extent_type == BTRFS_FILE_EXTENT_INLINE) {
		trace_btrfs_get_extent_show_fi_inline(inode, leaf, item,
						      path->slots[0],
						      extent_start);
	}
next:
	if (start >= extent_end) {
		path->slots[0]++;
		if (path->slots[0] >= btrfs_header_nritems(leaf)) {
			ret = btrfs_next_leaf(root, path);
			if (ret < 0)
				goto out;
			else if (ret > 0)
				goto not_found;

			leaf = path->nodes[0];
		}
		btrfs_item_key_to_cpu(leaf, &found_key, path->slots[0]);
		if (found_key.objectid != objectid ||
		    found_key.type != BTRFS_EXTENT_DATA_KEY)
			goto not_found;
		if (start + len <= found_key.offset)
			goto not_found;
		if (start > found_key.offset)
			goto next;

		/* New extent overlaps with existing one */
		em->start = start;
		em->len = found_key.offset - start;
		em->disk_bytenr = EXTENT_MAP_HOLE;
		goto insert;
	}

	btrfs_extent_item_to_extent_map(inode, path, item, em);

	if (extent_type == BTRFS_FILE_EXTENT_REG ||
	    extent_type == BTRFS_FILE_EXTENT_PREALLOC) {
		goto insert;
	} else if (extent_type == BTRFS_FILE_EXTENT_INLINE) {
		/*
		 * Inline extent can only exist at file offset 0. This is
		 * ensured by tree-checker and inline extent creation path.
		 * Thus all members representing file offsets should be zero.
		 */
		ASSERT(extent_start == 0);
		ASSERT(em->start == 0);

		/*
		 * btrfs_extent_item_to_extent_map() should have properly
		 * initialized em members already.
		 *
		 * Other members are not utilized for inline extents.
		 */
		ASSERT(em->disk_bytenr == EXTENT_MAP_INLINE);
		ASSERT(em->len == fs_info->sectorsize);

		ret = read_inline_extent(path, folio);
		if (ret < 0)
			goto out;
		goto insert;
	}
not_found:
	em->start = start;
	em->len = len;
	em->disk_bytenr = EXTENT_MAP_HOLE;
insert:
	ret = 0;
	btrfs_release_path(path);
	if (em->start > start || extent_map_end(em) <= start) {
		btrfs_err(fs_info,
			  "bad extent! em: [%llu %llu] passed [%llu %llu]",
			  em->start, em->len, start, len);
		ret = -EIO;
		goto out;
	}

	write_lock(&em_tree->lock);
	ret = btrfs_add_extent_mapping(inode, &em, start, len);
	write_unlock(&em_tree->lock);
out:
	btrfs_free_path(path);

	trace_btrfs_get_extent(root, inode, em);

	if (ret) {
		free_extent_map(em);
		return ERR_PTR(ret);
	}
	return em;
}

static bool btrfs_extent_readonly(struct btrfs_fs_info *fs_info, u64 bytenr)
{
	struct btrfs_block_group *block_group;
	bool readonly = false;

	block_group = btrfs_lookup_block_group(fs_info, bytenr);
	if (!block_group || block_group->ro)
		readonly = true;
	if (block_group)
		btrfs_put_block_group(block_group);
	return readonly;
}

/*
 * Check if we can do nocow write into the range [@offset, @offset + @len)
 *
 * @offset:	File offset
 * @len:	The length to write, will be updated to the nocow writeable
 *		range
 * @orig_start:	(optional) Return the original file offset of the file extent
 * @orig_len:	(optional) Return the original on-disk length of the file extent
 * @ram_bytes:	(optional) Return the ram_bytes of the file extent
 * @strict:	if true, omit optimizations that might force us into unnecessary
 *		cow. e.g., don't trust generation number.
 *
 * Return:
 * >0	and update @len if we can do nocow write
 *  0	if we can't do nocow write
 * <0	if error happened
 *
 * NOTE: This only checks the file extents, caller is responsible to wait for
 *	 any ordered extents.
 */
noinline int can_nocow_extent(struct inode *inode, u64 offset, u64 *len,
			      struct btrfs_file_extent *file_extent,
			      bool nowait, bool strict)
{
	struct btrfs_fs_info *fs_info = inode_to_fs_info(inode);
	struct can_nocow_file_extent_args nocow_args = { 0 };
	struct btrfs_path *path;
	int ret;
	struct extent_buffer *leaf;
	struct btrfs_root *root = BTRFS_I(inode)->root;
	struct extent_io_tree *io_tree = &BTRFS_I(inode)->io_tree;
	struct btrfs_file_extent_item *fi;
	struct btrfs_key key;
	int found_type;

	path = btrfs_alloc_path();
	if (!path)
		return -ENOMEM;
	path->nowait = nowait;

	ret = btrfs_lookup_file_extent(NULL, root, path,
			btrfs_ino(BTRFS_I(inode)), offset, 0);
	if (ret < 0)
		goto out;

	if (ret == 1) {
		if (path->slots[0] == 0) {
			/* can't find the item, must cow */
			ret = 0;
			goto out;
		}
		path->slots[0]--;
	}
	ret = 0;
	leaf = path->nodes[0];
	btrfs_item_key_to_cpu(leaf, &key, path->slots[0]);
	if (key.objectid != btrfs_ino(BTRFS_I(inode)) ||
	    key.type != BTRFS_EXTENT_DATA_KEY) {
		/* not our file or wrong item type, must cow */
		goto out;
	}

	if (key.offset > offset) {
		/* Wrong offset, must cow */
		goto out;
	}

	if (btrfs_file_extent_end(path) <= offset)
		goto out;

	fi = btrfs_item_ptr(leaf, path->slots[0], struct btrfs_file_extent_item);
	found_type = btrfs_file_extent_type(leaf, fi);

	nocow_args.start = offset;
	nocow_args.end = offset + *len - 1;
	nocow_args.strict = strict;
	nocow_args.free_path = true;

	ret = can_nocow_file_extent(path, &key, BTRFS_I(inode), &nocow_args);
	/* can_nocow_file_extent() has freed the path. */
	path = NULL;

	if (ret != 1) {
		/* Treat errors as not being able to NOCOW. */
		ret = 0;
		goto out;
	}

	ret = 0;
	if (btrfs_extent_readonly(fs_info,
				  nocow_args.file_extent.disk_bytenr +
				  nocow_args.file_extent.offset))
		goto out;

	if (!(BTRFS_I(inode)->flags & BTRFS_INODE_NODATACOW) &&
	    found_type == BTRFS_FILE_EXTENT_PREALLOC) {
		u64 range_end;

		range_end = round_up(offset + nocow_args.file_extent.num_bytes,
				     root->fs_info->sectorsize) - 1;
		ret = test_range_bit_exists(io_tree, offset, range_end, EXTENT_DELALLOC);
		if (ret) {
			ret = -EAGAIN;
			goto out;
		}
	}

	if (file_extent)
		memcpy(file_extent, &nocow_args.file_extent, sizeof(*file_extent));

	*len = nocow_args.file_extent.num_bytes;
	ret = 1;
out:
	btrfs_free_path(path);
	return ret;
}

/* The callers of this must take lock_extent() */
struct extent_map *btrfs_create_io_em(struct btrfs_inode *inode, u64 start,
				      const struct btrfs_file_extent *file_extent,
				      int type)
{
	struct extent_map *em;
	int ret;

	/*
	 * Note the missing NOCOW type.
	 *
	 * For pure NOCOW writes, we should not create an io extent map, but
	 * just reusing the existing one.
	 * Only PREALLOC writes (NOCOW write into preallocated range) can
	 * create an io extent map.
	 */
	ASSERT(type == BTRFS_ORDERED_PREALLOC ||
	       type == BTRFS_ORDERED_COMPRESSED ||
	       type == BTRFS_ORDERED_REGULAR);

	switch (type) {
	case BTRFS_ORDERED_PREALLOC:
		/* We're only referring part of a larger preallocated extent. */
		ASSERT(file_extent->num_bytes <= file_extent->ram_bytes);
		break;
	case BTRFS_ORDERED_REGULAR:
		/* COW results a new extent matching our file extent size. */
		ASSERT(file_extent->disk_num_bytes == file_extent->num_bytes);
		ASSERT(file_extent->ram_bytes == file_extent->num_bytes);

		/* Since it's a new extent, we should not have any offset. */
		ASSERT(file_extent->offset == 0);
		break;
	case BTRFS_ORDERED_COMPRESSED:
		/* Must be compressed. */
		ASSERT(file_extent->compression != BTRFS_COMPRESS_NONE);

		/*
		 * Encoded write can make us to refer to part of the
		 * uncompressed extent.
		 */
		ASSERT(file_extent->num_bytes <= file_extent->ram_bytes);
		break;
	}

	em = alloc_extent_map();
	if (!em)
		return ERR_PTR(-ENOMEM);

	em->start = start;
	em->len = file_extent->num_bytes;
	em->disk_bytenr = file_extent->disk_bytenr;
	em->disk_num_bytes = file_extent->disk_num_bytes;
	em->ram_bytes = file_extent->ram_bytes;
	em->generation = -1;
	em->offset = file_extent->offset;
	em->flags |= EXTENT_FLAG_PINNED;
	if (type == BTRFS_ORDERED_COMPRESSED)
		extent_map_set_compression(em, file_extent->compression);

	ret = btrfs_replace_extent_map_range(inode, em, true);
	if (ret) {
		free_extent_map(em);
		return ERR_PTR(ret);
	}

	/* em got 2 refs now, callers needs to do free_extent_map once. */
	return em;
}

/*
 * For release_folio() and invalidate_folio() we have a race window where
 * folio_end_writeback() is called but the subpage spinlock is not yet released.
 * If we continue to release/invalidate the page, we could cause use-after-free
 * for subpage spinlock.  So this function is to spin and wait for subpage
 * spinlock.
 */
static void wait_subpage_spinlock(struct folio *folio)
{
	struct btrfs_fs_info *fs_info = folio_to_fs_info(folio);
	struct btrfs_subpage *subpage;

	if (!btrfs_is_subpage(fs_info, folio->mapping))
		return;

	ASSERT(folio_test_private(folio) && folio_get_private(folio));
	subpage = folio_get_private(folio);

	/*
	 * This may look insane as we just acquire the spinlock and release it,
	 * without doing anything.  But we just want to make sure no one is
	 * still holding the subpage spinlock.
	 * And since the page is not dirty nor writeback, and we have page
	 * locked, the only possible way to hold a spinlock is from the endio
	 * function to clear page writeback.
	 *
	 * Here we just acquire the spinlock so that all existing callers
	 * should exit and we're safe to release/invalidate the page.
	 */
	spin_lock_irq(&subpage->lock);
	spin_unlock_irq(&subpage->lock);
}

static int btrfs_launder_folio(struct folio *folio)
{
	return btrfs_qgroup_free_data(folio_to_inode(folio), NULL, folio_pos(folio),
				      PAGE_SIZE, NULL);
}

static bool __btrfs_release_folio(struct folio *folio, gfp_t gfp_flags)
{
	if (try_release_extent_mapping(folio, gfp_flags)) {
		wait_subpage_spinlock(folio);
		clear_folio_extent_mapped(folio);
		return true;
	}
	return false;
}

static bool btrfs_release_folio(struct folio *folio, gfp_t gfp_flags)
{
	if (folio_test_writeback(folio) || folio_test_dirty(folio))
		return false;
	return __btrfs_release_folio(folio, gfp_flags);
}

#ifdef CONFIG_MIGRATION
static int btrfs_migrate_folio(struct address_space *mapping,
			     struct folio *dst, struct folio *src,
			     enum migrate_mode mode)
{
	int ret = filemap_migrate_folio(mapping, dst, src, mode);

	if (ret != MIGRATEPAGE_SUCCESS)
		return ret;

	if (folio_test_ordered(src)) {
		folio_clear_ordered(src);
		folio_set_ordered(dst);
	}

	return MIGRATEPAGE_SUCCESS;
}
#else
#define btrfs_migrate_folio NULL
#endif

static void btrfs_invalidate_folio(struct folio *folio, size_t offset,
				 size_t length)
{
	struct btrfs_inode *inode = folio_to_inode(folio);
	struct btrfs_fs_info *fs_info = inode->root->fs_info;
	struct extent_io_tree *tree = &inode->io_tree;
	struct extent_state *cached_state = NULL;
	u64 page_start = folio_pos(folio);
	u64 page_end = page_start + folio_size(folio) - 1;
	u64 cur;
	int inode_evicting = inode->vfs_inode.i_state & I_FREEING;

	/*
	 * We have folio locked so no new ordered extent can be created on this
	 * page, nor bio can be submitted for this folio.
	 *
	 * But already submitted bio can still be finished on this folio.
	 * Furthermore, endio function won't skip folio which has Ordered
	 * already cleared, so it's possible for endio and
	 * invalidate_folio to do the same ordered extent accounting twice
	 * on one folio.
	 *
	 * So here we wait for any submitted bios to finish, so that we won't
	 * do double ordered extent accounting on the same folio.
	 */
	folio_wait_writeback(folio);
	wait_subpage_spinlock(folio);

	/*
	 * For subpage case, we have call sites like
	 * btrfs_punch_hole_lock_range() which passes range not aligned to
	 * sectorsize.
	 * If the range doesn't cover the full folio, we don't need to and
	 * shouldn't clear page extent mapped, as folio->private can still
	 * record subpage dirty bits for other part of the range.
	 *
	 * For cases that invalidate the full folio even the range doesn't
	 * cover the full folio, like invalidating the last folio, we're
	 * still safe to wait for ordered extent to finish.
	 */
	if (!(offset == 0 && length == folio_size(folio))) {
		btrfs_release_folio(folio, GFP_NOFS);
		return;
	}

	if (!inode_evicting)
		lock_extent(tree, page_start, page_end, &cached_state);

	cur = page_start;
	while (cur < page_end) {
		struct btrfs_ordered_extent *ordered;
		u64 range_end;
		u32 range_len;
		u32 extra_flags = 0;

		ordered = btrfs_lookup_first_ordered_range(inode, cur,
							   page_end + 1 - cur);
		if (!ordered) {
			range_end = page_end;
			/*
			 * No ordered extent covering this range, we are safe
			 * to delete all extent states in the range.
			 */
			extra_flags = EXTENT_CLEAR_ALL_BITS;
			goto next;
		}
		if (ordered->file_offset > cur) {
			/*
			 * There is a range between [cur, oe->file_offset) not
			 * covered by any ordered extent.
			 * We are safe to delete all extent states, and handle
			 * the ordered extent in the next iteration.
			 */
			range_end = ordered->file_offset - 1;
			extra_flags = EXTENT_CLEAR_ALL_BITS;
			goto next;
		}

		range_end = min(ordered->file_offset + ordered->num_bytes - 1,
				page_end);
		ASSERT(range_end + 1 - cur < U32_MAX);
		range_len = range_end + 1 - cur;
		if (!btrfs_folio_test_ordered(fs_info, folio, cur, range_len)) {
			/*
			 * If Ordered is cleared, it means endio has
			 * already been executed for the range.
			 * We can't delete the extent states as
			 * btrfs_finish_ordered_io() may still use some of them.
			 */
			goto next;
		}
		btrfs_folio_clear_ordered(fs_info, folio, cur, range_len);

		/*
		 * IO on this page will never be started, so we need to account
		 * for any ordered extents now. Don't clear EXTENT_DELALLOC_NEW
		 * here, must leave that up for the ordered extent completion.
		 *
		 * This will also unlock the range for incoming
		 * btrfs_finish_ordered_io().
		 */
		if (!inode_evicting)
			clear_extent_bit(tree, cur, range_end,
					 EXTENT_DELALLOC |
					 EXTENT_LOCKED | EXTENT_DO_ACCOUNTING |
					 EXTENT_DEFRAG, &cached_state);

		spin_lock_irq(&inode->ordered_tree_lock);
		set_bit(BTRFS_ORDERED_TRUNCATED, &ordered->flags);
		ordered->truncated_len = min(ordered->truncated_len,
					     cur - ordered->file_offset);
		spin_unlock_irq(&inode->ordered_tree_lock);

		/*
		 * If the ordered extent has finished, we're safe to delete all
		 * the extent states of the range, otherwise
		 * btrfs_finish_ordered_io() will get executed by endio for
		 * other pages, so we can't delete extent states.
		 */
		if (btrfs_dec_test_ordered_pending(inode, &ordered,
						   cur, range_end + 1 - cur)) {
			btrfs_finish_ordered_io(ordered);
			/*
			 * The ordered extent has finished, now we're again
			 * safe to delete all extent states of the range.
			 */
			extra_flags = EXTENT_CLEAR_ALL_BITS;
		}
next:
		if (ordered)
			btrfs_put_ordered_extent(ordered);
		/*
		 * Qgroup reserved space handler
		 * Sector(s) here will be either:
		 *
		 * 1) Already written to disk or bio already finished
		 *    Then its QGROUP_RESERVED bit in io_tree is already cleared.
		 *    Qgroup will be handled by its qgroup_record then.
		 *    btrfs_qgroup_free_data() call will do nothing here.
		 *
		 * 2) Not written to disk yet
		 *    Then btrfs_qgroup_free_data() call will clear the
		 *    QGROUP_RESERVED bit of its io_tree, and free the qgroup
		 *    reserved data space.
		 *    Since the IO will never happen for this page.
		 */
		btrfs_qgroup_free_data(inode, NULL, cur, range_end + 1 - cur, NULL);
		if (!inode_evicting) {
			clear_extent_bit(tree, cur, range_end, EXTENT_LOCKED |
				 EXTENT_DELALLOC | EXTENT_UPTODATE |
				 EXTENT_DO_ACCOUNTING | EXTENT_DEFRAG |
				 extra_flags, &cached_state);
		}
		cur = range_end + 1;
	}
	/*
	 * We have iterated through all ordered extents of the page, the page
	 * should not have Ordered anymore, or the above iteration
	 * did something wrong.
	 */
	ASSERT(!folio_test_ordered(folio));
	btrfs_folio_clear_checked(fs_info, folio, folio_pos(folio), folio_size(folio));
	if (!inode_evicting)
		__btrfs_release_folio(folio, GFP_NOFS);
	clear_folio_extent_mapped(folio);
}

static int btrfs_truncate(struct btrfs_inode *inode, bool skip_writeback)
{
	struct btrfs_truncate_control control = {
		.inode = inode,
		.ino = btrfs_ino(inode),
		.min_type = BTRFS_EXTENT_DATA_KEY,
		.clear_extent_range = true,
	};
	struct btrfs_root *root = inode->root;
	struct btrfs_fs_info *fs_info = root->fs_info;
	struct btrfs_block_rsv *rsv;
	int ret;
	struct btrfs_trans_handle *trans;
	u64 mask = fs_info->sectorsize - 1;
	const u64 min_size = btrfs_calc_metadata_size(fs_info, 1);

	if (!skip_writeback) {
		ret = btrfs_wait_ordered_range(inode,
					       inode->vfs_inode.i_size & (~mask),
					       (u64)-1);
		if (ret)
			return ret;
	}

	/*
	 * Yes ladies and gentlemen, this is indeed ugly.  We have a couple of
	 * things going on here:
	 *
	 * 1) We need to reserve space to update our inode.
	 *
	 * 2) We need to have something to cache all the space that is going to
	 * be free'd up by the truncate operation, but also have some slack
	 * space reserved in case it uses space during the truncate (thank you
	 * very much snapshotting).
	 *
	 * And we need these to be separate.  The fact is we can use a lot of
	 * space doing the truncate, and we have no earthly idea how much space
	 * we will use, so we need the truncate reservation to be separate so it
	 * doesn't end up using space reserved for updating the inode.  We also
	 * need to be able to stop the transaction and start a new one, which
	 * means we need to be able to update the inode several times, and we
	 * have no idea of knowing how many times that will be, so we can't just
	 * reserve 1 item for the entirety of the operation, so that has to be
	 * done separately as well.
	 *
	 * So that leaves us with
	 *
	 * 1) rsv - for the truncate reservation, which we will steal from the
	 * transaction reservation.
	 * 2) fs_info->trans_block_rsv - this will have 1 items worth left for
	 * updating the inode.
	 */
	rsv = btrfs_alloc_block_rsv(fs_info, BTRFS_BLOCK_RSV_TEMP);
	if (!rsv)
		return -ENOMEM;
	rsv->size = min_size;
	rsv->failfast = true;

	/*
	 * 1 for the truncate slack space
	 * 1 for updating the inode.
	 */
	trans = btrfs_start_transaction(root, 2);
	if (IS_ERR(trans)) {
		ret = PTR_ERR(trans);
		goto out;
	}

	/* Migrate the slack space for the truncate to our reserve */
	ret = btrfs_block_rsv_migrate(&fs_info->trans_block_rsv, rsv,
				      min_size, false);
	/*
	 * We have reserved 2 metadata units when we started the transaction and
	 * min_size matches 1 unit, so this should never fail, but if it does,
	 * it's not critical we just fail truncation.
	 */
	if (WARN_ON(ret)) {
		btrfs_end_transaction(trans);
		goto out;
	}

	trans->block_rsv = rsv;

	while (1) {
		struct extent_state *cached_state = NULL;
		const u64 new_size = inode->vfs_inode.i_size;
		const u64 lock_start = ALIGN_DOWN(new_size, fs_info->sectorsize);

		control.new_size = new_size;
		lock_extent(&inode->io_tree, lock_start, (u64)-1, &cached_state);
		/*
		 * We want to drop from the next block forward in case this new
		 * size is not block aligned since we will be keeping the last
		 * block of the extent just the way it is.
		 */
		btrfs_drop_extent_map_range(inode,
					    ALIGN(new_size, fs_info->sectorsize),
					    (u64)-1, false);

		ret = btrfs_truncate_inode_items(trans, root, &control);

		inode_sub_bytes(&inode->vfs_inode, control.sub_bytes);
		btrfs_inode_safe_disk_i_size_write(inode, control.last_size);

		unlock_extent(&inode->io_tree, lock_start, (u64)-1, &cached_state);

		trans->block_rsv = &fs_info->trans_block_rsv;
		if (ret != -ENOSPC && ret != -EAGAIN)
			break;

		ret = btrfs_update_inode(trans, inode);
		if (ret)
			break;

		btrfs_end_transaction(trans);
		btrfs_btree_balance_dirty(fs_info);

		trans = btrfs_start_transaction(root, 2);
		if (IS_ERR(trans)) {
			ret = PTR_ERR(trans);
			trans = NULL;
			break;
		}

		btrfs_block_rsv_release(fs_info, rsv, -1, NULL);
		ret = btrfs_block_rsv_migrate(&fs_info->trans_block_rsv,
					      rsv, min_size, false);
		/*
		 * We have reserved 2 metadata units when we started the
		 * transaction and min_size matches 1 unit, so this should never
		 * fail, but if it does, it's not critical we just fail truncation.
		 */
		if (WARN_ON(ret))
			break;

		trans->block_rsv = rsv;
	}

	/*
	 * We can't call btrfs_truncate_block inside a trans handle as we could
	 * deadlock with freeze, if we got BTRFS_NEED_TRUNCATE_BLOCK then we
	 * know we've truncated everything except the last little bit, and can
	 * do btrfs_truncate_block and then update the disk_i_size.
	 */
	if (ret == BTRFS_NEED_TRUNCATE_BLOCK) {
		btrfs_end_transaction(trans);
		btrfs_btree_balance_dirty(fs_info);

		ret = btrfs_truncate_block(inode, inode->vfs_inode.i_size, 0, 0);
		if (ret)
			goto out;
		trans = btrfs_start_transaction(root, 1);
		if (IS_ERR(trans)) {
			ret = PTR_ERR(trans);
			goto out;
		}
		btrfs_inode_safe_disk_i_size_write(inode, 0);
	}

	if (trans) {
		int ret2;

		trans->block_rsv = &fs_info->trans_block_rsv;
		ret2 = btrfs_update_inode(trans, inode);
		if (ret2 && !ret)
			ret = ret2;

		ret2 = btrfs_end_transaction(trans);
		if (ret2 && !ret)
			ret = ret2;
		btrfs_btree_balance_dirty(fs_info);
	}
out:
	btrfs_free_block_rsv(fs_info, rsv);
	/*
	 * So if we truncate and then write and fsync we normally would just
	 * write the extents that changed, which is a problem if we need to
	 * first truncate that entire inode.  So set this flag so we write out
	 * all of the extents in the inode to the sync log so we're completely
	 * safe.
	 *
	 * If no extents were dropped or trimmed we don't need to force the next
	 * fsync to truncate all the inode's items from the log and re-log them
	 * all. This means the truncate operation did not change the file size,
	 * or changed it to a smaller size but there was only an implicit hole
	 * between the old i_size and the new i_size, and there were no prealloc
	 * extents beyond i_size to drop.
	 */
	if (control.extents_found > 0)
		btrfs_set_inode_full_sync(inode);

	return ret;
}

struct inode *btrfs_new_subvol_inode(struct mnt_idmap *idmap,
				     struct inode *dir)
{
	struct inode *inode;

	inode = new_inode(dir->i_sb);
	if (inode) {
		/*
		 * Subvolumes don't inherit the sgid bit or the parent's gid if
		 * the parent's sgid bit is set. This is probably a bug.
		 */
		inode_init_owner(idmap, inode, NULL,
				 S_IFDIR | (~current_umask() & S_IRWXUGO));
		inode->i_op = &btrfs_dir_inode_operations;
		inode->i_fop = &btrfs_dir_file_operations;
	}
	return inode;
}

struct inode *btrfs_alloc_inode(struct super_block *sb)
{
	struct btrfs_fs_info *fs_info = btrfs_sb(sb);
	struct btrfs_inode *ei;
	struct inode *inode;

	ei = alloc_inode_sb(sb, btrfs_inode_cachep, GFP_KERNEL);
	if (!ei)
		return NULL;

	ei->root = NULL;
	ei->generation = 0;
	ei->last_trans = 0;
	ei->last_sub_trans = 0;
	ei->logged_trans = 0;
	ei->delalloc_bytes = 0;
	ei->new_delalloc_bytes = 0;
	ei->defrag_bytes = 0;
	ei->disk_i_size = 0;
	ei->flags = 0;
	ei->ro_flags = 0;
	/*
	 * ->index_cnt will be properly initialized later when creating a new
	 * inode (btrfs_create_new_inode()) or when reading an existing inode
	 * from disk (btrfs_read_locked_inode()).
	 */
	ei->csum_bytes = 0;
	ei->dir_index = 0;
	ei->last_unlink_trans = 0;
	ei->last_reflink_trans = 0;
	ei->last_log_commit = 0;

	spin_lock_init(&ei->lock);
	ei->outstanding_extents = 0;
	if (sb->s_magic != BTRFS_TEST_MAGIC)
		btrfs_init_metadata_block_rsv(fs_info, &ei->block_rsv,
					      BTRFS_BLOCK_RSV_DELALLOC);
	ei->runtime_flags = 0;
	ei->prop_compress = BTRFS_COMPRESS_NONE;
	ei->defrag_compress = BTRFS_COMPRESS_NONE;

	ei->delayed_node = NULL;

	ei->i_otime_sec = 0;
	ei->i_otime_nsec = 0;

	inode = &ei->vfs_inode;
	extent_map_tree_init(&ei->extent_tree);

	/* This io tree sets the valid inode. */
	extent_io_tree_init(fs_info, &ei->io_tree, IO_TREE_INODE_IO);
	ei->io_tree.inode = ei;

	ei->file_extent_tree = NULL;

	mutex_init(&ei->log_mutex);
	spin_lock_init(&ei->ordered_tree_lock);
	ei->ordered_tree = RB_ROOT;
	ei->ordered_tree_last = NULL;
	INIT_LIST_HEAD(&ei->delalloc_inodes);
	INIT_LIST_HEAD(&ei->delayed_iput);
	init_rwsem(&ei->i_mmap_lock);

	return inode;
}

#ifdef CONFIG_BTRFS_FS_RUN_SANITY_TESTS
void btrfs_test_destroy_inode(struct inode *inode)
{
	btrfs_drop_extent_map_range(BTRFS_I(inode), 0, (u64)-1, false);
	kfree(BTRFS_I(inode)->file_extent_tree);
	kmem_cache_free(btrfs_inode_cachep, BTRFS_I(inode));
}
#endif

void btrfs_free_inode(struct inode *inode)
{
	kfree(BTRFS_I(inode)->file_extent_tree);
	kmem_cache_free(btrfs_inode_cachep, BTRFS_I(inode));
}

void btrfs_destroy_inode(struct inode *vfs_inode)
{
	struct btrfs_ordered_extent *ordered;
	struct btrfs_inode *inode = BTRFS_I(vfs_inode);
	struct btrfs_root *root = inode->root;
	bool freespace_inode;

	WARN_ON(!hlist_empty(&vfs_inode->i_dentry));
	WARN_ON(vfs_inode->i_data.nrpages);
	WARN_ON(inode->block_rsv.reserved);
	WARN_ON(inode->block_rsv.size);
	WARN_ON(inode->outstanding_extents);
	if (!S_ISDIR(vfs_inode->i_mode)) {
		WARN_ON(inode->delalloc_bytes);
		WARN_ON(inode->new_delalloc_bytes);
		WARN_ON(inode->csum_bytes);
	}
	if (!root || !btrfs_is_data_reloc_root(root))
		WARN_ON(inode->defrag_bytes);

	/*
	 * This can happen where we create an inode, but somebody else also
	 * created the same inode and we need to destroy the one we already
	 * created.
	 */
	if (!root)
		return;

	/*
	 * If this is a free space inode do not take the ordered extents lockdep
	 * map.
	 */
	freespace_inode = btrfs_is_free_space_inode(inode);

	while (1) {
		ordered = btrfs_lookup_first_ordered_extent(inode, (u64)-1);
		if (!ordered)
			break;
		else {
			btrfs_err(root->fs_info,
				  "found ordered extent %llu %llu on inode cleanup",
				  ordered->file_offset, ordered->num_bytes);

			if (!freespace_inode)
				btrfs_lockdep_acquire(root->fs_info, btrfs_ordered_extent);

			btrfs_remove_ordered_extent(inode, ordered);
			btrfs_put_ordered_extent(ordered);
			btrfs_put_ordered_extent(ordered);
		}
	}
	btrfs_qgroup_check_reserved_leak(inode);
	btrfs_del_inode_from_root(inode);
	btrfs_drop_extent_map_range(inode, 0, (u64)-1, false);
	btrfs_inode_clear_file_extent_range(inode, 0, (u64)-1);
	btrfs_put_root(inode->root);
}

int btrfs_drop_inode(struct inode *inode)
{
	struct btrfs_root *root = BTRFS_I(inode)->root;

	if (root == NULL)
		return 1;

	/* the snap/subvol tree is on deleting */
	if (btrfs_root_refs(&root->root_item) == 0)
		return 1;
	else
		return generic_drop_inode(inode);
}

static void init_once(void *foo)
{
	struct btrfs_inode *ei = foo;

	inode_init_once(&ei->vfs_inode);
}

void __cold btrfs_destroy_cachep(void)
{
	/*
	 * Make sure all delayed rcu free inodes are flushed before we
	 * destroy cache.
	 */
	rcu_barrier();
	kmem_cache_destroy(btrfs_inode_cachep);
}

int __init btrfs_init_cachep(void)
{
	btrfs_inode_cachep = kmem_cache_create("btrfs_inode",
			sizeof(struct btrfs_inode), 0,
			SLAB_RECLAIM_ACCOUNT | SLAB_ACCOUNT,
			init_once);
	if (!btrfs_inode_cachep)
		return -ENOMEM;

	return 0;
}

static int btrfs_getattr(struct mnt_idmap *idmap,
			 const struct path *path, struct kstat *stat,
			 u32 request_mask, unsigned int flags)
{
	u64 delalloc_bytes;
	u64 inode_bytes;
	struct inode *inode = d_inode(path->dentry);
	u32 blocksize = btrfs_sb(inode->i_sb)->sectorsize;
	u32 bi_flags = BTRFS_I(inode)->flags;
	u32 bi_ro_flags = BTRFS_I(inode)->ro_flags;

	stat->result_mask |= STATX_BTIME;
	stat->btime.tv_sec = BTRFS_I(inode)->i_otime_sec;
	stat->btime.tv_nsec = BTRFS_I(inode)->i_otime_nsec;
	if (bi_flags & BTRFS_INODE_APPEND)
		stat->attributes |= STATX_ATTR_APPEND;
	if (bi_flags & BTRFS_INODE_COMPRESS)
		stat->attributes |= STATX_ATTR_COMPRESSED;
	if (bi_flags & BTRFS_INODE_IMMUTABLE)
		stat->attributes |= STATX_ATTR_IMMUTABLE;
	if (bi_flags & BTRFS_INODE_NODUMP)
		stat->attributes |= STATX_ATTR_NODUMP;
	if (bi_ro_flags & BTRFS_INODE_RO_VERITY)
		stat->attributes |= STATX_ATTR_VERITY;

	stat->attributes_mask |= (STATX_ATTR_APPEND |
				  STATX_ATTR_COMPRESSED |
				  STATX_ATTR_IMMUTABLE |
				  STATX_ATTR_NODUMP);

	generic_fillattr(idmap, request_mask, inode, stat);
	stat->dev = BTRFS_I(inode)->root->anon_dev;

	stat->subvol = BTRFS_I(inode)->root->root_key.objectid;
	stat->result_mask |= STATX_SUBVOL;

	spin_lock(&BTRFS_I(inode)->lock);
	delalloc_bytes = BTRFS_I(inode)->new_delalloc_bytes;
	inode_bytes = inode_get_bytes(inode);
	spin_unlock(&BTRFS_I(inode)->lock);
	stat->blocks = (ALIGN(inode_bytes, blocksize) +
			ALIGN(delalloc_bytes, blocksize)) >> SECTOR_SHIFT;
	return 0;
}

static int btrfs_rename_exchange(struct inode *old_dir,
			      struct dentry *old_dentry,
			      struct inode *new_dir,
			      struct dentry *new_dentry)
{
	struct btrfs_fs_info *fs_info = inode_to_fs_info(old_dir);
	struct btrfs_trans_handle *trans;
	unsigned int trans_num_items;
	struct btrfs_root *root = BTRFS_I(old_dir)->root;
	struct btrfs_root *dest = BTRFS_I(new_dir)->root;
	struct inode *new_inode = new_dentry->d_inode;
	struct inode *old_inode = old_dentry->d_inode;
	struct btrfs_rename_ctx old_rename_ctx;
	struct btrfs_rename_ctx new_rename_ctx;
	u64 old_ino = btrfs_ino(BTRFS_I(old_inode));
	u64 new_ino = btrfs_ino(BTRFS_I(new_inode));
	u64 old_idx = 0;
	u64 new_idx = 0;
	int ret;
	int ret2;
	bool need_abort = false;
	struct fscrypt_name old_fname, new_fname;
	struct fscrypt_str *old_name, *new_name;

	/*
	 * For non-subvolumes allow exchange only within one subvolume, in the
	 * same inode namespace. Two subvolumes (represented as directory) can
	 * be exchanged as they're a logical link and have a fixed inode number.
	 */
	if (root != dest &&
	    (old_ino != BTRFS_FIRST_FREE_OBJECTID ||
	     new_ino != BTRFS_FIRST_FREE_OBJECTID))
		return -EXDEV;

	ret = fscrypt_setup_filename(old_dir, &old_dentry->d_name, 0, &old_fname);
	if (ret)
		return ret;

	ret = fscrypt_setup_filename(new_dir, &new_dentry->d_name, 0, &new_fname);
	if (ret) {
		fscrypt_free_filename(&old_fname);
		return ret;
	}

	old_name = &old_fname.disk_name;
	new_name = &new_fname.disk_name;

	/* close the race window with snapshot create/destroy ioctl */
	if (old_ino == BTRFS_FIRST_FREE_OBJECTID ||
	    new_ino == BTRFS_FIRST_FREE_OBJECTID)
		down_read(&fs_info->subvol_sem);

	/*
	 * For each inode:
	 * 1 to remove old dir item
	 * 1 to remove old dir index
	 * 1 to add new dir item
	 * 1 to add new dir index
	 * 1 to update parent inode
	 *
	 * If the parents are the same, we only need to account for one
	 */
	trans_num_items = (old_dir == new_dir ? 9 : 10);
	if (old_ino == BTRFS_FIRST_FREE_OBJECTID) {
		/*
		 * 1 to remove old root ref
		 * 1 to remove old root backref
		 * 1 to add new root ref
		 * 1 to add new root backref
		 */
		trans_num_items += 4;
	} else {
		/*
		 * 1 to update inode item
		 * 1 to remove old inode ref
		 * 1 to add new inode ref
		 */
		trans_num_items += 3;
	}
	if (new_ino == BTRFS_FIRST_FREE_OBJECTID)
		trans_num_items += 4;
	else
		trans_num_items += 3;
	trans = btrfs_start_transaction(root, trans_num_items);
	if (IS_ERR(trans)) {
		ret = PTR_ERR(trans);
		goto out_notrans;
	}

	if (dest != root) {
		ret = btrfs_record_root_in_trans(trans, dest);
		if (ret)
			goto out_fail;
	}

	/*
	 * We need to find a free sequence number both in the source and
	 * in the destination directory for the exchange.
	 */
	ret = btrfs_set_inode_index(BTRFS_I(new_dir), &old_idx);
	if (ret)
		goto out_fail;
	ret = btrfs_set_inode_index(BTRFS_I(old_dir), &new_idx);
	if (ret)
		goto out_fail;

	BTRFS_I(old_inode)->dir_index = 0ULL;
	BTRFS_I(new_inode)->dir_index = 0ULL;

	/* Reference for the source. */
	if (old_ino == BTRFS_FIRST_FREE_OBJECTID) {
		/* force full log commit if subvolume involved. */
		btrfs_set_log_full_commit(trans);
	} else {
		ret = btrfs_insert_inode_ref(trans, dest, new_name, old_ino,
					     btrfs_ino(BTRFS_I(new_dir)),
					     old_idx);
		if (ret)
			goto out_fail;
		need_abort = true;
	}

	/* And now for the dest. */
	if (new_ino == BTRFS_FIRST_FREE_OBJECTID) {
		/* force full log commit if subvolume involved. */
		btrfs_set_log_full_commit(trans);
	} else {
		ret = btrfs_insert_inode_ref(trans, root, old_name, new_ino,
					     btrfs_ino(BTRFS_I(old_dir)),
					     new_idx);
		if (ret) {
			if (need_abort)
				btrfs_abort_transaction(trans, ret);
			goto out_fail;
		}
	}

	/* Update inode version and ctime/mtime. */
	inode_inc_iversion(old_dir);
	inode_inc_iversion(new_dir);
	inode_inc_iversion(old_inode);
	inode_inc_iversion(new_inode);
	simple_rename_timestamp(old_dir, old_dentry, new_dir, new_dentry);

	if (old_dentry->d_parent != new_dentry->d_parent) {
		btrfs_record_unlink_dir(trans, BTRFS_I(old_dir),
					BTRFS_I(old_inode), true);
		btrfs_record_unlink_dir(trans, BTRFS_I(new_dir),
					BTRFS_I(new_inode), true);
	}

	/* src is a subvolume */
	if (old_ino == BTRFS_FIRST_FREE_OBJECTID) {
		ret = btrfs_unlink_subvol(trans, BTRFS_I(old_dir), old_dentry);
	} else { /* src is an inode */
		ret = __btrfs_unlink_inode(trans, BTRFS_I(old_dir),
					   BTRFS_I(old_dentry->d_inode),
					   old_name, &old_rename_ctx);
		if (!ret)
			ret = btrfs_update_inode(trans, BTRFS_I(old_inode));
	}
	if (ret) {
		btrfs_abort_transaction(trans, ret);
		goto out_fail;
	}

	/* dest is a subvolume */
	if (new_ino == BTRFS_FIRST_FREE_OBJECTID) {
		ret = btrfs_unlink_subvol(trans, BTRFS_I(new_dir), new_dentry);
	} else { /* dest is an inode */
		ret = __btrfs_unlink_inode(trans, BTRFS_I(new_dir),
					   BTRFS_I(new_dentry->d_inode),
					   new_name, &new_rename_ctx);
		if (!ret)
			ret = btrfs_update_inode(trans, BTRFS_I(new_inode));
	}
	if (ret) {
		btrfs_abort_transaction(trans, ret);
		goto out_fail;
	}

	ret = btrfs_add_link(trans, BTRFS_I(new_dir), BTRFS_I(old_inode),
			     new_name, 0, old_idx);
	if (ret) {
		btrfs_abort_transaction(trans, ret);
		goto out_fail;
	}

	ret = btrfs_add_link(trans, BTRFS_I(old_dir), BTRFS_I(new_inode),
			     old_name, 0, new_idx);
	if (ret) {
		btrfs_abort_transaction(trans, ret);
		goto out_fail;
	}

	if (old_inode->i_nlink == 1)
		BTRFS_I(old_inode)->dir_index = old_idx;
	if (new_inode->i_nlink == 1)
		BTRFS_I(new_inode)->dir_index = new_idx;

	/*
	 * Now pin the logs of the roots. We do it to ensure that no other task
	 * can sync the logs while we are in progress with the rename, because
	 * that could result in an inconsistency in case any of the inodes that
	 * are part of this rename operation were logged before.
	 */
	if (old_ino != BTRFS_FIRST_FREE_OBJECTID)
		btrfs_pin_log_trans(root);
	if (new_ino != BTRFS_FIRST_FREE_OBJECTID)
		btrfs_pin_log_trans(dest);

	/* Do the log updates for all inodes. */
	if (old_ino != BTRFS_FIRST_FREE_OBJECTID)
		btrfs_log_new_name(trans, old_dentry, BTRFS_I(old_dir),
				   old_rename_ctx.index, new_dentry->d_parent);
	if (new_ino != BTRFS_FIRST_FREE_OBJECTID)
		btrfs_log_new_name(trans, new_dentry, BTRFS_I(new_dir),
				   new_rename_ctx.index, old_dentry->d_parent);

	/* Now unpin the logs. */
	if (old_ino != BTRFS_FIRST_FREE_OBJECTID)
		btrfs_end_log_trans(root);
	if (new_ino != BTRFS_FIRST_FREE_OBJECTID)
		btrfs_end_log_trans(dest);
out_fail:
	ret2 = btrfs_end_transaction(trans);
	ret = ret ? ret : ret2;
out_notrans:
	if (new_ino == BTRFS_FIRST_FREE_OBJECTID ||
	    old_ino == BTRFS_FIRST_FREE_OBJECTID)
		up_read(&fs_info->subvol_sem);

	fscrypt_free_filename(&new_fname);
	fscrypt_free_filename(&old_fname);
	return ret;
}

static struct inode *new_whiteout_inode(struct mnt_idmap *idmap,
					struct inode *dir)
{
	struct inode *inode;

	inode = new_inode(dir->i_sb);
	if (inode) {
		inode_init_owner(idmap, inode, dir,
				 S_IFCHR | WHITEOUT_MODE);
		inode->i_op = &btrfs_special_inode_operations;
		init_special_inode(inode, inode->i_mode, WHITEOUT_DEV);
	}
	return inode;
}

static int btrfs_rename(struct mnt_idmap *idmap,
			struct inode *old_dir, struct dentry *old_dentry,
			struct inode *new_dir, struct dentry *new_dentry,
			unsigned int flags)
{
	struct btrfs_fs_info *fs_info = inode_to_fs_info(old_dir);
	struct btrfs_new_inode_args whiteout_args = {
		.dir = old_dir,
		.dentry = old_dentry,
	};
	struct btrfs_trans_handle *trans;
	unsigned int trans_num_items;
	struct btrfs_root *root = BTRFS_I(old_dir)->root;
	struct btrfs_root *dest = BTRFS_I(new_dir)->root;
	struct inode *new_inode = d_inode(new_dentry);
	struct inode *old_inode = d_inode(old_dentry);
	struct btrfs_rename_ctx rename_ctx;
	u64 index = 0;
	int ret;
	int ret2;
	u64 old_ino = btrfs_ino(BTRFS_I(old_inode));
	struct fscrypt_name old_fname, new_fname;

	if (btrfs_ino(BTRFS_I(new_dir)) == BTRFS_EMPTY_SUBVOL_DIR_OBJECTID)
		return -EPERM;

	/* we only allow rename subvolume link between subvolumes */
	if (old_ino != BTRFS_FIRST_FREE_OBJECTID && root != dest)
		return -EXDEV;

	if (old_ino == BTRFS_EMPTY_SUBVOL_DIR_OBJECTID ||
	    (new_inode && btrfs_ino(BTRFS_I(new_inode)) == BTRFS_FIRST_FREE_OBJECTID))
		return -ENOTEMPTY;

	if (S_ISDIR(old_inode->i_mode) && new_inode &&
	    new_inode->i_size > BTRFS_EMPTY_DIR_SIZE)
		return -ENOTEMPTY;

	ret = fscrypt_setup_filename(old_dir, &old_dentry->d_name, 0, &old_fname);
	if (ret)
		return ret;

	ret = fscrypt_setup_filename(new_dir, &new_dentry->d_name, 0, &new_fname);
	if (ret) {
		fscrypt_free_filename(&old_fname);
		return ret;
	}

	/* check for collisions, even if the  name isn't there */
	ret = btrfs_check_dir_item_collision(dest, new_dir->i_ino, &new_fname.disk_name);
	if (ret) {
		if (ret == -EEXIST) {
			/* we shouldn't get
			 * eexist without a new_inode */
			if (WARN_ON(!new_inode)) {
				goto out_fscrypt_names;
			}
		} else {
			/* maybe -EOVERFLOW */
			goto out_fscrypt_names;
		}
	}
	ret = 0;

	/*
	 * we're using rename to replace one file with another.  Start IO on it
	 * now so  we don't add too much work to the end of the transaction
	 */
	if (new_inode && S_ISREG(old_inode->i_mode) && new_inode->i_size)
		filemap_flush(old_inode->i_mapping);

	if (flags & RENAME_WHITEOUT) {
		whiteout_args.inode = new_whiteout_inode(idmap, old_dir);
		if (!whiteout_args.inode) {
			ret = -ENOMEM;
			goto out_fscrypt_names;
		}
		ret = btrfs_new_inode_prepare(&whiteout_args, &trans_num_items);
		if (ret)
			goto out_whiteout_inode;
	} else {
		/* 1 to update the old parent inode. */
		trans_num_items = 1;
	}

	if (old_ino == BTRFS_FIRST_FREE_OBJECTID) {
		/* Close the race window with snapshot create/destroy ioctl */
		down_read(&fs_info->subvol_sem);
		/*
		 * 1 to remove old root ref
		 * 1 to remove old root backref
		 * 1 to add new root ref
		 * 1 to add new root backref
		 */
		trans_num_items += 4;
	} else {
		/*
		 * 1 to update inode
		 * 1 to remove old inode ref
		 * 1 to add new inode ref
		 */
		trans_num_items += 3;
	}
	/*
	 * 1 to remove old dir item
	 * 1 to remove old dir index
	 * 1 to add new dir item
	 * 1 to add new dir index
	 */
	trans_num_items += 4;
	/* 1 to update new parent inode if it's not the same as the old parent */
	if (new_dir != old_dir)
		trans_num_items++;
	if (new_inode) {
		/*
		 * 1 to update inode
		 * 1 to remove inode ref
		 * 1 to remove dir item
		 * 1 to remove dir index
		 * 1 to possibly add orphan item
		 */
		trans_num_items += 5;
	}
	trans = btrfs_start_transaction(root, trans_num_items);
	if (IS_ERR(trans)) {
		ret = PTR_ERR(trans);
		goto out_notrans;
	}

	if (dest != root) {
		ret = btrfs_record_root_in_trans(trans, dest);
		if (ret)
			goto out_fail;
	}

	ret = btrfs_set_inode_index(BTRFS_I(new_dir), &index);
	if (ret)
		goto out_fail;

	BTRFS_I(old_inode)->dir_index = 0ULL;
	if (unlikely(old_ino == BTRFS_FIRST_FREE_OBJECTID)) {
		/* force full log commit if subvolume involved. */
		btrfs_set_log_full_commit(trans);
	} else {
		ret = btrfs_insert_inode_ref(trans, dest, &new_fname.disk_name,
					     old_ino, btrfs_ino(BTRFS_I(new_dir)),
					     index);
		if (ret)
			goto out_fail;
	}

	inode_inc_iversion(old_dir);
	inode_inc_iversion(new_dir);
	inode_inc_iversion(old_inode);
	simple_rename_timestamp(old_dir, old_dentry, new_dir, new_dentry);

	if (old_dentry->d_parent != new_dentry->d_parent)
		btrfs_record_unlink_dir(trans, BTRFS_I(old_dir),
					BTRFS_I(old_inode), true);

	if (unlikely(old_ino == BTRFS_FIRST_FREE_OBJECTID)) {
		ret = btrfs_unlink_subvol(trans, BTRFS_I(old_dir), old_dentry);
	} else {
		ret = __btrfs_unlink_inode(trans, BTRFS_I(old_dir),
					   BTRFS_I(d_inode(old_dentry)),
					   &old_fname.disk_name, &rename_ctx);
		if (!ret)
			ret = btrfs_update_inode(trans, BTRFS_I(old_inode));
	}
	if (ret) {
		btrfs_abort_transaction(trans, ret);
		goto out_fail;
	}

	if (new_inode) {
		inode_inc_iversion(new_inode);
		if (unlikely(btrfs_ino(BTRFS_I(new_inode)) ==
			     BTRFS_EMPTY_SUBVOL_DIR_OBJECTID)) {
			ret = btrfs_unlink_subvol(trans, BTRFS_I(new_dir), new_dentry);
			BUG_ON(new_inode->i_nlink == 0);
		} else {
			ret = btrfs_unlink_inode(trans, BTRFS_I(new_dir),
						 BTRFS_I(d_inode(new_dentry)),
						 &new_fname.disk_name);
		}
		if (!ret && new_inode->i_nlink == 0)
			ret = btrfs_orphan_add(trans,
					BTRFS_I(d_inode(new_dentry)));
		if (ret) {
			btrfs_abort_transaction(trans, ret);
			goto out_fail;
		}
	}

	ret = btrfs_add_link(trans, BTRFS_I(new_dir), BTRFS_I(old_inode),
			     &new_fname.disk_name, 0, index);
	if (ret) {
		btrfs_abort_transaction(trans, ret);
		goto out_fail;
	}

	if (old_inode->i_nlink == 1)
		BTRFS_I(old_inode)->dir_index = index;

	if (old_ino != BTRFS_FIRST_FREE_OBJECTID)
		btrfs_log_new_name(trans, old_dentry, BTRFS_I(old_dir),
				   rename_ctx.index, new_dentry->d_parent);

	if (flags & RENAME_WHITEOUT) {
		ret = btrfs_create_new_inode(trans, &whiteout_args);
		if (ret) {
			btrfs_abort_transaction(trans, ret);
			goto out_fail;
		} else {
			unlock_new_inode(whiteout_args.inode);
			iput(whiteout_args.inode);
			whiteout_args.inode = NULL;
		}
	}
out_fail:
	ret2 = btrfs_end_transaction(trans);
	ret = ret ? ret : ret2;
out_notrans:
	if (old_ino == BTRFS_FIRST_FREE_OBJECTID)
		up_read(&fs_info->subvol_sem);
	if (flags & RENAME_WHITEOUT)
		btrfs_new_inode_args_destroy(&whiteout_args);
out_whiteout_inode:
	if (flags & RENAME_WHITEOUT)
		iput(whiteout_args.inode);
out_fscrypt_names:
	fscrypt_free_filename(&old_fname);
	fscrypt_free_filename(&new_fname);
	return ret;
}

static int btrfs_rename2(struct mnt_idmap *idmap, struct inode *old_dir,
			 struct dentry *old_dentry, struct inode *new_dir,
			 struct dentry *new_dentry, unsigned int flags)
{
	int ret;

	if (flags & ~(RENAME_NOREPLACE | RENAME_EXCHANGE | RENAME_WHITEOUT))
		return -EINVAL;

	if (flags & RENAME_EXCHANGE)
		ret = btrfs_rename_exchange(old_dir, old_dentry, new_dir,
					    new_dentry);
	else
		ret = btrfs_rename(idmap, old_dir, old_dentry, new_dir,
				   new_dentry, flags);

	btrfs_btree_balance_dirty(BTRFS_I(new_dir)->root->fs_info);

	return ret;
}

struct btrfs_delalloc_work {
	struct inode *inode;
	struct completion completion;
	struct list_head list;
	struct btrfs_work work;
};

static void btrfs_run_delalloc_work(struct btrfs_work *work)
{
	struct btrfs_delalloc_work *delalloc_work;
	struct inode *inode;

	delalloc_work = container_of(work, struct btrfs_delalloc_work,
				     work);
	inode = delalloc_work->inode;
	filemap_flush(inode->i_mapping);
	if (test_bit(BTRFS_INODE_HAS_ASYNC_EXTENT,
				&BTRFS_I(inode)->runtime_flags))
		filemap_flush(inode->i_mapping);

	iput(inode);
	complete(&delalloc_work->completion);
}

static struct btrfs_delalloc_work *btrfs_alloc_delalloc_work(struct inode *inode)
{
	struct btrfs_delalloc_work *work;

	work = kmalloc(sizeof(*work), GFP_NOFS);
	if (!work)
		return NULL;

	init_completion(&work->completion);
	INIT_LIST_HEAD(&work->list);
	work->inode = inode;
	btrfs_init_work(&work->work, btrfs_run_delalloc_work, NULL);

	return work;
}

/*
 * some fairly slow code that needs optimization. This walks the list
 * of all the inodes with pending delalloc and forces them to disk.
 */
static int start_delalloc_inodes(struct btrfs_root *root,
				 struct writeback_control *wbc, bool snapshot,
				 bool in_reclaim_context)
{
	struct btrfs_inode *binode;
	struct inode *inode;
	struct btrfs_delalloc_work *work, *next;
	LIST_HEAD(works);
	LIST_HEAD(splice);
	int ret = 0;
	bool full_flush = wbc->nr_to_write == LONG_MAX;

	mutex_lock(&root->delalloc_mutex);
	spin_lock(&root->delalloc_lock);
	list_splice_init(&root->delalloc_inodes, &splice);
	while (!list_empty(&splice)) {
		binode = list_entry(splice.next, struct btrfs_inode,
				    delalloc_inodes);

		list_move_tail(&binode->delalloc_inodes,
			       &root->delalloc_inodes);

		if (in_reclaim_context &&
		    test_bit(BTRFS_INODE_NO_DELALLOC_FLUSH, &binode->runtime_flags))
			continue;

		inode = igrab(&binode->vfs_inode);
		if (!inode) {
			cond_resched_lock(&root->delalloc_lock);
			continue;
		}
		spin_unlock(&root->delalloc_lock);

		if (snapshot)
			set_bit(BTRFS_INODE_SNAPSHOT_FLUSH,
				&binode->runtime_flags);
		if (full_flush) {
			work = btrfs_alloc_delalloc_work(inode);
			if (!work) {
				iput(inode);
				ret = -ENOMEM;
				goto out;
			}
			list_add_tail(&work->list, &works);
			btrfs_queue_work(root->fs_info->flush_workers,
					 &work->work);
		} else {
			ret = filemap_fdatawrite_wbc(inode->i_mapping, wbc);
			btrfs_add_delayed_iput(BTRFS_I(inode));
			if (ret || wbc->nr_to_write <= 0)
				goto out;
		}
		cond_resched();
		spin_lock(&root->delalloc_lock);
	}
	spin_unlock(&root->delalloc_lock);

out:
	list_for_each_entry_safe(work, next, &works, list) {
		list_del_init(&work->list);
		wait_for_completion(&work->completion);
		kfree(work);
	}

	if (!list_empty(&splice)) {
		spin_lock(&root->delalloc_lock);
		list_splice_tail(&splice, &root->delalloc_inodes);
		spin_unlock(&root->delalloc_lock);
	}
	mutex_unlock(&root->delalloc_mutex);
	return ret;
}

int btrfs_start_delalloc_snapshot(struct btrfs_root *root, bool in_reclaim_context)
{
	struct writeback_control wbc = {
		.nr_to_write = LONG_MAX,
		.sync_mode = WB_SYNC_NONE,
		.range_start = 0,
		.range_end = LLONG_MAX,
	};
	struct btrfs_fs_info *fs_info = root->fs_info;

	if (BTRFS_FS_ERROR(fs_info))
		return -EROFS;

	return start_delalloc_inodes(root, &wbc, true, in_reclaim_context);
}

int btrfs_start_delalloc_roots(struct btrfs_fs_info *fs_info, long nr,
			       bool in_reclaim_context)
{
	struct writeback_control wbc = {
		.nr_to_write = nr,
		.sync_mode = WB_SYNC_NONE,
		.range_start = 0,
		.range_end = LLONG_MAX,
	};
	struct btrfs_root *root;
	LIST_HEAD(splice);
	int ret;

	if (BTRFS_FS_ERROR(fs_info))
		return -EROFS;

	mutex_lock(&fs_info->delalloc_root_mutex);
	spin_lock(&fs_info->delalloc_root_lock);
	list_splice_init(&fs_info->delalloc_roots, &splice);
	while (!list_empty(&splice)) {
		/*
		 * Reset nr_to_write here so we know that we're doing a full
		 * flush.
		 */
		if (nr == LONG_MAX)
			wbc.nr_to_write = LONG_MAX;

		root = list_first_entry(&splice, struct btrfs_root,
					delalloc_root);
		root = btrfs_grab_root(root);
		BUG_ON(!root);
		list_move_tail(&root->delalloc_root,
			       &fs_info->delalloc_roots);
		spin_unlock(&fs_info->delalloc_root_lock);

		ret = start_delalloc_inodes(root, &wbc, false, in_reclaim_context);
		btrfs_put_root(root);
		if (ret < 0 || wbc.nr_to_write <= 0)
			goto out;
		spin_lock(&fs_info->delalloc_root_lock);
	}
	spin_unlock(&fs_info->delalloc_root_lock);

	ret = 0;
out:
	if (!list_empty(&splice)) {
		spin_lock(&fs_info->delalloc_root_lock);
		list_splice_tail(&splice, &fs_info->delalloc_roots);
		spin_unlock(&fs_info->delalloc_root_lock);
	}
	mutex_unlock(&fs_info->delalloc_root_mutex);
	return ret;
}

static int btrfs_symlink(struct mnt_idmap *idmap, struct inode *dir,
			 struct dentry *dentry, const char *symname)
{
	struct btrfs_fs_info *fs_info = inode_to_fs_info(dir);
	struct btrfs_trans_handle *trans;
	struct btrfs_root *root = BTRFS_I(dir)->root;
	struct btrfs_path *path;
	struct btrfs_key key;
	struct inode *inode;
	struct btrfs_new_inode_args new_inode_args = {
		.dir = dir,
		.dentry = dentry,
	};
	unsigned int trans_num_items;
	int err;
	int name_len;
	int datasize;
	unsigned long ptr;
	struct btrfs_file_extent_item *ei;
	struct extent_buffer *leaf;

	name_len = strlen(symname);
	if (name_len > BTRFS_MAX_INLINE_DATA_SIZE(fs_info))
		return -ENAMETOOLONG;

	inode = new_inode(dir->i_sb);
	if (!inode)
		return -ENOMEM;
	inode_init_owner(idmap, inode, dir, S_IFLNK | S_IRWXUGO);
	inode->i_op = &btrfs_symlink_inode_operations;
	inode_nohighmem(inode);
	inode->i_mapping->a_ops = &btrfs_aops;
	btrfs_i_size_write(BTRFS_I(inode), name_len);
	inode_set_bytes(inode, name_len);

	new_inode_args.inode = inode;
	err = btrfs_new_inode_prepare(&new_inode_args, &trans_num_items);
	if (err)
		goto out_inode;
	/* 1 additional item for the inline extent */
	trans_num_items++;

	trans = btrfs_start_transaction(root, trans_num_items);
	if (IS_ERR(trans)) {
		err = PTR_ERR(trans);
		goto out_new_inode_args;
	}

	err = btrfs_create_new_inode(trans, &new_inode_args);
	if (err)
		goto out;

	path = btrfs_alloc_path();
	if (!path) {
		err = -ENOMEM;
		btrfs_abort_transaction(trans, err);
		discard_new_inode(inode);
		inode = NULL;
		goto out;
	}
	key.objectid = btrfs_ino(BTRFS_I(inode));
	key.offset = 0;
	key.type = BTRFS_EXTENT_DATA_KEY;
	datasize = btrfs_file_extent_calc_inline_size(name_len);
	err = btrfs_insert_empty_item(trans, root, path, &key,
				      datasize);
	if (err) {
		btrfs_abort_transaction(trans, err);
		btrfs_free_path(path);
		discard_new_inode(inode);
		inode = NULL;
		goto out;
	}
	leaf = path->nodes[0];
	ei = btrfs_item_ptr(leaf, path->slots[0],
			    struct btrfs_file_extent_item);
	btrfs_set_file_extent_generation(leaf, ei, trans->transid);
	btrfs_set_file_extent_type(leaf, ei,
				   BTRFS_FILE_EXTENT_INLINE);
	btrfs_set_file_extent_encryption(leaf, ei, 0);
	btrfs_set_file_extent_compression(leaf, ei, 0);
	btrfs_set_file_extent_other_encoding(leaf, ei, 0);
	btrfs_set_file_extent_ram_bytes(leaf, ei, name_len);

	ptr = btrfs_file_extent_inline_start(ei);
	write_extent_buffer(leaf, symname, ptr, name_len);
	btrfs_mark_buffer_dirty(trans, leaf);
	btrfs_free_path(path);

	d_instantiate_new(dentry, inode);
	err = 0;
out:
	btrfs_end_transaction(trans);
	btrfs_btree_balance_dirty(fs_info);
out_new_inode_args:
	btrfs_new_inode_args_destroy(&new_inode_args);
out_inode:
	if (err)
		iput(inode);
	return err;
}

static struct btrfs_trans_handle *insert_prealloc_file_extent(
				       struct btrfs_trans_handle *trans_in,
				       struct btrfs_inode *inode,
				       struct btrfs_key *ins,
				       u64 file_offset)
{
	struct btrfs_file_extent_item stack_fi;
	struct btrfs_replace_extent_info extent_info;
	struct btrfs_trans_handle *trans = trans_in;
	struct btrfs_path *path;
	u64 start = ins->objectid;
	u64 len = ins->offset;
	u64 qgroup_released = 0;
	int ret;

	memset(&stack_fi, 0, sizeof(stack_fi));

	btrfs_set_stack_file_extent_type(&stack_fi, BTRFS_FILE_EXTENT_PREALLOC);
	btrfs_set_stack_file_extent_disk_bytenr(&stack_fi, start);
	btrfs_set_stack_file_extent_disk_num_bytes(&stack_fi, len);
	btrfs_set_stack_file_extent_num_bytes(&stack_fi, len);
	btrfs_set_stack_file_extent_ram_bytes(&stack_fi, len);
	btrfs_set_stack_file_extent_compression(&stack_fi, BTRFS_COMPRESS_NONE);
	/* Encryption and other encoding is reserved and all 0 */

	ret = btrfs_qgroup_release_data(inode, file_offset, len, &qgroup_released);
	if (ret < 0)
		return ERR_PTR(ret);

	if (trans) {
		ret = insert_reserved_file_extent(trans, inode,
						  file_offset, &stack_fi,
						  true, qgroup_released);
		if (ret)
			goto free_qgroup;
		return trans;
	}

	extent_info.disk_offset = start;
	extent_info.disk_len = len;
	extent_info.data_offset = 0;
	extent_info.data_len = len;
	extent_info.file_offset = file_offset;
	extent_info.extent_buf = (char *)&stack_fi;
	extent_info.is_new_extent = true;
	extent_info.update_times = true;
	extent_info.qgroup_reserved = qgroup_released;
	extent_info.insertions = 0;

	path = btrfs_alloc_path();
	if (!path) {
		ret = -ENOMEM;
		goto free_qgroup;
	}

	ret = btrfs_replace_file_extents(inode, path, file_offset,
				     file_offset + len - 1, &extent_info,
				     &trans);
	btrfs_free_path(path);
	if (ret)
		goto free_qgroup;
	return trans;

free_qgroup:
	/*
	 * We have released qgroup data range at the beginning of the function,
	 * and normally qgroup_released bytes will be freed when committing
	 * transaction.
	 * But if we error out early, we have to free what we have released
	 * or we leak qgroup data reservation.
	 */
	btrfs_qgroup_free_refroot(inode->root->fs_info,
			btrfs_root_id(inode->root), qgroup_released,
			BTRFS_QGROUP_RSV_DATA);
	return ERR_PTR(ret);
}

static int __btrfs_prealloc_file_range(struct inode *inode, int mode,
				       u64 start, u64 num_bytes, u64 min_size,
				       loff_t actual_len, u64 *alloc_hint,
				       struct btrfs_trans_handle *trans)
{
	struct btrfs_fs_info *fs_info = inode_to_fs_info(inode);
	struct extent_map *em;
	struct btrfs_root *root = BTRFS_I(inode)->root;
	struct btrfs_key ins;
	u64 cur_offset = start;
	u64 clear_offset = start;
	u64 i_size;
	u64 cur_bytes;
	u64 last_alloc = (u64)-1;
	int ret = 0;
	bool own_trans = true;
	u64 end = start + num_bytes - 1;

	if (trans)
		own_trans = false;
	while (num_bytes > 0) {
		cur_bytes = min_t(u64, num_bytes, SZ_256M);
		cur_bytes = max(cur_bytes, min_size);
		/*
		 * If we are severely fragmented we could end up with really
		 * small allocations, so if the allocator is returning small
		 * chunks lets make its job easier by only searching for those
		 * sized chunks.
		 */
		cur_bytes = min(cur_bytes, last_alloc);
		ret = btrfs_reserve_extent(root, cur_bytes, cur_bytes,
				min_size, 0, *alloc_hint, &ins, 1, 0);
		if (ret)
			break;

		/*
		 * We've reserved this space, and thus converted it from
		 * ->bytes_may_use to ->bytes_reserved.  Any error that happens
		 * from here on out we will only need to clear our reservation
		 * for the remaining unreserved area, so advance our
		 * clear_offset by our extent size.
		 */
		clear_offset += ins.offset;

		last_alloc = ins.offset;
		trans = insert_prealloc_file_extent(trans, BTRFS_I(inode),
						    &ins, cur_offset);
		/*
		 * Now that we inserted the prealloc extent we can finally
		 * decrement the number of reservations in the block group.
		 * If we did it before, we could race with relocation and have
		 * relocation miss the reserved extent, making it fail later.
		 */
		btrfs_dec_block_group_reservations(fs_info, ins.objectid);
		if (IS_ERR(trans)) {
			ret = PTR_ERR(trans);
			btrfs_free_reserved_extent(fs_info, ins.objectid,
						   ins.offset, 0);
			break;
		}

		em = alloc_extent_map();
		if (!em) {
			btrfs_drop_extent_map_range(BTRFS_I(inode), cur_offset,
					    cur_offset + ins.offset - 1, false);
			btrfs_set_inode_full_sync(BTRFS_I(inode));
			goto next;
		}

		em->start = cur_offset;
		em->len = ins.offset;
		em->disk_bytenr = ins.objectid;
		em->offset = 0;
		em->disk_num_bytes = ins.offset;
		em->ram_bytes = ins.offset;
		em->flags |= EXTENT_FLAG_PREALLOC;
		em->generation = trans->transid;

		ret = btrfs_replace_extent_map_range(BTRFS_I(inode), em, true);
		free_extent_map(em);
next:
		num_bytes -= ins.offset;
		cur_offset += ins.offset;
		*alloc_hint = ins.objectid + ins.offset;

		inode_inc_iversion(inode);
		inode_set_ctime_current(inode);
		BTRFS_I(inode)->flags |= BTRFS_INODE_PREALLOC;
		if (!(mode & FALLOC_FL_KEEP_SIZE) &&
		    (actual_len > inode->i_size) &&
		    (cur_offset > inode->i_size)) {
			if (cur_offset > actual_len)
				i_size = actual_len;
			else
				i_size = cur_offset;
			i_size_write(inode, i_size);
			btrfs_inode_safe_disk_i_size_write(BTRFS_I(inode), 0);
		}

		ret = btrfs_update_inode(trans, BTRFS_I(inode));

		if (ret) {
			btrfs_abort_transaction(trans, ret);
			if (own_trans)
				btrfs_end_transaction(trans);
			break;
		}

		if (own_trans) {
			btrfs_end_transaction(trans);
			trans = NULL;
		}
	}
	if (clear_offset < end)
		btrfs_free_reserved_data_space(BTRFS_I(inode), NULL, clear_offset,
			end - clear_offset + 1);
	return ret;
}

int btrfs_prealloc_file_range(struct inode *inode, int mode,
			      u64 start, u64 num_bytes, u64 min_size,
			      loff_t actual_len, u64 *alloc_hint)
{
	return __btrfs_prealloc_file_range(inode, mode, start, num_bytes,
					   min_size, actual_len, alloc_hint,
					   NULL);
}

int btrfs_prealloc_file_range_trans(struct inode *inode,
				    struct btrfs_trans_handle *trans, int mode,
				    u64 start, u64 num_bytes, u64 min_size,
				    loff_t actual_len, u64 *alloc_hint)
{
	return __btrfs_prealloc_file_range(inode, mode, start, num_bytes,
					   min_size, actual_len, alloc_hint, trans);
}

static int btrfs_permission(struct mnt_idmap *idmap,
			    struct inode *inode, int mask)
{
	struct btrfs_root *root = BTRFS_I(inode)->root;
	umode_t mode = inode->i_mode;

	if (mask & MAY_WRITE &&
	    (S_ISREG(mode) || S_ISDIR(mode) || S_ISLNK(mode))) {
		if (btrfs_root_readonly(root))
			return -EROFS;
		if (BTRFS_I(inode)->flags & BTRFS_INODE_READONLY)
			return -EACCES;
	}
	return generic_permission(idmap, inode, mask);
}

static int btrfs_tmpfile(struct mnt_idmap *idmap, struct inode *dir,
			 struct file *file, umode_t mode)
{
	struct btrfs_fs_info *fs_info = inode_to_fs_info(dir);
	struct btrfs_trans_handle *trans;
	struct btrfs_root *root = BTRFS_I(dir)->root;
	struct inode *inode;
	struct btrfs_new_inode_args new_inode_args = {
		.dir = dir,
		.dentry = file->f_path.dentry,
		.orphan = true,
	};
	unsigned int trans_num_items;
	int ret;

	inode = new_inode(dir->i_sb);
	if (!inode)
		return -ENOMEM;
	inode_init_owner(idmap, inode, dir, mode);
	inode->i_fop = &btrfs_file_operations;
	inode->i_op = &btrfs_file_inode_operations;
	inode->i_mapping->a_ops = &btrfs_aops;

	new_inode_args.inode = inode;
	ret = btrfs_new_inode_prepare(&new_inode_args, &trans_num_items);
	if (ret)
		goto out_inode;

	trans = btrfs_start_transaction(root, trans_num_items);
	if (IS_ERR(trans)) {
		ret = PTR_ERR(trans);
		goto out_new_inode_args;
	}

	ret = btrfs_create_new_inode(trans, &new_inode_args);

	/*
	 * We set number of links to 0 in btrfs_create_new_inode(), and here we
	 * set it to 1 because d_tmpfile() will issue a warning if the count is
	 * 0, through:
	 *
	 *    d_tmpfile() -> inode_dec_link_count() -> drop_nlink()
	 */
	set_nlink(inode, 1);

	if (!ret) {
		d_tmpfile(file, inode);
		unlock_new_inode(inode);
		mark_inode_dirty(inode);
	}

	btrfs_end_transaction(trans);
	btrfs_btree_balance_dirty(fs_info);
out_new_inode_args:
	btrfs_new_inode_args_destroy(&new_inode_args);
out_inode:
	if (ret)
		iput(inode);
	return finish_open_simple(file, ret);
}

int btrfs_encoded_io_compression_from_extent(struct btrfs_fs_info *fs_info,
					     int compress_type)
{
	switch (compress_type) {
	case BTRFS_COMPRESS_NONE:
		return BTRFS_ENCODED_IO_COMPRESSION_NONE;
	case BTRFS_COMPRESS_ZLIB:
		return BTRFS_ENCODED_IO_COMPRESSION_ZLIB;
	case BTRFS_COMPRESS_LZO:
		/*
		 * The LZO format depends on the sector size. 64K is the maximum
		 * sector size that we support.
		 */
		if (fs_info->sectorsize < SZ_4K || fs_info->sectorsize > SZ_64K)
			return -EINVAL;
		return BTRFS_ENCODED_IO_COMPRESSION_LZO_4K +
		       (fs_info->sectorsize_bits - 12);
	case BTRFS_COMPRESS_ZSTD:
		return BTRFS_ENCODED_IO_COMPRESSION_ZSTD;
	default:
		return -EUCLEAN;
	}
}

static ssize_t btrfs_encoded_read_inline(
				struct kiocb *iocb,
				struct iov_iter *iter, u64 start,
				u64 lockend,
				struct extent_state **cached_state,
				u64 extent_start, size_t count,
				struct btrfs_ioctl_encoded_io_args *encoded,
				bool *unlocked)
{
	struct btrfs_inode *inode = BTRFS_I(file_inode(iocb->ki_filp));
	struct btrfs_root *root = inode->root;
	struct btrfs_fs_info *fs_info = root->fs_info;
	struct extent_io_tree *io_tree = &inode->io_tree;
	struct btrfs_path *path;
	struct extent_buffer *leaf;
	struct btrfs_file_extent_item *item;
	u64 ram_bytes;
	unsigned long ptr;
	void *tmp;
	ssize_t ret;
	const bool nowait = (iocb->ki_flags & IOCB_NOWAIT);

	path = btrfs_alloc_path();
	if (!path) {
		ret = -ENOMEM;
		goto out;
	}

	path->nowait = nowait;

	ret = btrfs_lookup_file_extent(NULL, root, path, btrfs_ino(inode),
				       extent_start, 0);
	if (ret) {
		if (ret > 0) {
			/* The extent item disappeared? */
			ret = -EIO;
		}
		goto out;
	}
	leaf = path->nodes[0];
	item = btrfs_item_ptr(leaf, path->slots[0], struct btrfs_file_extent_item);

	ram_bytes = btrfs_file_extent_ram_bytes(leaf, item);
	ptr = btrfs_file_extent_inline_start(item);

	encoded->len = min_t(u64, extent_start + ram_bytes,
			     inode->vfs_inode.i_size) - iocb->ki_pos;
	ret = btrfs_encoded_io_compression_from_extent(fs_info,
				 btrfs_file_extent_compression(leaf, item));
	if (ret < 0)
		goto out;
	encoded->compression = ret;
	if (encoded->compression) {
		size_t inline_size;

		inline_size = btrfs_file_extent_inline_item_len(leaf,
								path->slots[0]);
		if (inline_size > count) {
			ret = -ENOBUFS;
			goto out;
		}
		count = inline_size;
		encoded->unencoded_len = ram_bytes;
		encoded->unencoded_offset = iocb->ki_pos - extent_start;
	} else {
		count = min_t(u64, count, encoded->len);
		encoded->len = count;
		encoded->unencoded_len = count;
		ptr += iocb->ki_pos - extent_start;
	}

	tmp = kmalloc(count, GFP_NOFS);
	if (!tmp) {
		ret = -ENOMEM;
		goto out;
	}
	read_extent_buffer(leaf, tmp, ptr, count);
	btrfs_release_path(path);
	unlock_extent(io_tree, start, lockend, cached_state);
	btrfs_inode_unlock(inode, BTRFS_ILOCK_SHARED);
	*unlocked = true;

	ret = copy_to_iter(tmp, count, iter);
	if (ret != count)
		ret = -EFAULT;
	kfree(tmp);
out:
	btrfs_free_path(path);
	return ret;
}

struct btrfs_encoded_read_private {
	struct completion done;
	void *uring_ctx;
	refcount_t pending_refs;
	blk_status_t status;
};

static void btrfs_encoded_read_endio(struct btrfs_bio *bbio)
{
	struct btrfs_encoded_read_private *priv = bbio->private;

	if (bbio->bio.bi_status) {
		/*
		 * The memory barrier implied by the atomic_dec_return() here
		 * pairs with the memory barrier implied by the
		 * atomic_dec_return() or io_wait_event() in
		 * btrfs_encoded_read_regular_fill_pages() to ensure that this
		 * write is observed before the load of status in
		 * btrfs_encoded_read_regular_fill_pages().
		 */
		WRITE_ONCE(priv->status, bbio->bio.bi_status);
	}
<<<<<<< HEAD
	if (atomic_dec_and_test(&priv->pending)) {
=======
	if (refcount_dec_and_test(&priv->pending_refs)) {
>>>>>>> 2737dee1
		int err = blk_status_to_errno(READ_ONCE(priv->status));

		if (priv->uring_ctx) {
			btrfs_uring_read_extent_endio(priv->uring_ctx, err);
			kfree(priv);
		} else {
			complete(&priv->done);
		}
	}
	bio_put(&bbio->bio);
}

int btrfs_encoded_read_regular_fill_pages(struct btrfs_inode *inode,
					  u64 disk_bytenr, u64 disk_io_size,
					  struct page **pages, void *uring_ctx)
{
	struct btrfs_fs_info *fs_info = inode->root->fs_info;
	struct btrfs_encoded_read_private *priv;
	unsigned long i = 0;
	struct btrfs_bio *bbio;
	int ret;

	priv = kmalloc(sizeof(struct btrfs_encoded_read_private), GFP_NOFS);
	if (!priv)
		return -ENOMEM;

	init_completion(&priv->done);
	refcount_set(&priv->pending_refs, 1);
	priv->status = 0;
	priv->uring_ctx = uring_ctx;

	bbio = btrfs_bio_alloc(BIO_MAX_VECS, REQ_OP_READ, fs_info,
			       btrfs_encoded_read_endio, priv);
	bbio->bio.bi_iter.bi_sector = disk_bytenr >> SECTOR_SHIFT;
	bbio->inode = inode;

	do {
		size_t bytes = min_t(u64, disk_io_size, PAGE_SIZE);

		if (bio_add_page(&bbio->bio, pages[i], bytes, 0) < bytes) {
			refcount_inc(&priv->pending_refs);
			btrfs_submit_bbio(bbio, 0);

			bbio = btrfs_bio_alloc(BIO_MAX_VECS, REQ_OP_READ, fs_info,
					       btrfs_encoded_read_endio, priv);
			bbio->bio.bi_iter.bi_sector = disk_bytenr >> SECTOR_SHIFT;
			bbio->inode = inode;
			continue;
		}

		i++;
		disk_bytenr += bytes;
		disk_io_size -= bytes;
	} while (disk_io_size);

	refcount_inc(&priv->pending_refs);
	btrfs_submit_bbio(bbio, 0);

	if (uring_ctx) {
		if (refcount_dec_and_test(&priv->pending_refs)) {
			ret = blk_status_to_errno(READ_ONCE(priv->status));
			btrfs_uring_read_extent_endio(uring_ctx, ret);
			kfree(priv);
			return ret;
		}

		return -EIOCBQUEUED;
	} else {
		if (!refcount_dec_and_test(&priv->pending_refs))
			wait_for_completion_io(&priv->done);
		/* See btrfs_encoded_read_endio() for ordering. */
		ret = blk_status_to_errno(READ_ONCE(priv->status));
		kfree(priv);
		return ret;
	}
}

ssize_t btrfs_encoded_read_regular(struct kiocb *iocb, struct iov_iter *iter,
				   u64 start, u64 lockend,
				   struct extent_state **cached_state,
				   u64 disk_bytenr, u64 disk_io_size,
				   size_t count, bool compressed, bool *unlocked)
{
	struct btrfs_inode *inode = BTRFS_I(file_inode(iocb->ki_filp));
	struct extent_io_tree *io_tree = &inode->io_tree;
	struct page **pages;
	unsigned long nr_pages, i;
	u64 cur;
	size_t page_offset;
	ssize_t ret;

	nr_pages = DIV_ROUND_UP(disk_io_size, PAGE_SIZE);
	pages = kcalloc(nr_pages, sizeof(struct page *), GFP_NOFS);
	if (!pages)
		return -ENOMEM;
	ret = btrfs_alloc_page_array(nr_pages, pages, false);
	if (ret) {
		ret = -ENOMEM;
		goto out;
		}

	ret = btrfs_encoded_read_regular_fill_pages(inode, disk_bytenr,
						    disk_io_size, pages, NULL);
	if (ret)
		goto out;

	unlock_extent(io_tree, start, lockend, cached_state);
	btrfs_inode_unlock(inode, BTRFS_ILOCK_SHARED);
	*unlocked = true;

	if (compressed) {
		i = 0;
		page_offset = 0;
	} else {
		i = (iocb->ki_pos - start) >> PAGE_SHIFT;
		page_offset = (iocb->ki_pos - start) & (PAGE_SIZE - 1);
	}
	cur = 0;
	while (cur < count) {
		size_t bytes = min_t(size_t, count - cur,
				     PAGE_SIZE - page_offset);

		if (copy_page_to_iter(pages[i], page_offset, bytes,
				      iter) != bytes) {
			ret = -EFAULT;
			goto out;
		}
		i++;
		cur += bytes;
		page_offset = 0;
	}
	ret = count;
out:
	for (i = 0; i < nr_pages; i++) {
		if (pages[i])
			__free_page(pages[i]);
	}
	kfree(pages);
	return ret;
}

ssize_t btrfs_encoded_read(struct kiocb *iocb, struct iov_iter *iter,
			   struct btrfs_ioctl_encoded_io_args *encoded,
			   struct extent_state **cached_state,
			   u64 *disk_bytenr, u64 *disk_io_size)
{
	struct btrfs_inode *inode = BTRFS_I(file_inode(iocb->ki_filp));
	struct btrfs_fs_info *fs_info = inode->root->fs_info;
	struct extent_io_tree *io_tree = &inode->io_tree;
	ssize_t ret;
	size_t count = iov_iter_count(iter);
	u64 start, lockend;
	struct extent_map *em;
	const bool nowait = (iocb->ki_flags & IOCB_NOWAIT);
	bool unlocked = false;

	file_accessed(iocb->ki_filp);

	ret = btrfs_inode_lock(inode,
			       BTRFS_ILOCK_SHARED | (nowait ? BTRFS_ILOCK_TRY : 0));
	if (ret)
		return ret;

	if (iocb->ki_pos >= inode->vfs_inode.i_size) {
		btrfs_inode_unlock(inode, BTRFS_ILOCK_SHARED);
		return 0;
	}
	start = ALIGN_DOWN(iocb->ki_pos, fs_info->sectorsize);
	/*
	 * We don't know how long the extent containing iocb->ki_pos is, but if
	 * it's compressed we know that it won't be longer than this.
	 */
	lockend = start + BTRFS_MAX_UNCOMPRESSED - 1;

	if (nowait) {
		struct btrfs_ordered_extent *ordered;

		if (filemap_range_needs_writeback(inode->vfs_inode.i_mapping,
						  start, lockend)) {
			ret = -EAGAIN;
			goto out_unlock_inode;
		}

		if (!try_lock_extent(io_tree, start, lockend, cached_state)) {
			ret = -EAGAIN;
			goto out_unlock_inode;
		}

		ordered = btrfs_lookup_ordered_range(inode, start,
						     lockend - start + 1);
		if (ordered) {
			btrfs_put_ordered_extent(ordered);
			unlock_extent(io_tree, start, lockend, cached_state);
			ret = -EAGAIN;
			goto out_unlock_inode;
		}
	} else {
		for (;;) {
			struct btrfs_ordered_extent *ordered;

			ret = btrfs_wait_ordered_range(inode, start,
						       lockend - start + 1);
			if (ret)
				goto out_unlock_inode;

			lock_extent(io_tree, start, lockend, cached_state);
			ordered = btrfs_lookup_ordered_range(inode, start,
							     lockend - start + 1);
			if (!ordered)
				break;
			btrfs_put_ordered_extent(ordered);
			unlock_extent(io_tree, start, lockend, cached_state);
			cond_resched();
		}
	}

	em = btrfs_get_extent(inode, NULL, start, lockend - start + 1);
	if (IS_ERR(em)) {
		ret = PTR_ERR(em);
		goto out_unlock_extent;
	}

	if (em->disk_bytenr == EXTENT_MAP_INLINE) {
		u64 extent_start = em->start;

		/*
		 * For inline extents we get everything we need out of the
		 * extent item.
		 */
		free_extent_map(em);
		em = NULL;
		ret = btrfs_encoded_read_inline(iocb, iter, start, lockend,
						cached_state, extent_start,
						count, encoded, &unlocked);
		goto out_unlock_extent;
	}

	/*
	 * We only want to return up to EOF even if the extent extends beyond
	 * that.
	 */
	encoded->len = min_t(u64, extent_map_end(em),
			     inode->vfs_inode.i_size) - iocb->ki_pos;
	if (em->disk_bytenr == EXTENT_MAP_HOLE ||
	    (em->flags & EXTENT_FLAG_PREALLOC)) {
		*disk_bytenr = EXTENT_MAP_HOLE;
		count = min_t(u64, count, encoded->len);
		encoded->len = count;
		encoded->unencoded_len = count;
	} else if (extent_map_is_compressed(em)) {
		*disk_bytenr = em->disk_bytenr;
		/*
		 * Bail if the buffer isn't large enough to return the whole
		 * compressed extent.
		 */
		if (em->disk_num_bytes > count) {
			ret = -ENOBUFS;
			goto out_em;
		}
		*disk_io_size = em->disk_num_bytes;
		count = em->disk_num_bytes;
		encoded->unencoded_len = em->ram_bytes;
		encoded->unencoded_offset = iocb->ki_pos - (em->start - em->offset);
		ret = btrfs_encoded_io_compression_from_extent(fs_info,
							       extent_map_compression(em));
		if (ret < 0)
			goto out_em;
		encoded->compression = ret;
	} else {
		*disk_bytenr = extent_map_block_start(em) + (start - em->start);
		if (encoded->len > count)
			encoded->len = count;
		/*
		 * Don't read beyond what we locked. This also limits the page
		 * allocations that we'll do.
		 */
		*disk_io_size = min(lockend + 1, iocb->ki_pos + encoded->len) - start;
		count = start + *disk_io_size - iocb->ki_pos;
		encoded->len = count;
		encoded->unencoded_len = count;
		*disk_io_size = ALIGN(*disk_io_size, fs_info->sectorsize);
	}
	free_extent_map(em);
	em = NULL;

	if (*disk_bytenr == EXTENT_MAP_HOLE) {
		unlock_extent(io_tree, start, lockend, cached_state);
		btrfs_inode_unlock(inode, BTRFS_ILOCK_SHARED);
		unlocked = true;
		ret = iov_iter_zero(count, iter);
		if (ret != count)
			ret = -EFAULT;
	} else {
		ret = -EIOCBQUEUED;
		goto out_unlock_extent;
	}

out_em:
	free_extent_map(em);
out_unlock_extent:
	/* Leave inode and extent locked if we need to do a read. */
	if (!unlocked && ret != -EIOCBQUEUED)
		unlock_extent(io_tree, start, lockend, cached_state);
out_unlock_inode:
	if (!unlocked && ret != -EIOCBQUEUED)
		btrfs_inode_unlock(inode, BTRFS_ILOCK_SHARED);
	return ret;
}

ssize_t btrfs_do_encoded_write(struct kiocb *iocb, struct iov_iter *from,
			       const struct btrfs_ioctl_encoded_io_args *encoded)
{
	struct btrfs_inode *inode = BTRFS_I(file_inode(iocb->ki_filp));
	struct btrfs_root *root = inode->root;
	struct btrfs_fs_info *fs_info = root->fs_info;
	struct extent_io_tree *io_tree = &inode->io_tree;
	struct extent_changeset *data_reserved = NULL;
	struct extent_state *cached_state = NULL;
	struct btrfs_ordered_extent *ordered;
	struct btrfs_file_extent file_extent;
	int compression;
	size_t orig_count;
	u64 start, end;
	u64 num_bytes, ram_bytes, disk_num_bytes;
	unsigned long nr_folios, i;
	struct folio **folios;
	struct btrfs_key ins;
	bool extent_reserved = false;
	struct extent_map *em;
	ssize_t ret;

	switch (encoded->compression) {
	case BTRFS_ENCODED_IO_COMPRESSION_ZLIB:
		compression = BTRFS_COMPRESS_ZLIB;
		break;
	case BTRFS_ENCODED_IO_COMPRESSION_ZSTD:
		compression = BTRFS_COMPRESS_ZSTD;
		break;
	case BTRFS_ENCODED_IO_COMPRESSION_LZO_4K:
	case BTRFS_ENCODED_IO_COMPRESSION_LZO_8K:
	case BTRFS_ENCODED_IO_COMPRESSION_LZO_16K:
	case BTRFS_ENCODED_IO_COMPRESSION_LZO_32K:
	case BTRFS_ENCODED_IO_COMPRESSION_LZO_64K:
		/* The sector size must match for LZO. */
		if (encoded->compression -
		    BTRFS_ENCODED_IO_COMPRESSION_LZO_4K + 12 !=
		    fs_info->sectorsize_bits)
			return -EINVAL;
		compression = BTRFS_COMPRESS_LZO;
		break;
	default:
		return -EINVAL;
	}
	if (encoded->encryption != BTRFS_ENCODED_IO_ENCRYPTION_NONE)
		return -EINVAL;

	/*
	 * Compressed extents should always have checksums, so error out if we
	 * have a NOCOW file or inode was created while mounted with NODATASUM.
	 */
	if (inode->flags & BTRFS_INODE_NODATASUM)
		return -EINVAL;

	orig_count = iov_iter_count(from);

	/* The extent size must be sane. */
	if (encoded->unencoded_len > BTRFS_MAX_UNCOMPRESSED ||
	    orig_count > BTRFS_MAX_COMPRESSED || orig_count == 0)
		return -EINVAL;

	/*
	 * The compressed data must be smaller than the decompressed data.
	 *
	 * It's of course possible for data to compress to larger or the same
	 * size, but the buffered I/O path falls back to no compression for such
	 * data, and we don't want to break any assumptions by creating these
	 * extents.
	 *
	 * Note that this is less strict than the current check we have that the
	 * compressed data must be at least one sector smaller than the
	 * decompressed data. We only want to enforce the weaker requirement
	 * from old kernels that it is at least one byte smaller.
	 */
	if (orig_count >= encoded->unencoded_len)
		return -EINVAL;

	/* The extent must start on a sector boundary. */
	start = iocb->ki_pos;
	if (!IS_ALIGNED(start, fs_info->sectorsize))
		return -EINVAL;

	/*
	 * The extent must end on a sector boundary. However, we allow a write
	 * which ends at or extends i_size to have an unaligned length; we round
	 * up the extent size and set i_size to the unaligned end.
	 */
	if (start + encoded->len < inode->vfs_inode.i_size &&
	    !IS_ALIGNED(start + encoded->len, fs_info->sectorsize))
		return -EINVAL;

	/* Finally, the offset in the unencoded data must be sector-aligned. */
	if (!IS_ALIGNED(encoded->unencoded_offset, fs_info->sectorsize))
		return -EINVAL;

	num_bytes = ALIGN(encoded->len, fs_info->sectorsize);
	ram_bytes = ALIGN(encoded->unencoded_len, fs_info->sectorsize);
	end = start + num_bytes - 1;

	/*
	 * If the extent cannot be inline, the compressed data on disk must be
	 * sector-aligned. For convenience, we extend it with zeroes if it
	 * isn't.
	 */
	disk_num_bytes = ALIGN(orig_count, fs_info->sectorsize);
	nr_folios = DIV_ROUND_UP(disk_num_bytes, PAGE_SIZE);
	folios = kvcalloc(nr_folios, sizeof(struct folio *), GFP_KERNEL_ACCOUNT);
	if (!folios)
		return -ENOMEM;
	for (i = 0; i < nr_folios; i++) {
		size_t bytes = min_t(size_t, PAGE_SIZE, iov_iter_count(from));
		char *kaddr;

		folios[i] = folio_alloc(GFP_KERNEL_ACCOUNT, 0);
		if (!folios[i]) {
			ret = -ENOMEM;
			goto out_folios;
		}
		kaddr = kmap_local_folio(folios[i], 0);
		if (copy_from_iter(kaddr, bytes, from) != bytes) {
			kunmap_local(kaddr);
			ret = -EFAULT;
			goto out_folios;
		}
		if (bytes < PAGE_SIZE)
			memset(kaddr + bytes, 0, PAGE_SIZE - bytes);
		kunmap_local(kaddr);
	}

	for (;;) {
		struct btrfs_ordered_extent *ordered;

		ret = btrfs_wait_ordered_range(inode, start, num_bytes);
		if (ret)
			goto out_folios;
		ret = invalidate_inode_pages2_range(inode->vfs_inode.i_mapping,
						    start >> PAGE_SHIFT,
						    end >> PAGE_SHIFT);
		if (ret)
			goto out_folios;
		lock_extent(io_tree, start, end, &cached_state);
		ordered = btrfs_lookup_ordered_range(inode, start, num_bytes);
		if (!ordered &&
		    !filemap_range_has_page(inode->vfs_inode.i_mapping, start, end))
			break;
		if (ordered)
			btrfs_put_ordered_extent(ordered);
		unlock_extent(io_tree, start, end, &cached_state);
		cond_resched();
	}

	/*
	 * We don't use the higher-level delalloc space functions because our
	 * num_bytes and disk_num_bytes are different.
	 */
	ret = btrfs_alloc_data_chunk_ondemand(inode, disk_num_bytes);
	if (ret)
		goto out_unlock;
	ret = btrfs_qgroup_reserve_data(inode, &data_reserved, start, num_bytes);
	if (ret)
		goto out_free_data_space;
	ret = btrfs_delalloc_reserve_metadata(inode, num_bytes, disk_num_bytes,
					      false);
	if (ret)
		goto out_qgroup_free_data;

	/* Try an inline extent first. */
	if (encoded->unencoded_len == encoded->len &&
	    encoded->unencoded_offset == 0 &&
	    can_cow_file_range_inline(inode, start, encoded->len, orig_count)) {
		ret = __cow_file_range_inline(inode, encoded->len,
					      orig_count, compression, folios[0],
					      true);
		if (ret <= 0) {
			if (ret == 0)
				ret = orig_count;
			goto out_delalloc_release;
		}
	}

	ret = btrfs_reserve_extent(root, disk_num_bytes, disk_num_bytes,
				   disk_num_bytes, 0, 0, &ins, 1, 1);
	if (ret)
		goto out_delalloc_release;
	extent_reserved = true;

	file_extent.disk_bytenr = ins.objectid;
	file_extent.disk_num_bytes = ins.offset;
	file_extent.num_bytes = num_bytes;
	file_extent.ram_bytes = ram_bytes;
	file_extent.offset = encoded->unencoded_offset;
	file_extent.compression = compression;
	em = btrfs_create_io_em(inode, start, &file_extent, BTRFS_ORDERED_COMPRESSED);
	if (IS_ERR(em)) {
		ret = PTR_ERR(em);
		goto out_free_reserved;
	}
	free_extent_map(em);

	ordered = btrfs_alloc_ordered_extent(inode, start, &file_extent,
				       (1 << BTRFS_ORDERED_ENCODED) |
				       (1 << BTRFS_ORDERED_COMPRESSED));
	if (IS_ERR(ordered)) {
		btrfs_drop_extent_map_range(inode, start, end, false);
		ret = PTR_ERR(ordered);
		goto out_free_reserved;
	}
	btrfs_dec_block_group_reservations(fs_info, ins.objectid);

	if (start + encoded->len > inode->vfs_inode.i_size)
		i_size_write(&inode->vfs_inode, start + encoded->len);

	unlock_extent(io_tree, start, end, &cached_state);

	btrfs_delalloc_release_extents(inode, num_bytes);

	btrfs_submit_compressed_write(ordered, folios, nr_folios, 0, false);
	ret = orig_count;
	goto out;

out_free_reserved:
	btrfs_dec_block_group_reservations(fs_info, ins.objectid);
	btrfs_free_reserved_extent(fs_info, ins.objectid, ins.offset, 1);
out_delalloc_release:
	btrfs_delalloc_release_extents(inode, num_bytes);
	btrfs_delalloc_release_metadata(inode, disk_num_bytes, ret < 0);
out_qgroup_free_data:
	if (ret < 0)
		btrfs_qgroup_free_data(inode, data_reserved, start, num_bytes, NULL);
out_free_data_space:
	/*
	 * If btrfs_reserve_extent() succeeded, then we already decremented
	 * bytes_may_use.
	 */
	if (!extent_reserved)
		btrfs_free_reserved_data_space_noquota(fs_info, disk_num_bytes);
out_unlock:
	unlock_extent(io_tree, start, end, &cached_state);
out_folios:
	for (i = 0; i < nr_folios; i++) {
		if (folios[i])
			folio_put(folios[i]);
	}
	kvfree(folios);
out:
	if (ret >= 0)
		iocb->ki_pos += encoded->len;
	return ret;
}

#ifdef CONFIG_SWAP
/*
 * Add an entry indicating a block group or device which is pinned by a
 * swapfile. Returns 0 on success, 1 if there is already an entry for it, or a
 * negative errno on failure.
 */
static int btrfs_add_swapfile_pin(struct inode *inode, void *ptr,
				  bool is_block_group)
{
	struct btrfs_fs_info *fs_info = BTRFS_I(inode)->root->fs_info;
	struct btrfs_swapfile_pin *sp, *entry;
	struct rb_node **p;
	struct rb_node *parent = NULL;

	sp = kmalloc(sizeof(*sp), GFP_NOFS);
	if (!sp)
		return -ENOMEM;
	sp->ptr = ptr;
	sp->inode = inode;
	sp->is_block_group = is_block_group;
	sp->bg_extent_count = 1;

	spin_lock(&fs_info->swapfile_pins_lock);
	p = &fs_info->swapfile_pins.rb_node;
	while (*p) {
		parent = *p;
		entry = rb_entry(parent, struct btrfs_swapfile_pin, node);
		if (sp->ptr < entry->ptr ||
		    (sp->ptr == entry->ptr && sp->inode < entry->inode)) {
			p = &(*p)->rb_left;
		} else if (sp->ptr > entry->ptr ||
			   (sp->ptr == entry->ptr && sp->inode > entry->inode)) {
			p = &(*p)->rb_right;
		} else {
			if (is_block_group)
				entry->bg_extent_count++;
			spin_unlock(&fs_info->swapfile_pins_lock);
			kfree(sp);
			return 1;
		}
	}
	rb_link_node(&sp->node, parent, p);
	rb_insert_color(&sp->node, &fs_info->swapfile_pins);
	spin_unlock(&fs_info->swapfile_pins_lock);
	return 0;
}

/* Free all of the entries pinned by this swapfile. */
static void btrfs_free_swapfile_pins(struct inode *inode)
{
	struct btrfs_fs_info *fs_info = BTRFS_I(inode)->root->fs_info;
	struct btrfs_swapfile_pin *sp;
	struct rb_node *node, *next;

	spin_lock(&fs_info->swapfile_pins_lock);
	node = rb_first(&fs_info->swapfile_pins);
	while (node) {
		next = rb_next(node);
		sp = rb_entry(node, struct btrfs_swapfile_pin, node);
		if (sp->inode == inode) {
			rb_erase(&sp->node, &fs_info->swapfile_pins);
			if (sp->is_block_group) {
				btrfs_dec_block_group_swap_extents(sp->ptr,
							   sp->bg_extent_count);
				btrfs_put_block_group(sp->ptr);
			}
			kfree(sp);
		}
		node = next;
	}
	spin_unlock(&fs_info->swapfile_pins_lock);
}

struct btrfs_swap_info {
	u64 start;
	u64 block_start;
	u64 block_len;
	u64 lowest_ppage;
	u64 highest_ppage;
	unsigned long nr_pages;
	int nr_extents;
};

static int btrfs_add_swap_extent(struct swap_info_struct *sis,
				 struct btrfs_swap_info *bsi)
{
	unsigned long nr_pages;
	unsigned long max_pages;
	u64 first_ppage, first_ppage_reported, next_ppage;
	int ret;

	/*
	 * Our swapfile may have had its size extended after the swap header was
	 * written. In that case activating the swapfile should not go beyond
	 * the max size set in the swap header.
	 */
	if (bsi->nr_pages >= sis->max)
		return 0;

	max_pages = sis->max - bsi->nr_pages;
	first_ppage = PAGE_ALIGN(bsi->block_start) >> PAGE_SHIFT;
	next_ppage = PAGE_ALIGN_DOWN(bsi->block_start + bsi->block_len) >> PAGE_SHIFT;

	if (first_ppage >= next_ppage)
		return 0;
	nr_pages = next_ppage - first_ppage;
	nr_pages = min(nr_pages, max_pages);

	first_ppage_reported = first_ppage;
	if (bsi->start == 0)
		first_ppage_reported++;
	if (bsi->lowest_ppage > first_ppage_reported)
		bsi->lowest_ppage = first_ppage_reported;
	if (bsi->highest_ppage < (next_ppage - 1))
		bsi->highest_ppage = next_ppage - 1;

	ret = add_swap_extent(sis, bsi->nr_pages, nr_pages, first_ppage);
	if (ret < 0)
		return ret;
	bsi->nr_extents += ret;
	bsi->nr_pages += nr_pages;
	return 0;
}

static void btrfs_swap_deactivate(struct file *file)
{
	struct inode *inode = file_inode(file);

	btrfs_free_swapfile_pins(inode);
	atomic_dec(&BTRFS_I(inode)->root->nr_swapfiles);
}

static int btrfs_swap_activate(struct swap_info_struct *sis, struct file *file,
			       sector_t *span)
{
	struct inode *inode = file_inode(file);
	struct btrfs_root *root = BTRFS_I(inode)->root;
	struct btrfs_fs_info *fs_info = root->fs_info;
	struct extent_io_tree *io_tree = &BTRFS_I(inode)->io_tree;
	struct extent_state *cached_state = NULL;
	struct btrfs_chunk_map *map = NULL;
	struct btrfs_device *device = NULL;
	struct btrfs_swap_info bsi = {
		.lowest_ppage = (sector_t)-1ULL,
	};
	struct btrfs_backref_share_check_ctx *backref_ctx = NULL;
	struct btrfs_path *path = NULL;
	int ret = 0;
	u64 isize;
	u64 prev_extent_end = 0;

	/*
	 * Acquire the inode's mmap lock to prevent races with memory mapped
	 * writes, as they could happen after we flush delalloc below and before
	 * we lock the extent range further below. The inode was already locked
	 * up in the call chain.
	 */
	btrfs_assert_inode_locked(BTRFS_I(inode));
	down_write(&BTRFS_I(inode)->i_mmap_lock);

	/*
	 * If the swap file was just created, make sure delalloc is done. If the
	 * file changes again after this, the user is doing something stupid and
	 * we don't really care.
	 */
	ret = btrfs_wait_ordered_range(BTRFS_I(inode), 0, (u64)-1);
	if (ret)
		goto out_unlock_mmap;

	/*
	 * The inode is locked, so these flags won't change after we check them.
	 */
	if (BTRFS_I(inode)->flags & BTRFS_INODE_COMPRESS) {
		btrfs_warn(fs_info, "swapfile must not be compressed");
		ret = -EINVAL;
		goto out_unlock_mmap;
	}
	if (!(BTRFS_I(inode)->flags & BTRFS_INODE_NODATACOW)) {
		btrfs_warn(fs_info, "swapfile must not be copy-on-write");
		ret = -EINVAL;
		goto out_unlock_mmap;
	}
	if (!(BTRFS_I(inode)->flags & BTRFS_INODE_NODATASUM)) {
		btrfs_warn(fs_info, "swapfile must not be checksummed");
		ret = -EINVAL;
		goto out_unlock_mmap;
	}

	path = btrfs_alloc_path();
	backref_ctx = btrfs_alloc_backref_share_check_ctx();
	if (!path || !backref_ctx) {
		ret = -ENOMEM;
		goto out_unlock_mmap;
	}

	/*
	 * Balance or device remove/replace/resize can move stuff around from
	 * under us. The exclop protection makes sure they aren't running/won't
	 * run concurrently while we are mapping the swap extents, and
	 * fs_info->swapfile_pins prevents them from running while the swap
	 * file is active and moving the extents. Note that this also prevents
	 * a concurrent device add which isn't actually necessary, but it's not
	 * really worth the trouble to allow it.
	 */
	if (!btrfs_exclop_start(fs_info, BTRFS_EXCLOP_SWAP_ACTIVATE)) {
		btrfs_warn(fs_info,
	   "cannot activate swapfile while exclusive operation is running");
		ret = -EBUSY;
		goto out_unlock_mmap;
	}

	/*
	 * Prevent snapshot creation while we are activating the swap file.
	 * We do not want to race with snapshot creation. If snapshot creation
	 * already started before we bumped nr_swapfiles from 0 to 1 and
	 * completes before the first write into the swap file after it is
	 * activated, than that write would fallback to COW.
	 */
	if (!btrfs_drew_try_write_lock(&root->snapshot_lock)) {
		btrfs_exclop_finish(fs_info);
		btrfs_warn(fs_info,
	   "cannot activate swapfile because snapshot creation is in progress");
		ret = -EINVAL;
		goto out_unlock_mmap;
	}
	/*
	 * Snapshots can create extents which require COW even if NODATACOW is
	 * set. We use this counter to prevent snapshots. We must increment it
	 * before walking the extents because we don't want a concurrent
	 * snapshot to run after we've already checked the extents.
	 *
	 * It is possible that subvolume is marked for deletion but still not
	 * removed yet. To prevent this race, we check the root status before
	 * activating the swapfile.
	 */
	spin_lock(&root->root_item_lock);
	if (btrfs_root_dead(root)) {
		spin_unlock(&root->root_item_lock);

		btrfs_drew_write_unlock(&root->snapshot_lock);
		btrfs_exclop_finish(fs_info);
		btrfs_warn(fs_info,
		"cannot activate swapfile because subvolume %llu is being deleted",
			btrfs_root_id(root));
		ret = -EPERM;
		goto out_unlock_mmap;
	}
	atomic_inc(&root->nr_swapfiles);
	spin_unlock(&root->root_item_lock);

	isize = ALIGN_DOWN(inode->i_size, fs_info->sectorsize);

	lock_extent(io_tree, 0, isize - 1, &cached_state);
	while (prev_extent_end < isize) {
		struct btrfs_key key;
		struct extent_buffer *leaf;
		struct btrfs_file_extent_item *ei;
		struct btrfs_block_group *bg;
		u64 logical_block_start;
		u64 physical_block_start;
		u64 extent_gen;
		u64 disk_bytenr;
		u64 len;

		key.objectid = btrfs_ino(BTRFS_I(inode));
		key.type = BTRFS_EXTENT_DATA_KEY;
		key.offset = prev_extent_end;

		ret = btrfs_search_slot(NULL, root, &key, path, 0, 0);
		if (ret < 0)
			goto out;

		/*
		 * If key not found it means we have an implicit hole (NO_HOLES
		 * is enabled).
		 */
		if (ret > 0) {
			btrfs_warn(fs_info, "swapfile must not have holes");
			ret = -EINVAL;
			goto out;
		}

		leaf = path->nodes[0];
		ei = btrfs_item_ptr(leaf, path->slots[0], struct btrfs_file_extent_item);

		if (btrfs_file_extent_type(leaf, ei) == BTRFS_FILE_EXTENT_INLINE) {
			/*
			 * It's unlikely we'll ever actually find ourselves
			 * here, as a file small enough to fit inline won't be
			 * big enough to store more than the swap header, but in
			 * case something changes in the future, let's catch it
			 * here rather than later.
			 */
			btrfs_warn(fs_info, "swapfile must not be inline");
			ret = -EINVAL;
			goto out;
		}

		if (btrfs_file_extent_compression(leaf, ei) != BTRFS_COMPRESS_NONE) {
			btrfs_warn(fs_info, "swapfile must not be compressed");
			ret = -EINVAL;
			goto out;
		}

		disk_bytenr = btrfs_file_extent_disk_bytenr(leaf, ei);
		if (disk_bytenr == 0) {
			btrfs_warn(fs_info, "swapfile must not have holes");
			ret = -EINVAL;
			goto out;
		}

		logical_block_start = disk_bytenr + btrfs_file_extent_offset(leaf, ei);
		extent_gen = btrfs_file_extent_generation(leaf, ei);
		prev_extent_end = btrfs_file_extent_end(path);

		if (prev_extent_end > isize)
			len = isize - key.offset;
		else
			len = btrfs_file_extent_num_bytes(leaf, ei);

		backref_ctx->curr_leaf_bytenr = leaf->start;

		/*
		 * Don't need the path anymore, release to avoid deadlocks when
		 * calling btrfs_is_data_extent_shared() because when joining a
		 * transaction it can block waiting for the current one's commit
		 * which in turn may be trying to lock the same leaf to flush
		 * delayed items for example.
		 */
		btrfs_release_path(path);

		ret = btrfs_is_data_extent_shared(BTRFS_I(inode), disk_bytenr,
						  extent_gen, backref_ctx);
		if (ret < 0) {
			goto out;
		} else if (ret > 0) {
			btrfs_warn(fs_info,
				   "swapfile must not be copy-on-write");
			ret = -EINVAL;
			goto out;
		}

		map = btrfs_get_chunk_map(fs_info, logical_block_start, len);
		if (IS_ERR(map)) {
			ret = PTR_ERR(map);
			goto out;
		}

		if (map->type & BTRFS_BLOCK_GROUP_PROFILE_MASK) {
			btrfs_warn(fs_info,
				   "swapfile must have single data profile");
			ret = -EINVAL;
			goto out;
		}

		if (device == NULL) {
			device = map->stripes[0].dev;
			ret = btrfs_add_swapfile_pin(inode, device, false);
			if (ret == 1)
				ret = 0;
			else if (ret)
				goto out;
		} else if (device != map->stripes[0].dev) {
			btrfs_warn(fs_info, "swapfile must be on one device");
			ret = -EINVAL;
			goto out;
		}

		physical_block_start = (map->stripes[0].physical +
					(logical_block_start - map->start));
		btrfs_free_chunk_map(map);
		map = NULL;

		bg = btrfs_lookup_block_group(fs_info, logical_block_start);
		if (!bg) {
			btrfs_warn(fs_info,
			   "could not find block group containing swapfile");
			ret = -EINVAL;
			goto out;
		}

		if (!btrfs_inc_block_group_swap_extents(bg)) {
			btrfs_warn(fs_info,
			   "block group for swapfile at %llu is read-only%s",
			   bg->start,
			   atomic_read(&fs_info->scrubs_running) ?
				       " (scrub running)" : "");
			btrfs_put_block_group(bg);
			ret = -EINVAL;
			goto out;
		}

		ret = btrfs_add_swapfile_pin(inode, bg, true);
		if (ret) {
			btrfs_put_block_group(bg);
			if (ret == 1)
				ret = 0;
			else
				goto out;
		}

		if (bsi.block_len &&
		    bsi.block_start + bsi.block_len == physical_block_start) {
			bsi.block_len += len;
		} else {
			if (bsi.block_len) {
				ret = btrfs_add_swap_extent(sis, &bsi);
				if (ret)
					goto out;
			}
			bsi.start = key.offset;
			bsi.block_start = physical_block_start;
			bsi.block_len = len;
		}

		if (fatal_signal_pending(current)) {
			ret = -EINTR;
			goto out;
		}

		cond_resched();
	}

	if (bsi.block_len)
		ret = btrfs_add_swap_extent(sis, &bsi);

out:
	if (!IS_ERR_OR_NULL(map))
		btrfs_free_chunk_map(map);

	unlock_extent(io_tree, 0, isize - 1, &cached_state);

	if (ret)
		btrfs_swap_deactivate(file);

	btrfs_drew_write_unlock(&root->snapshot_lock);

	btrfs_exclop_finish(fs_info);

out_unlock_mmap:
	up_write(&BTRFS_I(inode)->i_mmap_lock);
	btrfs_free_backref_share_ctx(backref_ctx);
	btrfs_free_path(path);
	if (ret)
		return ret;

	if (device)
		sis->bdev = device->bdev;
	*span = bsi.highest_ppage - bsi.lowest_ppage + 1;
	sis->max = bsi.nr_pages;
	sis->pages = bsi.nr_pages - 1;
	sis->highest_bit = bsi.nr_pages - 1;
	return bsi.nr_extents;
}
#else
static void btrfs_swap_deactivate(struct file *file)
{
}

static int btrfs_swap_activate(struct swap_info_struct *sis, struct file *file,
			       sector_t *span)
{
	return -EOPNOTSUPP;
}
#endif

/*
 * Update the number of bytes used in the VFS' inode. When we replace extents in
 * a range (clone, dedupe, fallocate's zero range), we must update the number of
 * bytes used by the inode in an atomic manner, so that concurrent stat(2) calls
 * always get a correct value.
 */
void btrfs_update_inode_bytes(struct btrfs_inode *inode,
			      const u64 add_bytes,
			      const u64 del_bytes)
{
	if (add_bytes == del_bytes)
		return;

	spin_lock(&inode->lock);
	if (del_bytes > 0)
		inode_sub_bytes(&inode->vfs_inode, del_bytes);
	if (add_bytes > 0)
		inode_add_bytes(&inode->vfs_inode, add_bytes);
	spin_unlock(&inode->lock);
}

/*
 * Verify that there are no ordered extents for a given file range.
 *
 * @inode:   The target inode.
 * @start:   Start offset of the file range, should be sector size aligned.
 * @end:     End offset (inclusive) of the file range, its value +1 should be
 *           sector size aligned.
 *
 * This should typically be used for cases where we locked an inode's VFS lock in
 * exclusive mode, we have also locked the inode's i_mmap_lock in exclusive mode,
 * we have flushed all delalloc in the range, we have waited for all ordered
 * extents in the range to complete and finally we have locked the file range in
 * the inode's io_tree.
 */
void btrfs_assert_inode_range_clean(struct btrfs_inode *inode, u64 start, u64 end)
{
	struct btrfs_root *root = inode->root;
	struct btrfs_ordered_extent *ordered;

	if (!IS_ENABLED(CONFIG_BTRFS_ASSERT))
		return;

	ordered = btrfs_lookup_first_ordered_range(inode, start, end + 1 - start);
	if (ordered) {
		btrfs_err(root->fs_info,
"found unexpected ordered extent in file range [%llu, %llu] for inode %llu root %llu (ordered range [%llu, %llu])",
			  start, end, btrfs_ino(inode), btrfs_root_id(root),
			  ordered->file_offset,
			  ordered->file_offset + ordered->num_bytes - 1);
		btrfs_put_ordered_extent(ordered);
	}

	ASSERT(ordered == NULL);
}

/*
 * Find the first inode with a minimum number.
 *
 * @root:	The root to search for.
 * @min_ino:	The minimum inode number.
 *
 * Find the first inode in the @root with a number >= @min_ino and return it.
 * Returns NULL if no such inode found.
 */
struct btrfs_inode *btrfs_find_first_inode(struct btrfs_root *root, u64 min_ino)
{
	struct btrfs_inode *inode;
	unsigned long from = min_ino;

	xa_lock(&root->inodes);
	while (true) {
		inode = xa_find(&root->inodes, &from, ULONG_MAX, XA_PRESENT);
		if (!inode)
			break;
		if (igrab(&inode->vfs_inode))
			break;

		from = btrfs_ino(inode) + 1;
		cond_resched_lock(&root->inodes.xa_lock);
	}
	xa_unlock(&root->inodes);

	return inode;
}

static const struct inode_operations btrfs_dir_inode_operations = {
	.getattr	= btrfs_getattr,
	.lookup		= btrfs_lookup,
	.create		= btrfs_create,
	.unlink		= btrfs_unlink,
	.link		= btrfs_link,
	.mkdir		= btrfs_mkdir,
	.rmdir		= btrfs_rmdir,
	.rename		= btrfs_rename2,
	.symlink	= btrfs_symlink,
	.setattr	= btrfs_setattr,
	.mknod		= btrfs_mknod,
	.listxattr	= btrfs_listxattr,
	.permission	= btrfs_permission,
	.get_inode_acl	= btrfs_get_acl,
	.set_acl	= btrfs_set_acl,
	.update_time	= btrfs_update_time,
	.tmpfile        = btrfs_tmpfile,
	.fileattr_get	= btrfs_fileattr_get,
	.fileattr_set	= btrfs_fileattr_set,
};

static const struct file_operations btrfs_dir_file_operations = {
	.llseek		= btrfs_dir_llseek,
	.read		= generic_read_dir,
	.iterate_shared	= btrfs_real_readdir,
	.open		= btrfs_opendir,
	.unlocked_ioctl	= btrfs_ioctl,
#ifdef CONFIG_COMPAT
	.compat_ioctl	= btrfs_compat_ioctl,
#endif
	.release        = btrfs_release_file,
	.fsync		= btrfs_sync_file,
};

/*
 * btrfs doesn't support the bmap operation because swapfiles
 * use bmap to make a mapping of extents in the file.  They assume
 * these extents won't change over the life of the file and they
 * use the bmap result to do IO directly to the drive.
 *
 * the btrfs bmap call would return logical addresses that aren't
 * suitable for IO and they also will change frequently as COW
 * operations happen.  So, swapfile + btrfs == corruption.
 *
 * For now we're avoiding this by dropping bmap.
 */
static const struct address_space_operations btrfs_aops = {
	.read_folio	= btrfs_read_folio,
	.writepages	= btrfs_writepages,
	.readahead	= btrfs_readahead,
	.invalidate_folio = btrfs_invalidate_folio,
	.launder_folio	= btrfs_launder_folio,
	.release_folio	= btrfs_release_folio,
	.migrate_folio	= btrfs_migrate_folio,
	.dirty_folio	= filemap_dirty_folio,
	.error_remove_folio = generic_error_remove_folio,
	.swap_activate	= btrfs_swap_activate,
	.swap_deactivate = btrfs_swap_deactivate,
};

static const struct inode_operations btrfs_file_inode_operations = {
	.getattr	= btrfs_getattr,
	.setattr	= btrfs_setattr,
	.listxattr      = btrfs_listxattr,
	.permission	= btrfs_permission,
	.fiemap		= btrfs_fiemap,
	.get_inode_acl	= btrfs_get_acl,
	.set_acl	= btrfs_set_acl,
	.update_time	= btrfs_update_time,
	.fileattr_get	= btrfs_fileattr_get,
	.fileattr_set	= btrfs_fileattr_set,
};
static const struct inode_operations btrfs_special_inode_operations = {
	.getattr	= btrfs_getattr,
	.setattr	= btrfs_setattr,
	.permission	= btrfs_permission,
	.listxattr	= btrfs_listxattr,
	.get_inode_acl	= btrfs_get_acl,
	.set_acl	= btrfs_set_acl,
	.update_time	= btrfs_update_time,
};
static const struct inode_operations btrfs_symlink_inode_operations = {
	.get_link	= page_get_link,
	.getattr	= btrfs_getattr,
	.setattr	= btrfs_setattr,
	.permission	= btrfs_permission,
	.listxattr	= btrfs_listxattr,
	.update_time	= btrfs_update_time,
};

const struct dentry_operations btrfs_dentry_operations = {
	.d_delete	= btrfs_dentry_delete,
};<|MERGE_RESOLUTION|>--- conflicted
+++ resolved
@@ -9099,11 +9099,7 @@
 		 */
 		WRITE_ONCE(priv->status, bbio->bio.bi_status);
 	}
-<<<<<<< HEAD
-	if (atomic_dec_and_test(&priv->pending)) {
-=======
 	if (refcount_dec_and_test(&priv->pending_refs)) {
->>>>>>> 2737dee1
 		int err = blk_status_to_errno(READ_ONCE(priv->status));
 
 		if (priv->uring_ctx) {
