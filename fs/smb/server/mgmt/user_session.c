// SPDX-License-Identifier: GPL-2.0-or-later
/*
 *   Copyright (C) 2018 Samsung Electronics Co., Ltd.
 */

#include <linux/list.h>
#include <linux/slab.h>
#include <linux/rwsem.h>
#include <linux/xarray.h>

#include "ksmbd_ida.h"
#include "user_session.h"
#include "user_config.h"
#include "tree_connect.h"
#include "../transport_ipc.h"
#include "../connection.h"
#include "../vfs_cache.h"

static DEFINE_IDA(session_ida);

#define SESSION_HASH_BITS		12
static DEFINE_HASHTABLE(sessions_table, SESSION_HASH_BITS);
static DECLARE_RWSEM(sessions_table_lock);

struct ksmbd_session_rpc {
	int			id;
	unsigned int		method;
};

static void free_channel_list(struct ksmbd_session *sess)
{
	struct channel *chann;
	unsigned long index;

	xa_for_each(&sess->ksmbd_chann_list, index, chann) {
		xa_erase(&sess->ksmbd_chann_list, index);
		kfree(chann);
	}

	xa_destroy(&sess->ksmbd_chann_list);
}

static void __session_rpc_close(struct ksmbd_session *sess,
				struct ksmbd_session_rpc *entry)
{
	struct ksmbd_rpc_command *resp;

	resp = ksmbd_rpc_close(sess, entry->id);
	if (!resp)
		pr_err("Unable to close RPC pipe %d\n", entry->id);

	kvfree(resp);
	ksmbd_rpc_id_free(entry->id);
	kfree(entry);
}

static void ksmbd_session_rpc_clear_list(struct ksmbd_session *sess)
{
	struct ksmbd_session_rpc *entry;
	long index;

	down_write(&sess->rpc_lock);
	xa_for_each(&sess->rpc_handle_list, index, entry) {
		xa_erase(&sess->rpc_handle_list, index);
		__session_rpc_close(sess, entry);
	}
	up_write(&sess->rpc_lock);

	xa_destroy(&sess->rpc_handle_list);
}

static int __rpc_method(char *rpc_name)
{
	if (!strcmp(rpc_name, "\\srvsvc") || !strcmp(rpc_name, "srvsvc"))
		return KSMBD_RPC_SRVSVC_METHOD_INVOKE;

	if (!strcmp(rpc_name, "\\wkssvc") || !strcmp(rpc_name, "wkssvc"))
		return KSMBD_RPC_WKSSVC_METHOD_INVOKE;

	if (!strcmp(rpc_name, "LANMAN") || !strcmp(rpc_name, "lanman"))
		return KSMBD_RPC_RAP_METHOD;

	if (!strcmp(rpc_name, "\\samr") || !strcmp(rpc_name, "samr"))
		return KSMBD_RPC_SAMR_METHOD_INVOKE;

	if (!strcmp(rpc_name, "\\lsarpc") || !strcmp(rpc_name, "lsarpc"))
		return KSMBD_RPC_LSARPC_METHOD_INVOKE;

	pr_err("Unsupported RPC: %s\n", rpc_name);
	return 0;
}

int ksmbd_session_rpc_open(struct ksmbd_session *sess, char *rpc_name)
{
	struct ksmbd_session_rpc *entry, *old;
	struct ksmbd_rpc_command *resp;
	int method, id;

	method = __rpc_method(rpc_name);
	if (!method)
		return -EINVAL;

	entry = kzalloc(sizeof(struct ksmbd_session_rpc), KSMBD_DEFAULT_GFP);
	if (!entry)
		return -ENOMEM;

	entry->method = method;
	entry->id = id = ksmbd_ipc_id_alloc();
	if (id < 0)
		goto free_entry;

	down_write(&sess->rpc_lock);
	old = xa_store(&sess->rpc_handle_list, id, entry, KSMBD_DEFAULT_GFP);
	if (xa_is_err(old)) {
		up_write(&sess->rpc_lock);
		goto free_id;
	}

	resp = ksmbd_rpc_open(sess, id);
	if (!resp) {
		xa_erase(&sess->rpc_handle_list, entry->id);
		up_write(&sess->rpc_lock);
		goto free_id;
	}

	up_write(&sess->rpc_lock);
	kvfree(resp);
	return id;
free_id:
	ksmbd_rpc_id_free(entry->id);
free_entry:
	kfree(entry);
	return -EINVAL;
}

void ksmbd_session_rpc_close(struct ksmbd_session *sess, int id)
{
	struct ksmbd_session_rpc *entry;

	down_write(&sess->rpc_lock);
	entry = xa_erase(&sess->rpc_handle_list, id);
	if (entry)
		__session_rpc_close(sess, entry);
	up_write(&sess->rpc_lock);
}

int ksmbd_session_rpc_method(struct ksmbd_session *sess, int id)
{
	struct ksmbd_session_rpc *entry;
	int method;

<<<<<<< HEAD
	down_read(&sess->rpc_lock);
	entry = xa_load(&sess->rpc_handle_list, id);
	method = entry ? entry->method : 0;
	up_read(&sess->rpc_lock);

	return method;
=======
	lockdep_assert_held(&sess->rpc_lock);
	entry = xa_load(&sess->rpc_handle_list, id);

	return entry ? entry->method : 0;
>>>>>>> 70f42b9e
}

void ksmbd_session_destroy(struct ksmbd_session *sess)
{
	if (!sess)
		return;

	if (sess->user)
		ksmbd_free_user(sess->user);

	ksmbd_tree_conn_session_logoff(sess);
	ksmbd_destroy_file_table(&sess->file_table);
	ksmbd_launch_ksmbd_durable_scavenger();
	ksmbd_session_rpc_clear_list(sess);
	free_channel_list(sess);
	kfree(sess->Preauth_HashValue);
	ksmbd_release_id(&session_ida, sess->id);
	kfree(sess);
}

struct ksmbd_session *__session_lookup(unsigned long long id)
{
	struct ksmbd_session *sess;

	hash_for_each_possible(sessions_table, sess, hlist, id) {
		if (id == sess->id) {
			sess->last_active = jiffies;
			return sess;
		}
	}
	return NULL;
}

static void ksmbd_expire_session(struct ksmbd_conn *conn)
{
	unsigned long id;
	struct ksmbd_session *sess;

	down_write(&sessions_table_lock);
	down_write(&conn->session_lock);
	xa_for_each(&conn->sessions, id, sess) {
		if (atomic_read(&sess->refcnt) <= 1 &&
		    (sess->state != SMB2_SESSION_VALID ||
		     time_after(jiffies,
			       sess->last_active + SMB2_SESSION_TIMEOUT))) {
			xa_erase(&conn->sessions, sess->id);
			hash_del(&sess->hlist);
			ksmbd_session_destroy(sess);
			continue;
		}
	}
	up_write(&conn->session_lock);
	up_write(&sessions_table_lock);
}

int ksmbd_session_register(struct ksmbd_conn *conn,
			   struct ksmbd_session *sess)
{
	sess->dialect = conn->dialect;
	memcpy(sess->ClientGUID, conn->ClientGUID, SMB2_CLIENT_GUID_SIZE);
	ksmbd_expire_session(conn);
	return xa_err(xa_store(&conn->sessions, sess->id, sess, KSMBD_DEFAULT_GFP));
}

static int ksmbd_chann_del(struct ksmbd_conn *conn, struct ksmbd_session *sess)
{
	struct channel *chann;

	chann = xa_erase(&sess->ksmbd_chann_list, (long)conn);
	if (!chann)
		return -ENOENT;

	kfree(chann);
	return 0;
}

void ksmbd_sessions_deregister(struct ksmbd_conn *conn)
{
	struct ksmbd_session *sess;
	unsigned long id;

	down_write(&sessions_table_lock);
	if (conn->binding) {
		int bkt;
		struct hlist_node *tmp;

		hash_for_each_safe(sessions_table, bkt, tmp, sess, hlist) {
			if (!ksmbd_chann_del(conn, sess) &&
			    xa_empty(&sess->ksmbd_chann_list)) {
				hash_del(&sess->hlist);
				down_write(&conn->session_lock);
				xa_erase(&conn->sessions, sess->id);
				up_write(&conn->session_lock);
				if (atomic_dec_and_test(&sess->refcnt))
					ksmbd_session_destroy(sess);
			}
		}
	}

	down_write(&conn->session_lock);
	xa_for_each(&conn->sessions, id, sess) {
		unsigned long chann_id;
		struct channel *chann;

		xa_for_each(&sess->ksmbd_chann_list, chann_id, chann) {
			if (chann->conn != conn)
				ksmbd_conn_set_exiting(chann->conn);
		}

		ksmbd_chann_del(conn, sess);
		if (xa_empty(&sess->ksmbd_chann_list)) {
			xa_erase(&conn->sessions, sess->id);
			hash_del(&sess->hlist);
			if (atomic_dec_and_test(&sess->refcnt))
				ksmbd_session_destroy(sess);
		}
	}
	up_write(&conn->session_lock);
	up_write(&sessions_table_lock);
}

bool is_ksmbd_session_in_connection(struct ksmbd_conn *conn,
				   unsigned long long id)
{
	struct ksmbd_session *sess;

	down_read(&conn->session_lock);
	sess = xa_load(&conn->sessions, id);
	if (sess) {
		up_read(&conn->session_lock);
		return true;
	}
	up_read(&conn->session_lock);

	return false;
}

struct ksmbd_session *ksmbd_session_lookup(struct ksmbd_conn *conn,
					   unsigned long long id)
{
	struct ksmbd_session *sess;

	down_read(&conn->session_lock);
	sess = xa_load(&conn->sessions, id);
	if (sess) {
		sess->last_active = jiffies;
		ksmbd_user_session_get(sess);
	}
	up_read(&conn->session_lock);
	return sess;
}

struct ksmbd_session *ksmbd_session_lookup_slowpath(unsigned long long id)
{
	struct ksmbd_session *sess;

	down_read(&sessions_table_lock);
	sess = __session_lookup(id);
	if (sess)
		ksmbd_user_session_get(sess);
	up_read(&sessions_table_lock);

	return sess;
}

struct ksmbd_session *ksmbd_session_lookup_all(struct ksmbd_conn *conn,
					       unsigned long long id)
{
	struct ksmbd_session *sess;

	sess = ksmbd_session_lookup(conn, id);
	if (!sess && conn->binding)
		sess = ksmbd_session_lookup_slowpath(id);
	if (sess && sess->state != SMB2_SESSION_VALID)
		sess = NULL;
	return sess;
}

void ksmbd_user_session_get(struct ksmbd_session *sess)
{
	atomic_inc(&sess->refcnt);
}

void ksmbd_user_session_put(struct ksmbd_session *sess)
{
	if (!sess)
		return;

	if (atomic_read(&sess->refcnt) <= 0)
		WARN_ON(1);
	else if (atomic_dec_and_test(&sess->refcnt))
		ksmbd_session_destroy(sess);
}

struct preauth_session *ksmbd_preauth_session_alloc(struct ksmbd_conn *conn,
						    u64 sess_id)
{
	struct preauth_session *sess;

	sess = kmalloc(sizeof(struct preauth_session), KSMBD_DEFAULT_GFP);
	if (!sess)
		return NULL;

	sess->id = sess_id;
	memcpy(sess->Preauth_HashValue, conn->preauth_info->Preauth_HashValue,
	       PREAUTH_HASHVALUE_SIZE);
	list_add(&sess->preauth_entry, &conn->preauth_sess_table);

	return sess;
}

void destroy_previous_session(struct ksmbd_conn *conn,
			      struct ksmbd_user *user, u64 id)
{
	struct ksmbd_session *prev_sess;
	struct ksmbd_user *prev_user;
	int err;

	down_write(&sessions_table_lock);
	down_write(&conn->session_lock);
	prev_sess = __session_lookup(id);
	if (!prev_sess || prev_sess->state == SMB2_SESSION_EXPIRED)
		goto out;

	prev_user = prev_sess->user;
	if (!prev_user ||
	    strcmp(user->name, prev_user->name) ||
	    user->passkey_sz != prev_user->passkey_sz ||
	    memcmp(user->passkey, prev_user->passkey, user->passkey_sz))
		goto out;

	ksmbd_all_conn_set_status(id, KSMBD_SESS_NEED_RECONNECT);
	err = ksmbd_conn_wait_idle_sess_id(conn, id);
	if (err) {
		ksmbd_all_conn_set_status(id, KSMBD_SESS_NEED_SETUP);
		goto out;
	}

	ksmbd_destroy_file_table(&prev_sess->file_table);
	prev_sess->state = SMB2_SESSION_EXPIRED;
	ksmbd_all_conn_set_status(id, KSMBD_SESS_NEED_SETUP);
	ksmbd_launch_ksmbd_durable_scavenger();
out:
	up_write(&conn->session_lock);
	up_write(&sessions_table_lock);
}

static bool ksmbd_preauth_session_id_match(struct preauth_session *sess,
					   unsigned long long id)
{
	return sess->id == id;
}

struct preauth_session *ksmbd_preauth_session_lookup(struct ksmbd_conn *conn,
						     unsigned long long id)
{
	struct preauth_session *sess = NULL;

	list_for_each_entry(sess, &conn->preauth_sess_table, preauth_entry) {
		if (ksmbd_preauth_session_id_match(sess, id))
			return sess;
	}
	return NULL;
}

static int __init_smb2_session(struct ksmbd_session *sess)
{
	int id = ksmbd_acquire_smb2_uid(&session_ida);

	if (id < 0)
		return -EINVAL;
	sess->id = id;
	return 0;
}

static struct ksmbd_session *__session_create(int protocol)
{
	struct ksmbd_session *sess;
	int ret;

	if (protocol != CIFDS_SESSION_FLAG_SMB2)
		return NULL;

	sess = kzalloc(sizeof(struct ksmbd_session), KSMBD_DEFAULT_GFP);
	if (!sess)
		return NULL;

	if (ksmbd_init_file_table(&sess->file_table))
		goto error;

	sess->last_active = jiffies;
	sess->state = SMB2_SESSION_IN_PROGRESS;
	set_session_flag(sess, protocol);
	xa_init(&sess->tree_conns);
	xa_init(&sess->ksmbd_chann_list);
	xa_init(&sess->rpc_handle_list);
	sess->sequence_number = 1;
	rwlock_init(&sess->tree_conns_lock);
	atomic_set(&sess->refcnt, 2);
	init_rwsem(&sess->rpc_lock);

	ret = __init_smb2_session(sess);
	if (ret)
		goto error;

	ida_init(&sess->tree_conn_ida);

	down_write(&sessions_table_lock);
	hash_add(sessions_table, &sess->hlist, sess->id);
	up_write(&sessions_table_lock);

	return sess;

error:
	ksmbd_session_destroy(sess);
	return NULL;
}

struct ksmbd_session *ksmbd_smb2_session_create(void)
{
	return __session_create(CIFDS_SESSION_FLAG_SMB2);
}

int ksmbd_acquire_tree_conn_id(struct ksmbd_session *sess)
{
	int id = -EINVAL;

	if (test_session_flag(sess, CIFDS_SESSION_FLAG_SMB2))
		id = ksmbd_acquire_smb2_tid(&sess->tree_conn_ida);

	return id;
}

void ksmbd_release_tree_conn_id(struct ksmbd_session *sess, int id)
{
	if (id >= 0)
		ksmbd_release_id(&sess->tree_conn_ida, id);
}<|MERGE_RESOLUTION|>--- conflicted
+++ resolved
@@ -147,21 +147,11 @@
 int ksmbd_session_rpc_method(struct ksmbd_session *sess, int id)
 {
 	struct ksmbd_session_rpc *entry;
-	int method;
-
-<<<<<<< HEAD
-	down_read(&sess->rpc_lock);
-	entry = xa_load(&sess->rpc_handle_list, id);
-	method = entry ? entry->method : 0;
-	up_read(&sess->rpc_lock);
-
-	return method;
-=======
+
 	lockdep_assert_held(&sess->rpc_lock);
 	entry = xa_load(&sess->rpc_handle_list, id);
 
 	return entry ? entry->method : 0;
->>>>>>> 70f42b9e
 }
 
 void ksmbd_session_destroy(struct ksmbd_session *sess)
