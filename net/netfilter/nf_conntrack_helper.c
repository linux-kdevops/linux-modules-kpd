// SPDX-License-Identifier: GPL-2.0-only
/* Helper handling for netfilter. */

/* (C) 1999-2001 Paul `Rusty' Russell
 * (C) 2002-2006 Netfilter Core Team <coreteam@netfilter.org>
 * (C) 2003,2004 USAGI/WIDE Project <http://www.linux-ipv6.org>
 * (C) 2006-2012 Patrick McHardy <kaber@trash.net>
 */

#include <linux/types.h>
#include <linux/netfilter.h>
#include <linux/module.h>
#include <linux/skbuff.h>
#include <linux/vmalloc.h>
#include <linux/stddef.h>
#include <linux/random.h>
#include <linux/err.h>
#include <linux/kernel.h>
#include <linux/netdevice.h>
#include <linux/rculist.h>
#include <linux/rtnetlink.h>

#include <net/netfilter/nf_conntrack.h>
#include <net/netfilter/nf_conntrack_l4proto.h>
#include <net/netfilter/nf_conntrack_helper.h>
#include <net/netfilter/nf_conntrack_core.h>
#include <net/netfilter/nf_conntrack_extend.h>
#include <net/netfilter/nf_log.h>

static DEFINE_MUTEX(nf_ct_helper_mutex);
struct hlist_head *nf_ct_helper_hash __read_mostly;
EXPORT_SYMBOL_GPL(nf_ct_helper_hash);
unsigned int nf_ct_helper_hsize __read_mostly;
EXPORT_SYMBOL_GPL(nf_ct_helper_hsize);
static unsigned int nf_ct_helper_count __read_mostly;

static bool nf_ct_auto_assign_helper __read_mostly = false;
module_param_named(nf_conntrack_helper, nf_ct_auto_assign_helper, bool, 0644);
MODULE_PARM_DESC(nf_conntrack_helper,
		 "Enable automatic conntrack helper assignment (default 0)");

<<<<<<< HEAD
=======
static DEFINE_MUTEX(nf_ct_nat_helpers_mutex);
static struct list_head nf_ct_nat_helpers __read_mostly;

>>>>>>> 0ecfebd2
/* Stupid hash, but collision free for the default registrations of the
 * helpers currently in the kernel. */
static unsigned int helper_hash(const struct nf_conntrack_tuple *tuple)
{
	return (((tuple->src.l3num << 8) | tuple->dst.protonum) ^
		(__force __u16)tuple->src.u.all) % nf_ct_helper_hsize;
}

static struct nf_conntrack_helper *
__nf_ct_helper_find(const struct nf_conntrack_tuple *tuple)
{
	struct nf_conntrack_helper *helper;
	struct nf_conntrack_tuple_mask mask = { .src.u.all = htons(0xFFFF) };
	unsigned int h;

	if (!nf_ct_helper_count)
		return NULL;

	h = helper_hash(tuple);
	hlist_for_each_entry_rcu(helper, &nf_ct_helper_hash[h], hnode) {
		if (nf_ct_tuple_src_mask_cmp(tuple, &helper->tuple, &mask))
			return helper;
	}
	return NULL;
}

struct nf_conntrack_helper *
__nf_conntrack_helper_find(const char *name, u16 l3num, u8 protonum)
{
	struct nf_conntrack_helper *h;
	unsigned int i;

	for (i = 0; i < nf_ct_helper_hsize; i++) {
		hlist_for_each_entry_rcu(h, &nf_ct_helper_hash[i], hnode) {
			if (strcmp(h->name, name))
				continue;

			if (h->tuple.src.l3num != NFPROTO_UNSPEC &&
			    h->tuple.src.l3num != l3num)
				continue;

			if (h->tuple.dst.protonum == protonum)
				return h;
		}
	}
	return NULL;
}
EXPORT_SYMBOL_GPL(__nf_conntrack_helper_find);

struct nf_conntrack_helper *
nf_conntrack_helper_try_module_get(const char *name, u16 l3num, u8 protonum)
{
	struct nf_conntrack_helper *h;

	rcu_read_lock();

	h = __nf_conntrack_helper_find(name, l3num, protonum);
#ifdef CONFIG_MODULES
	if (h == NULL) {
		rcu_read_unlock();
		if (request_module("nfct-helper-%s", name) == 0) {
			rcu_read_lock();
			h = __nf_conntrack_helper_find(name, l3num, protonum);
		} else {
			return h;
		}
	}
#endif
	if (h != NULL && !try_module_get(h->me))
		h = NULL;
	if (h != NULL && !refcount_inc_not_zero(&h->refcnt)) {
		module_put(h->me);
		h = NULL;
	}

	rcu_read_unlock();

	return h;
}
EXPORT_SYMBOL_GPL(nf_conntrack_helper_try_module_get);

void nf_conntrack_helper_put(struct nf_conntrack_helper *helper)
{
	refcount_dec(&helper->refcnt);
	module_put(helper->me);
}
EXPORT_SYMBOL_GPL(nf_conntrack_helper_put);

static struct nf_conntrack_nat_helper *
nf_conntrack_nat_helper_find(const char *mod_name)
{
	struct nf_conntrack_nat_helper *cur;
	bool found = false;

	list_for_each_entry_rcu(cur, &nf_ct_nat_helpers, list) {
		if (!strcmp(cur->mod_name, mod_name)) {
			found = true;
			break;
		}
	}
	return found ? cur : NULL;
}

int
nf_nat_helper_try_module_get(const char *name, u16 l3num, u8 protonum)
{
	struct nf_conntrack_helper *h;
	struct nf_conntrack_nat_helper *nat;
	char mod_name[NF_CT_HELPER_NAME_LEN];
	int ret = 0;

	rcu_read_lock();
	h = __nf_conntrack_helper_find(name, l3num, protonum);
	if (!h) {
		rcu_read_unlock();
		return -ENOENT;
	}

	nat = nf_conntrack_nat_helper_find(h->nat_mod_name);
	if (!nat) {
		snprintf(mod_name, sizeof(mod_name), "%s", h->nat_mod_name);
		rcu_read_unlock();
		request_module(mod_name);

		rcu_read_lock();
		nat = nf_conntrack_nat_helper_find(mod_name);
		if (!nat) {
			rcu_read_unlock();
			return -ENOENT;
		}
	}

	if (!try_module_get(nat->module))
		ret = -ENOENT;

	rcu_read_unlock();
	return ret;
}
EXPORT_SYMBOL_GPL(nf_nat_helper_try_module_get);

void nf_nat_helper_put(struct nf_conntrack_helper *helper)
{
	struct nf_conntrack_nat_helper *nat;

	nat = nf_conntrack_nat_helper_find(helper->nat_mod_name);
	if (WARN_ON_ONCE(!nat))
		return;

	module_put(nat->module);
}
EXPORT_SYMBOL_GPL(nf_nat_helper_put);

struct nf_conn_help *
nf_ct_helper_ext_add(struct nf_conn *ct, gfp_t gfp)
{
	struct nf_conn_help *help;

	help = nf_ct_ext_add(ct, NF_CT_EXT_HELPER, gfp);
	if (help)
		INIT_HLIST_HEAD(&help->expectations);
	else
		pr_debug("failed to add helper extension area");
	return help;
}
EXPORT_SYMBOL_GPL(nf_ct_helper_ext_add);

static struct nf_conntrack_helper *
nf_ct_lookup_helper(struct nf_conn *ct, struct net *net)
{
	if (!net->ct.sysctl_auto_assign_helper) {
		if (net->ct.auto_assign_helper_warned)
			return NULL;
		if (!__nf_ct_helper_find(&ct->tuplehash[IP_CT_DIR_REPLY].tuple))
			return NULL;
		pr_info("nf_conntrack: default automatic helper assignment "
			"has been turned off for security reasons and CT-based "
			" firewall rule not found. Use the iptables CT target "
			"to attach helpers instead.\n");
		net->ct.auto_assign_helper_warned = 1;
		return NULL;
	}

	return __nf_ct_helper_find(&ct->tuplehash[IP_CT_DIR_REPLY].tuple);
}


int __nf_ct_try_assign_helper(struct nf_conn *ct, struct nf_conn *tmpl,
			      gfp_t flags)
{
	struct nf_conntrack_helper *helper = NULL;
	struct nf_conn_help *help;
	struct net *net = nf_ct_net(ct);

	/* We already got a helper explicitly attached. The function
	 * nf_conntrack_alter_reply - in case NAT is in use - asks for looking
	 * the helper up again. Since now the user is in full control of
	 * making consistent helper configurations, skip this automatic
	 * re-lookup, otherwise we'll lose the helper.
	 */
	if (test_bit(IPS_HELPER_BIT, &ct->status))
		return 0;

	if (tmpl != NULL) {
		help = nfct_help(tmpl);
		if (help != NULL) {
			helper = help->helper;
			set_bit(IPS_HELPER_BIT, &ct->status);
		}
	}

	help = nfct_help(ct);

	if (helper == NULL) {
		helper = nf_ct_lookup_helper(ct, net);
		if (helper == NULL) {
			if (help)
				RCU_INIT_POINTER(help->helper, NULL);
			return 0;
		}
	}

	if (help == NULL) {
		help = nf_ct_helper_ext_add(ct, flags);
		if (help == NULL)
			return -ENOMEM;
	} else {
		/* We only allow helper re-assignment of the same sort since
		 * we cannot reallocate the helper extension area.
		 */
		struct nf_conntrack_helper *tmp = rcu_dereference(help->helper);

		if (tmp && tmp->help != helper->help) {
			RCU_INIT_POINTER(help->helper, NULL);
			return 0;
		}
	}

	rcu_assign_pointer(help->helper, helper);

	return 0;
}
EXPORT_SYMBOL_GPL(__nf_ct_try_assign_helper);

/* appropriate ct lock protecting must be taken by caller */
static int unhelp(struct nf_conn *ct, void *me)
{
	struct nf_conn_help *help = nfct_help(ct);

	if (help && rcu_dereference_raw(help->helper) == me) {
		nf_conntrack_event(IPCT_HELPER, ct);
		RCU_INIT_POINTER(help->helper, NULL);
	}

	/* We are not intended to delete this conntrack. */
	return 0;
}

void nf_ct_helper_destroy(struct nf_conn *ct)
{
	struct nf_conn_help *help = nfct_help(ct);
	struct nf_conntrack_helper *helper;

	if (help) {
		rcu_read_lock();
		helper = rcu_dereference(help->helper);
		if (helper && helper->destroy)
			helper->destroy(ct);
		rcu_read_unlock();
	}
}

static LIST_HEAD(nf_ct_helper_expectfn_list);

void nf_ct_helper_expectfn_register(struct nf_ct_helper_expectfn *n)
{
	spin_lock_bh(&nf_conntrack_expect_lock);
	list_add_rcu(&n->head, &nf_ct_helper_expectfn_list);
	spin_unlock_bh(&nf_conntrack_expect_lock);
}
EXPORT_SYMBOL_GPL(nf_ct_helper_expectfn_register);

void nf_ct_helper_expectfn_unregister(struct nf_ct_helper_expectfn *n)
{
	spin_lock_bh(&nf_conntrack_expect_lock);
	list_del_rcu(&n->head);
	spin_unlock_bh(&nf_conntrack_expect_lock);
}
EXPORT_SYMBOL_GPL(nf_ct_helper_expectfn_unregister);

/* Caller should hold the rcu lock */
struct nf_ct_helper_expectfn *
nf_ct_helper_expectfn_find_by_name(const char *name)
{
	struct nf_ct_helper_expectfn *cur;
	bool found = false;

	list_for_each_entry_rcu(cur, &nf_ct_helper_expectfn_list, head) {
		if (!strcmp(cur->name, name)) {
			found = true;
			break;
		}
	}
	return found ? cur : NULL;
}
EXPORT_SYMBOL_GPL(nf_ct_helper_expectfn_find_by_name);

/* Caller should hold the rcu lock */
struct nf_ct_helper_expectfn *
nf_ct_helper_expectfn_find_by_symbol(const void *symbol)
{
	struct nf_ct_helper_expectfn *cur;
	bool found = false;

	list_for_each_entry_rcu(cur, &nf_ct_helper_expectfn_list, head) {
		if (cur->expectfn == symbol) {
			found = true;
			break;
		}
	}
	return found ? cur : NULL;
}
EXPORT_SYMBOL_GPL(nf_ct_helper_expectfn_find_by_symbol);

__printf(3, 4)
void nf_ct_helper_log(struct sk_buff *skb, const struct nf_conn *ct,
		      const char *fmt, ...)
{
	const struct nf_conn_help *help;
	const struct nf_conntrack_helper *helper;
	struct va_format vaf;
	va_list args;

	va_start(args, fmt);

	vaf.fmt = fmt;
	vaf.va = &args;

	/* Called from the helper function, this call never fails */
	help = nfct_help(ct);

	/* rcu_read_lock()ed by nf_hook_thresh */
	helper = rcu_dereference(help->helper);

	nf_log_packet(nf_ct_net(ct), nf_ct_l3num(ct), 0, skb, NULL, NULL, NULL,
		      "nf_ct_%s: dropping packet: %pV ", helper->name, &vaf);

	va_end(args);
}
EXPORT_SYMBOL_GPL(nf_ct_helper_log);

int nf_conntrack_helper_register(struct nf_conntrack_helper *me)
{
	struct nf_conntrack_tuple_mask mask = { .src.u.all = htons(0xFFFF) };
	unsigned int h = helper_hash(&me->tuple);
	struct nf_conntrack_helper *cur;
	int ret = 0, i;

	BUG_ON(me->expect_policy == NULL);
	BUG_ON(me->expect_class_max >= NF_CT_MAX_EXPECT_CLASSES);
	BUG_ON(strlen(me->name) > NF_CT_HELPER_NAME_LEN - 1);

	if (me->expect_policy->max_expected > NF_CT_EXPECT_MAX_CNT)
		return -EINVAL;

	mutex_lock(&nf_ct_helper_mutex);
	for (i = 0; i < nf_ct_helper_hsize; i++) {
		hlist_for_each_entry(cur, &nf_ct_helper_hash[i], hnode) {
			if (!strcmp(cur->name, me->name) &&
			    (cur->tuple.src.l3num == NFPROTO_UNSPEC ||
			     cur->tuple.src.l3num == me->tuple.src.l3num) &&
			    cur->tuple.dst.protonum == me->tuple.dst.protonum) {
				ret = -EEXIST;
				goto out;
			}
		}
	}

	/* avoid unpredictable behaviour for auto_assign_helper */
	if (!(me->flags & NF_CT_HELPER_F_USERSPACE)) {
		hlist_for_each_entry(cur, &nf_ct_helper_hash[h], hnode) {
			if (nf_ct_tuple_src_mask_cmp(&cur->tuple, &me->tuple,
						     &mask)) {
				ret = -EEXIST;
				goto out;
			}
		}
	}
	refcount_set(&me->refcnt, 1);
	hlist_add_head_rcu(&me->hnode, &nf_ct_helper_hash[h]);
	nf_ct_helper_count++;
out:
	mutex_unlock(&nf_ct_helper_mutex);
	return ret;
}
EXPORT_SYMBOL_GPL(nf_conntrack_helper_register);

static bool expect_iter_me(struct nf_conntrack_expect *exp, void *data)
{
	struct nf_conn_help *help = nfct_help(exp->master);
	const struct nf_conntrack_helper *me = data;
	const struct nf_conntrack_helper *this;

	if (exp->helper == me)
		return true;

	this = rcu_dereference_protected(help->helper,
					 lockdep_is_held(&nf_conntrack_expect_lock));
	return this == me;
}

void nf_conntrack_helper_unregister(struct nf_conntrack_helper *me)
{
	mutex_lock(&nf_ct_helper_mutex);
	hlist_del_rcu(&me->hnode);
	nf_ct_helper_count--;
	mutex_unlock(&nf_ct_helper_mutex);

	/* Make sure every nothing is still using the helper unless its a
	 * connection in the hash.
	 */
	synchronize_rcu();

	nf_ct_expect_iterate_destroy(expect_iter_me, NULL);
	nf_ct_iterate_destroy(unhelp, me);

	/* Maybe someone has gotten the helper already when unhelp above.
	 * So need to wait it.
	 */
	synchronize_rcu();
}
EXPORT_SYMBOL_GPL(nf_conntrack_helper_unregister);

void nf_ct_helper_init(struct nf_conntrack_helper *helper,
		       u16 l3num, u16 protonum, const char *name,
		       u16 default_port, u16 spec_port, u32 id,
		       const struct nf_conntrack_expect_policy *exp_pol,
		       u32 expect_class_max,
		       int (*help)(struct sk_buff *skb, unsigned int protoff,
				   struct nf_conn *ct,
				   enum ip_conntrack_info ctinfo),
		       int (*from_nlattr)(struct nlattr *attr,
					  struct nf_conn *ct),
		       struct module *module)
{
	helper->tuple.src.l3num = l3num;
	helper->tuple.dst.protonum = protonum;
	helper->tuple.src.u.all = htons(spec_port);
	helper->expect_policy = exp_pol;
	helper->expect_class_max = expect_class_max;
	helper->help = help;
	helper->from_nlattr = from_nlattr;
	helper->me = module;
	snprintf(helper->nat_mod_name, sizeof(helper->nat_mod_name),
		 NF_NAT_HELPER_PREFIX "%s", name);

	if (spec_port == default_port)
		snprintf(helper->name, sizeof(helper->name), "%s", name);
	else
		snprintf(helper->name, sizeof(helper->name), "%s-%u", name, id);
}
EXPORT_SYMBOL_GPL(nf_ct_helper_init);

int nf_conntrack_helpers_register(struct nf_conntrack_helper *helper,
				  unsigned int n)
{
	unsigned int i;
	int err = 0;

	for (i = 0; i < n; i++) {
		err = nf_conntrack_helper_register(&helper[i]);
		if (err < 0)
			goto err;
	}

	return err;
err:
	if (i > 0)
		nf_conntrack_helpers_unregister(helper, i);
	return err;
}
EXPORT_SYMBOL_GPL(nf_conntrack_helpers_register);

void nf_conntrack_helpers_unregister(struct nf_conntrack_helper *helper,
				unsigned int n)
{
	while (n-- > 0)
		nf_conntrack_helper_unregister(&helper[n]);
}
EXPORT_SYMBOL_GPL(nf_conntrack_helpers_unregister);

void nf_nat_helper_register(struct nf_conntrack_nat_helper *nat)
{
	mutex_lock(&nf_ct_nat_helpers_mutex);
	list_add_rcu(&nat->list, &nf_ct_nat_helpers);
	mutex_unlock(&nf_ct_nat_helpers_mutex);
}
EXPORT_SYMBOL_GPL(nf_nat_helper_register);

void nf_nat_helper_unregister(struct nf_conntrack_nat_helper *nat)
{
	mutex_lock(&nf_ct_nat_helpers_mutex);
	list_del_rcu(&nat->list);
	mutex_unlock(&nf_ct_nat_helpers_mutex);
}
EXPORT_SYMBOL_GPL(nf_nat_helper_unregister);

static const struct nf_ct_ext_type helper_extend = {
	.len	= sizeof(struct nf_conn_help),
	.align	= __alignof__(struct nf_conn_help),
	.id	= NF_CT_EXT_HELPER,
};

void nf_conntrack_helper_pernet_init(struct net *net)
{
	net->ct.auto_assign_helper_warned = false;
	net->ct.sysctl_auto_assign_helper = nf_ct_auto_assign_helper;
}

int nf_conntrack_helper_init(void)
{
	int ret;
	nf_ct_helper_hsize = 1; /* gets rounded up to use one page */
	nf_ct_helper_hash =
		nf_ct_alloc_hashtable(&nf_ct_helper_hsize, 0);
	if (!nf_ct_helper_hash)
		return -ENOMEM;

	ret = nf_ct_extend_register(&helper_extend);
	if (ret < 0) {
		pr_err("nf_ct_helper: Unable to register helper extension.\n");
		goto out_extend;
	}

	INIT_LIST_HEAD(&nf_ct_nat_helpers);
	return 0;
out_extend:
	kvfree(nf_ct_helper_hash);
	return ret;
}

void nf_conntrack_helper_fini(void)
{
	nf_ct_extend_unregister(&helper_extend);
	kvfree(nf_ct_helper_hash);
}<|MERGE_RESOLUTION|>--- conflicted
+++ resolved
@@ -39,12 +39,9 @@
 MODULE_PARM_DESC(nf_conntrack_helper,
 		 "Enable automatic conntrack helper assignment (default 0)");
 
-<<<<<<< HEAD
-=======
 static DEFINE_MUTEX(nf_ct_nat_helpers_mutex);
 static struct list_head nf_ct_nat_helpers __read_mostly;
 
->>>>>>> 0ecfebd2
 /* Stupid hash, but collision free for the default registrations of the
  * helpers currently in the kernel. */
 static unsigned int helper_hash(const struct nf_conntrack_tuple *tuple)
