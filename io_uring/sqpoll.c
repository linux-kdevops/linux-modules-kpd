--- conflicted
+++ resolved
@@ -498,11 +498,7 @@
 		rcu_assign_pointer(sqd->thread, tsk);
 		mutex_unlock(&sqd->lock);
 
-<<<<<<< HEAD
-		task_to_put = get_task_struct(tsk);
-=======
 		get_task_struct(tsk);
->>>>>>> cda2b2d6
 		ret = io_uring_alloc_task_context(tsk, ctx);
 		wake_up_new_task(tsk);
 		if (ret)
