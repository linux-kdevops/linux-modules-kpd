--- conflicted
+++ resolved
@@ -1038,10 +1038,6 @@
 int zl3073x_dev_start(struct zl3073x_dev *zldev, bool full)
 {
 	struct zl3073x_dpll *zldpll;
-<<<<<<< HEAD
-	int rc;
-
-=======
 	u8 info;
 	int rc;
 
@@ -1065,7 +1061,6 @@
 		return 0;
 	}
 
->>>>>>> 70f42b9e
 	if (full) {
 		/* Fetch device state */
 		rc = zl3073x_dev_state_fetch(zldev);
