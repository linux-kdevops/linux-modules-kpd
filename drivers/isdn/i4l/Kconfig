#
# Old ISDN4Linux config
#

if ISDN_I4L

config ISDN_PPP
	bool "Support synchronous PPP"
	depends on INET
	select SLHC
	help
	  Over digital connections such as ISDN, there is no need to
	  synchronize sender and recipient's clocks with start and stop bits
	  as is done over analog telephone lines. Instead, one can use
	  "synchronous PPP". Saying Y here will include this protocol. This
	  protocol is used by Cisco and Sun for example. So you want to say Y
	  here if the other end of your ISDN connection supports it. You will
	  need a special version of pppd (called ipppd) for using this
	  feature. See <file:Documentation/isdn/README.syncppp> and
	  <file:Documentation/isdn/syncPPP.FAQ> for more information.

config ISDN_PPP_VJ
	bool "Use VJ-compression with synchronous PPP"
	depends on ISDN_PPP
	help
	  This enables Van Jacobson header compression for synchronous PPP.
	  Say Y if the other end of the connection supports it.

config ISDN_MPP
	bool "Support generic MP (RFC 1717)"
	depends on ISDN_PPP
	help
	  With synchronous PPP enabled, it is possible to increase throughput
	  by bundling several ISDN-connections, using this protocol. See
	  <file:Documentation/isdn/README.syncppp> for more information.

config IPPP_FILTER
	bool "Filtering for synchronous PPP"
	depends on ISDN_PPP
	help
	  Say Y here if you want to be able to filter the packets passing over
	  IPPP interfaces.  This allows you to control which packets count as
	  activity (i.e. which packets will reset the idle timer or bring up
	  a demand-dialled link) and which packets are to be dropped entirely.
	  You need to say Y here if you wish to use the pass-filter and
	  active-filter options to ipppd.

config ISDN_PPP_BSDCOMP
	tristate "Support BSD compression"
	depends on ISDN_PPP
	help
	  Support for the BSD-Compress compression method for PPP, which uses
	  the LZW compression method to compress each PPP packet before it is
	  sent over the wire. The machine at the other end of the PPP link
	  (usually your ISP) has to support the BSD-Compress compression
	  method as well for this to be useful. Even if they don't support it,
	  it is safe to say Y here.

config ISDN_AUDIO
	bool "Support audio via ISDN"
	help
	  If you say Y here, the modem-emulator will support a subset of the
	  EIA Class 8 Voice commands. Using a getty with voice-support
	  (mgetty+sendfax by <gert@greenie.muc.de> with an extension, available
	  with the ISDN utility package for example), you will be able to use
	  your Linux box as an ISDN-answering machine. Of course, this must be
	  supported by the lowlevel driver also. Currently, the HiSax driver
	  is the only voice-supporting driver. See
	  <file:Documentation/isdn/README.audio> for more information.

config ISDN_TTY_FAX
	bool "Support AT-Fax Class 1 and 2 commands"
	depends on ISDN_AUDIO
	help
	  If you say Y here, the modem-emulator will support a subset of the
	  Fax Class 1 and 2 commands. Using a getty with fax-support
	  (mgetty+sendfax, hylafax), you will be able to use your Linux box as
	  an ISDN-fax-machine. This must be supported by the lowlevel driver
	  also. See <file:Documentation/isdn/README.fax> for more information.

config ISDN_X25
	bool "X.25 PLP on top of ISDN"
	depends on X25
	help
	  This feature provides the X.25 protocol over ISDN connections.
	  See <file:Documentation/isdn/README.x25> for more information
	  if you are thinking about using this.


menu "ISDN feature submodules"

config ISDN_DRV_LOOP
	tristate "isdnloop support"
	depends on BROKEN_ON_SMP
	help
	  This driver provides a virtual ISDN card. Its primary purpose is
	  testing of linklevel features or configuration without getting
	  charged by your service-provider for lots of phone calls.
	  You need will need the loopctrl utility from the latest isdn4k-utils
	  package to set up this driver.

config ISDN_DIVERSION
	tristate "Support isdn diversion services"
	help
	  This option allows you to use some supplementary diversion
	  services in conjunction with the HiSax driver on an EURO/DSS1
	  line.

	  Supported options are CD (call deflection), CFU (Call forward
	  unconditional), CFB (Call forward when busy) and CFNR (call forward
	  not reachable). Additionally the actual CFU, CFB and CFNR state may
	  be interrogated.

	  The use of CFU, CFB, CFNR and interrogation may be limited to some
	  countries. The keypad protocol is still not implemented. CD should
	  work in all countries if the service has been subscribed to.

	  Please read the file <file:Documentation/isdn/README.diversion>.

endmenu

comment "ISDN4Linux hardware drivers"

source "drivers/isdn/hisax/Kconfig"


menu "Active cards"

source "drivers/isdn/icn/Kconfig"

source "drivers/isdn/pcbit/Kconfig"

source "drivers/isdn/sc/Kconfig"

source "drivers/isdn/act2000/Kconfig"

source "drivers/isdn/hysdn/Kconfig"

endmenu
# end ISDN_I4L
endif

config ISDN_HDLC
<<<<<<< HEAD
	tristate 
	depends on HISAX_ST5481
=======
	tristate
>>>>>>> ad1cd745
	select CRC_CCITT
	select BITREVERSE
<|MERGE_RESOLUTION|>--- conflicted
+++ resolved
@@ -141,11 +141,6 @@
 endif
 
 config ISDN_HDLC
-<<<<<<< HEAD
-	tristate 
-	depends on HISAX_ST5481
-=======
 	tristate
->>>>>>> ad1cd745
 	select CRC_CCITT
 	select BITREVERSE
