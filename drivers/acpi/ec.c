--- conflicted
+++ resolved
@@ -2033,11 +2033,7 @@
 		goto out;
 	}
 
-<<<<<<< HEAD
-	if (!strstarts(ecdt_ptr->id, "\\")) {
-=======
 	if (!strlen(ecdt_ptr->id)) {
->>>>>>> cda2b2d6
 		/*
 		 * The ECDT table on some MSI notebooks contains invalid data, together
 		 * with an empty ID string ("").
@@ -2046,11 +2042,6 @@
 		 * a "fully qualified reference to the (...) embedded controller device",
 		 * so this string always has to start with a backslash.
 		 *
-<<<<<<< HEAD
-		 * By verifying this we can avoid such faulty ECDT tables in a safe way.
-		 */
-		pr_err(FW_BUG "Ignoring ECDT due to invalid ID string \"%s\"\n", ecdt_ptr->id);
-=======
 		 * However some ThinkBook machines have a ECDT table with a valid EC
 		 * description but an invalid ID string ("_SB.PC00.LPCB.EC0").
 		 *
@@ -2058,7 +2049,6 @@
 		 * avoid the obvious cases.
 		 */
 		pr_err(FW_BUG "Ignoring ECDT due to empty ID string\n");
->>>>>>> cda2b2d6
 		goto out;
 	}
 
