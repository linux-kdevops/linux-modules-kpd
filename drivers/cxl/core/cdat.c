--- conflicted
+++ resolved
@@ -641,12 +641,9 @@
 	void *ptr;
 	int rc;
 
-<<<<<<< HEAD
-=======
 	if (!dev_is_pci(cxlds->dev))
 		return -ENODEV;
 
->>>>>>> e8a05819
 	if (cxlds->rcd)
 		return -ENODEV;
 
@@ -837,7 +834,6 @@
 		 * switch.
 		 */
 		cxl_bandwidth_add(us_ctx->coord, us_ctx->coord, coords);
-<<<<<<< HEAD
 	}
 
 	/* Asymmetric topology detected. */
@@ -1006,176 +1002,6 @@
 		root_count += is_root;
 	}
 
-=======
-	}
-
-	/* Asymmetric topology detected. */
-	if (gp_count) {
-		if (gp_count != dev_count) {
-			dev_dbg(&cxlr->dev,
-				"Asymmetric hierarchy detected, bandwidth not updated\n");
-			return ERR_PTR(-EOPNOTSUPP);
-		}
-		*gp_is_root = true;
-	}
-
-	return no_free_ptr(res_xa);
-}
-
-/**
- * cxl_rp_gather_bandwidth - handle the root port level bandwidth collection
- * @xa: the xarray that holds the cxl_perf_ctx that has the bandwidth calculated
- *      below each root port device.
- *
- * Return: xarray that holds cxl_perf_ctx per host bridge or ERR_PTR(-errno)
- */
-static struct xarray *cxl_rp_gather_bandwidth(struct xarray *xa)
-{
-	struct xarray *hb_xa __free(free_perf_xa) =
-		kzalloc(sizeof(*hb_xa), GFP_KERNEL);
-	struct cxl_perf_ctx *ctx;
-	unsigned long index;
-
-	if (!hb_xa)
-		return ERR_PTR(-ENOMEM);
-	xa_init(hb_xa);
-
-	xa_for_each(xa, index, ctx) {
-		struct cxl_port *port = ctx->port;
-		unsigned long hb_index = (unsigned long)port->uport_dev;
-		struct cxl_perf_ctx *hb_ctx;
-		void *ptr;
-
-		hb_ctx = xa_load(hb_xa, hb_index);
-		if (!hb_ctx) {
-			struct cxl_perf_ctx *n __free(kfree) =
-				kzalloc(sizeof(*n), GFP_KERNEL);
-
-			if (!n)
-				return ERR_PTR(-ENOMEM);
-			ptr = xa_store(hb_xa, hb_index, n, GFP_KERNEL);
-			if (xa_is_err(ptr))
-				return ERR_PTR(xa_err(ptr));
-			hb_ctx = no_free_ptr(n);
-			hb_ctx->port = port;
-		}
-
-		cxl_bandwidth_add(hb_ctx->coord, hb_ctx->coord, ctx->coord);
-	}
-
-	return no_free_ptr(hb_xa);
-}
-
-/**
- * cxl_hb_gather_bandwidth - handle the host bridge level bandwidth collection
- * @xa: the xarray that holds the cxl_perf_ctx that has the bandwidth calculated
- *      below each host bridge.
- *
- * Return: xarray that holds cxl_perf_ctx per ACPI0017 device or ERR_PTR(-errno)
- */
-static struct xarray *cxl_hb_gather_bandwidth(struct xarray *xa)
-{
-	struct xarray *mw_xa __free(free_perf_xa) =
-		kzalloc(sizeof(*mw_xa), GFP_KERNEL);
-	struct cxl_perf_ctx *ctx;
-	unsigned long index;
-
-	if (!mw_xa)
-		return ERR_PTR(-ENOMEM);
-	xa_init(mw_xa);
-
-	xa_for_each(xa, index, ctx) {
-		struct cxl_port *port = ctx->port;
-		struct cxl_port *parent_port;
-		struct cxl_perf_ctx *mw_ctx;
-		struct cxl_dport *dport;
-		unsigned long mw_index;
-		void *ptr;
-
-		parent_port = to_cxl_port(port->dev.parent);
-		mw_index = (unsigned long)parent_port->uport_dev;
-
-		mw_ctx = xa_load(mw_xa, mw_index);
-		if (!mw_ctx) {
-			struct cxl_perf_ctx *n __free(kfree) =
-				kzalloc(sizeof(*n), GFP_KERNEL);
-
-			if (!n)
-				return ERR_PTR(-ENOMEM);
-			ptr = xa_store(mw_xa, mw_index, n, GFP_KERNEL);
-			if (xa_is_err(ptr))
-				return ERR_PTR(xa_err(ptr));
-			mw_ctx = no_free_ptr(n);
-		}
-
-		dport = port->parent_dport;
-		cxl_coordinates_combine(ctx->coord, ctx->coord, dport->coord);
-		cxl_bandwidth_add(mw_ctx->coord, mw_ctx->coord, ctx->coord);
-	}
-
-	return no_free_ptr(mw_xa);
-}
-
-/**
- * cxl_region_update_bandwidth - Update the bandwidth access coordinates of a region
- * @cxlr: The region being operated on
- * @input_xa: xarray holds cxl_perf_ctx wht calculated bandwidth per ACPI0017 instance
- */
-static void cxl_region_update_bandwidth(struct cxl_region *cxlr,
-					struct xarray *input_xa)
-{
-	struct access_coordinate coord[ACCESS_COORDINATE_MAX];
-	struct cxl_perf_ctx *ctx;
-	unsigned long index;
-
-	memset(coord, 0, sizeof(coord));
-	xa_for_each(input_xa, index, ctx)
-		cxl_bandwidth_add(coord, coord, ctx->coord);
-
-	for (int i = 0; i < ACCESS_COORDINATE_MAX; i++) {
-		cxlr->coord[i].read_bandwidth = coord[i].read_bandwidth;
-		cxlr->coord[i].write_bandwidth = coord[i].write_bandwidth;
-	}
-}
-
-/**
- * cxl_region_shared_upstream_bandwidth_update - Recalculate the bandwidth for
- *						 the region
- * @cxlr: the cxl region to recalculate
- *
- * The function walks the topology from bottom up and calculates the bandwidth. It
- * starts at the endpoints, processes at the switches if any, processes at the rootport
- * level, at the host bridge level, and finally aggregates at the region.
- */
-void cxl_region_shared_upstream_bandwidth_update(struct cxl_region *cxlr)
-{
-	struct xarray *working_xa;
-	int root_count = 0;
-	bool is_root;
-	int rc;
-
-	lockdep_assert_held(&cxl_dpa_rwsem);
-
-	struct xarray *usp_xa __free(free_perf_xa) =
-		kzalloc(sizeof(*usp_xa), GFP_KERNEL);
-
-	if (!usp_xa)
-		return;
-
-	xa_init(usp_xa);
-
-	/* Collect bandwidth data from all the endpoints. */
-	for (int i = 0; i < cxlr->params.nr_targets; i++) {
-		struct cxl_endpoint_decoder *cxled = cxlr->params.targets[i];
-
-		is_root = false;
-		rc = cxl_endpoint_gather_bandwidth(cxlr, cxled, usp_xa, &is_root);
-		if (rc)
-			return;
-		root_count += is_root;
-	}
-
->>>>>>> e8a05819
 	/* Detect asymmetric hierarchy with some direct attached endpoints. */
 	if (root_count && root_count != cxlr->params.nr_targets) {
 		dev_dbg(&cxlr->dev,
