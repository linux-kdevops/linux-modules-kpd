--- conflicted
+++ resolved
@@ -556,11 +556,7 @@
 		subdevs[i++] = &imxasd->asd;
 
 	/* prepare the async subdev notifier and register it */
-<<<<<<< HEAD
-	imxmd->subdev_notifier.subdevs = imxmd->async_ptrs;
-=======
 	imxmd->subdev_notifier.subdevs = subdevs;
->>>>>>> 661e50bc
 	imxmd->subdev_notifier.ops = &imx_media_subdev_ops;
 	ret = v4l2_async_notifier_register(&imxmd->v4l2_dev,
 					   &imxmd->subdev_notifier);
