--- conflicted
+++ resolved
@@ -2267,7 +2267,6 @@
 	if (domain->id < 0) {
 		free_domain_mem(domain);
 		return NULL;
-<<<<<<< HEAD
 	}
 	domain_attach_iommu(domain, iommu);
 	if (domain_init(domain, gaw)) {
@@ -2285,25 +2284,6 @@
 			domain = tmp;
 		}
 
-=======
-	}
-	domain_attach_iommu(domain, iommu);
-	if (domain_init(domain, gaw)) {
-		domain_exit(domain);
-		return NULL;
-	}
-
-	/* register PCI DMA alias device */
-	if (dev_is_pci(dev)) {
-		tmp = dmar_insert_dev_info(iommu, PCI_BUS_NUM(dma_alias),
-					   dma_alias & 0xff, NULL, domain);
-
-		if (!tmp || tmp != domain) {
-			domain_exit(domain);
-			domain = tmp;
-		}
-
->>>>>>> 7af142f7
 		if (!domain)
 			return NULL;
 	}
