--- conflicted
+++ resolved
@@ -2532,7 +2532,7 @@
 			 * course of the call.
 			 */
 			if (bdev) {
-				bref = pm_runtime_get_if_active(bdev, true);
+				bref = pm_runtime_get_if_active(bdev);
 				if (!bref)
 					continue;
 
@@ -2545,16 +2545,8 @@
 			 * space must be accessible, therefore it cannot be in
 			 * D3cold.
 			 */
-<<<<<<< HEAD
 			if (pm_runtime_suspended(dev) &&
 			    pdev->current_state != PCI_D3cold)
-=======
-			pm_status = pm_runtime_get_if_active(dev);
-			if (!pm_status)
-				continue;
-
-			if (pdev->current_state != PCI_D3cold)
->>>>>>> e6509568
 				pci_pme_wakeup(pdev, NULL);
 
 put_bridge:
