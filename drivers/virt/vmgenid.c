--- conflicted
+++ resolved
@@ -163,16 +163,6 @@
 	{ "VM_GEN_COUNTER", 0 },
 	{ }
 };
-<<<<<<< HEAD
-
-static struct acpi_driver vmgenid_driver = {
-	.name = "vmgenid",
-	.ids = vmgenid_ids,
-	.ops = {
-		.add = vmgenid_add,
-		.notify = vmgenid_notify
-	}
-=======
 MODULE_DEVICE_TABLE(acpi, vmgenid_acpi_ids);
 
 static struct platform_driver vmgenid_plaform_driver = {
@@ -182,7 +172,6 @@
 		.acpi_match_table = vmgenid_acpi_ids,
 		.of_match_table = vmgenid_of_ids,
 	},
->>>>>>> 7b1bcd6b
 };
 
 module_platform_driver(vmgenid_plaform_driver)
