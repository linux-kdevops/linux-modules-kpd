--- conflicted
+++ resolved
@@ -138,11 +138,7 @@
 		      void *qpc, struct mlx5_wq_qp *wq,
 		      struct mlx5_wq_ctrl *wq_ctrl)
 {
-<<<<<<< HEAD
-	u32 sq_strides_offset;
-=======
 	u16 sq_strides_offset;
->>>>>>> 23e542e5
 	u32 rq_pg_remainder;
 	int err;
 
