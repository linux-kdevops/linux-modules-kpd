/*******************************************************************************

  Intel(R) Gigabit Ethernet Linux driver
  Copyright(c) 2007-2013 Intel Corporation.

  This program is free software; you can redistribute it and/or modify it
  under the terms and conditions of the GNU General Public License,
  version 2, as published by the Free Software Foundation.

  This program is distributed in the hope it will be useful, but WITHOUT
  ANY WARRANTY; without even the implied warranty of MERCHANTABILITY or
  FITNESS FOR A PARTICULAR PURPOSE.  See the GNU General Public License for
  more details.

  You should have received a copy of the GNU General Public License along with
  this program; if not, write to the Free Software Foundation, Inc.,
  51 Franklin St - Fifth Floor, Boston, MA 02110-1301 USA.

  The full GNU General Public License is included in this distribution in
  the file called "COPYING".

  Contact Information:
  e1000-devel Mailing List <e1000-devel@lists.sourceforge.net>
  Intel Corporation, 5200 N.E. Elam Young Parkway, Hillsboro, OR 97124-6497

*******************************************************************************/

#define pr_fmt(fmt) KBUILD_MODNAME ": " fmt

#include <linux/module.h>
#include <linux/types.h>
#include <linux/init.h>
#include <linux/bitops.h>
#include <linux/vmalloc.h>
#include <linux/pagemap.h>
#include <linux/netdevice.h>
#include <linux/ipv6.h>
#include <linux/slab.h>
#include <net/checksum.h>
#include <net/ip6_checksum.h>
#include <linux/net_tstamp.h>
#include <linux/mii.h>
#include <linux/ethtool.h>
#include <linux/if.h>
#include <linux/if_vlan.h>
#include <linux/pci.h>
#include <linux/pci-aspm.h>
#include <linux/delay.h>
#include <linux/interrupt.h>
#include <linux/ip.h>
#include <linux/tcp.h>
#include <linux/sctp.h>
#include <linux/if_ether.h>
#include <linux/aer.h>
#include <linux/prefetch.h>
#include <linux/pm_runtime.h>
#ifdef CONFIG_IGB_DCA
#include <linux/dca.h>
#endif
#include <linux/i2c.h>
#include "igb.h"

#define MAJ 5
#define MIN 0
#define BUILD 5
#define DRV_VERSION __stringify(MAJ) "." __stringify(MIN) "." \
__stringify(BUILD) "-k"
char igb_driver_name[] = "igb";
char igb_driver_version[] = DRV_VERSION;
static const char igb_driver_string[] =
				"Intel(R) Gigabit Ethernet Network Driver";
static const char igb_copyright[] =
				"Copyright (c) 2007-2013 Intel Corporation.";

static const struct e1000_info *igb_info_tbl[] = {
	[board_82575] = &e1000_82575_info,
};

static DEFINE_PCI_DEVICE_TABLE(igb_pci_tbl) = {
	{ PCI_VDEVICE(INTEL, E1000_DEV_ID_I354_BACKPLANE_1GBPS) },
	{ PCI_VDEVICE(INTEL, E1000_DEV_ID_I354_SGMII) },
	{ PCI_VDEVICE(INTEL, E1000_DEV_ID_I354_BACKPLANE_2_5GBPS) },
	{ PCI_VDEVICE(INTEL, E1000_DEV_ID_I211_COPPER), board_82575 },
	{ PCI_VDEVICE(INTEL, E1000_DEV_ID_I210_COPPER), board_82575 },
	{ PCI_VDEVICE(INTEL, E1000_DEV_ID_I210_FIBER), board_82575 },
	{ PCI_VDEVICE(INTEL, E1000_DEV_ID_I210_SERDES), board_82575 },
	{ PCI_VDEVICE(INTEL, E1000_DEV_ID_I210_SGMII), board_82575 },
	{ PCI_VDEVICE(INTEL, E1000_DEV_ID_I210_COPPER_FLASHLESS), board_82575 },
	{ PCI_VDEVICE(INTEL, E1000_DEV_ID_I210_SERDES_FLASHLESS), board_82575 },
	{ PCI_VDEVICE(INTEL, E1000_DEV_ID_I350_COPPER), board_82575 },
	{ PCI_VDEVICE(INTEL, E1000_DEV_ID_I350_FIBER), board_82575 },
	{ PCI_VDEVICE(INTEL, E1000_DEV_ID_I350_SERDES), board_82575 },
	{ PCI_VDEVICE(INTEL, E1000_DEV_ID_I350_SGMII), board_82575 },
	{ PCI_VDEVICE(INTEL, E1000_DEV_ID_82580_COPPER), board_82575 },
	{ PCI_VDEVICE(INTEL, E1000_DEV_ID_82580_FIBER), board_82575 },
	{ PCI_VDEVICE(INTEL, E1000_DEV_ID_82580_QUAD_FIBER), board_82575 },
	{ PCI_VDEVICE(INTEL, E1000_DEV_ID_82580_SERDES), board_82575 },
	{ PCI_VDEVICE(INTEL, E1000_DEV_ID_82580_SGMII), board_82575 },
	{ PCI_VDEVICE(INTEL, E1000_DEV_ID_82580_COPPER_DUAL), board_82575 },
	{ PCI_VDEVICE(INTEL, E1000_DEV_ID_DH89XXCC_SGMII), board_82575 },
	{ PCI_VDEVICE(INTEL, E1000_DEV_ID_DH89XXCC_SERDES), board_82575 },
	{ PCI_VDEVICE(INTEL, E1000_DEV_ID_DH89XXCC_BACKPLANE), board_82575 },
	{ PCI_VDEVICE(INTEL, E1000_DEV_ID_DH89XXCC_SFP), board_82575 },
	{ PCI_VDEVICE(INTEL, E1000_DEV_ID_82576), board_82575 },
	{ PCI_VDEVICE(INTEL, E1000_DEV_ID_82576_NS), board_82575 },
	{ PCI_VDEVICE(INTEL, E1000_DEV_ID_82576_NS_SERDES), board_82575 },
	{ PCI_VDEVICE(INTEL, E1000_DEV_ID_82576_FIBER), board_82575 },
	{ PCI_VDEVICE(INTEL, E1000_DEV_ID_82576_SERDES), board_82575 },
	{ PCI_VDEVICE(INTEL, E1000_DEV_ID_82576_SERDES_QUAD), board_82575 },
	{ PCI_VDEVICE(INTEL, E1000_DEV_ID_82576_QUAD_COPPER_ET2), board_82575 },
	{ PCI_VDEVICE(INTEL, E1000_DEV_ID_82576_QUAD_COPPER), board_82575 },
	{ PCI_VDEVICE(INTEL, E1000_DEV_ID_82575EB_COPPER), board_82575 },
	{ PCI_VDEVICE(INTEL, E1000_DEV_ID_82575EB_FIBER_SERDES), board_82575 },
	{ PCI_VDEVICE(INTEL, E1000_DEV_ID_82575GB_QUAD_COPPER), board_82575 },
	/* required last entry */
	{0, }
};

MODULE_DEVICE_TABLE(pci, igb_pci_tbl);

void igb_reset(struct igb_adapter *);
static int igb_setup_all_tx_resources(struct igb_adapter *);
static int igb_setup_all_rx_resources(struct igb_adapter *);
static void igb_free_all_tx_resources(struct igb_adapter *);
static void igb_free_all_rx_resources(struct igb_adapter *);
static void igb_setup_mrqc(struct igb_adapter *);
static int igb_probe(struct pci_dev *, const struct pci_device_id *);
static void igb_remove(struct pci_dev *pdev);
static int igb_sw_init(struct igb_adapter *);
static int igb_open(struct net_device *);
static int igb_close(struct net_device *);
static void igb_configure(struct igb_adapter *);
static void igb_configure_tx(struct igb_adapter *);
static void igb_configure_rx(struct igb_adapter *);
static void igb_clean_all_tx_rings(struct igb_adapter *);
static void igb_clean_all_rx_rings(struct igb_adapter *);
static void igb_clean_tx_ring(struct igb_ring *);
static void igb_clean_rx_ring(struct igb_ring *);
static void igb_set_rx_mode(struct net_device *);
static void igb_update_phy_info(unsigned long);
static void igb_watchdog(unsigned long);
static void igb_watchdog_task(struct work_struct *);
static netdev_tx_t igb_xmit_frame(struct sk_buff *skb, struct net_device *);
static struct rtnl_link_stats64 *igb_get_stats64(struct net_device *dev,
						 struct rtnl_link_stats64 *stats);
static int igb_change_mtu(struct net_device *, int);
static int igb_set_mac(struct net_device *, void *);
static void igb_set_uta(struct igb_adapter *adapter);
static irqreturn_t igb_intr(int irq, void *);
static irqreturn_t igb_intr_msi(int irq, void *);
static irqreturn_t igb_msix_other(int irq, void *);
static irqreturn_t igb_msix_ring(int irq, void *);
#ifdef CONFIG_IGB_DCA
static void igb_update_dca(struct igb_q_vector *);
static void igb_setup_dca(struct igb_adapter *);
#endif /* CONFIG_IGB_DCA */
static int igb_poll(struct napi_struct *, int);
static bool igb_clean_tx_irq(struct igb_q_vector *);
static bool igb_clean_rx_irq(struct igb_q_vector *, int);
static int igb_ioctl(struct net_device *, struct ifreq *, int cmd);
static void igb_tx_timeout(struct net_device *);
static void igb_reset_task(struct work_struct *);
static void igb_vlan_mode(struct net_device *netdev, netdev_features_t features);
static int igb_vlan_rx_add_vid(struct net_device *, __be16, u16);
static int igb_vlan_rx_kill_vid(struct net_device *, __be16, u16);
static void igb_restore_vlan(struct igb_adapter *);
static void igb_rar_set_qsel(struct igb_adapter *, u8 *, u32 , u8);
static void igb_ping_all_vfs(struct igb_adapter *);
static void igb_msg_task(struct igb_adapter *);
static void igb_vmm_control(struct igb_adapter *);
static int igb_set_vf_mac(struct igb_adapter *, int, unsigned char *);
static void igb_restore_vf_multicasts(struct igb_adapter *adapter);
static int igb_ndo_set_vf_mac(struct net_device *netdev, int vf, u8 *mac);
static int igb_ndo_set_vf_vlan(struct net_device *netdev,
			       int vf, u16 vlan, u8 qos);
static int igb_ndo_set_vf_bw(struct net_device *netdev, int vf, int tx_rate);
static int igb_ndo_set_vf_spoofchk(struct net_device *netdev, int vf,
				   bool setting);
static int igb_ndo_get_vf_config(struct net_device *netdev, int vf,
				 struct ifla_vf_info *ivi);
static void igb_check_vf_rate_limit(struct igb_adapter *);

#ifdef CONFIG_PCI_IOV
static int igb_vf_configure(struct igb_adapter *adapter, int vf);
static int igb_pci_enable_sriov(struct pci_dev *dev, int num_vfs);
#endif

#ifdef CONFIG_PM
#ifdef CONFIG_PM_SLEEP
static int igb_suspend(struct device *);
#endif
static int igb_resume(struct device *);
#ifdef CONFIG_PM_RUNTIME
static int igb_runtime_suspend(struct device *dev);
static int igb_runtime_resume(struct device *dev);
static int igb_runtime_idle(struct device *dev);
#endif
static const struct dev_pm_ops igb_pm_ops = {
	SET_SYSTEM_SLEEP_PM_OPS(igb_suspend, igb_resume)
	SET_RUNTIME_PM_OPS(igb_runtime_suspend, igb_runtime_resume,
			igb_runtime_idle)
};
#endif
static void igb_shutdown(struct pci_dev *);
static int igb_pci_sriov_configure(struct pci_dev *dev, int num_vfs);
#ifdef CONFIG_IGB_DCA
static int igb_notify_dca(struct notifier_block *, unsigned long, void *);
static struct notifier_block dca_notifier = {
	.notifier_call	= igb_notify_dca,
	.next		= NULL,
	.priority	= 0
};
#endif
#ifdef CONFIG_NET_POLL_CONTROLLER
/* for netdump / net console */
static void igb_netpoll(struct net_device *);
#endif
#ifdef CONFIG_PCI_IOV
static unsigned int max_vfs = 0;
module_param(max_vfs, uint, 0);
MODULE_PARM_DESC(max_vfs, "Maximum number of virtual functions to allocate "
                 "per physical function");
#endif /* CONFIG_PCI_IOV */

static pci_ers_result_t igb_io_error_detected(struct pci_dev *,
		     pci_channel_state_t);
static pci_ers_result_t igb_io_slot_reset(struct pci_dev *);
static void igb_io_resume(struct pci_dev *);

static const struct pci_error_handlers igb_err_handler = {
	.error_detected = igb_io_error_detected,
	.slot_reset = igb_io_slot_reset,
	.resume = igb_io_resume,
};

static void igb_init_dmac(struct igb_adapter *adapter, u32 pba);

static struct pci_driver igb_driver = {
	.name     = igb_driver_name,
	.id_table = igb_pci_tbl,
	.probe    = igb_probe,
	.remove   = igb_remove,
#ifdef CONFIG_PM
	.driver.pm = &igb_pm_ops,
#endif
	.shutdown = igb_shutdown,
	.sriov_configure = igb_pci_sriov_configure,
	.err_handler = &igb_err_handler
};

MODULE_AUTHOR("Intel Corporation, <e1000-devel@lists.sourceforge.net>");
MODULE_DESCRIPTION("Intel(R) Gigabit Ethernet Network Driver");
MODULE_LICENSE("GPL");
MODULE_VERSION(DRV_VERSION);

#define DEFAULT_MSG_ENABLE (NETIF_MSG_DRV|NETIF_MSG_PROBE|NETIF_MSG_LINK)
static int debug = -1;
module_param(debug, int, 0);
MODULE_PARM_DESC(debug, "Debug level (0=none,...,16=all)");

struct igb_reg_info {
	u32 ofs;
	char *name;
};

static const struct igb_reg_info igb_reg_info_tbl[] = {

	/* General Registers */
	{E1000_CTRL, "CTRL"},
	{E1000_STATUS, "STATUS"},
	{E1000_CTRL_EXT, "CTRL_EXT"},

	/* Interrupt Registers */
	{E1000_ICR, "ICR"},

	/* RX Registers */
	{E1000_RCTL, "RCTL"},
	{E1000_RDLEN(0), "RDLEN"},
	{E1000_RDH(0), "RDH"},
	{E1000_RDT(0), "RDT"},
	{E1000_RXDCTL(0), "RXDCTL"},
	{E1000_RDBAL(0), "RDBAL"},
	{E1000_RDBAH(0), "RDBAH"},

	/* TX Registers */
	{E1000_TCTL, "TCTL"},
	{E1000_TDBAL(0), "TDBAL"},
	{E1000_TDBAH(0), "TDBAH"},
	{E1000_TDLEN(0), "TDLEN"},
	{E1000_TDH(0), "TDH"},
	{E1000_TDT(0), "TDT"},
	{E1000_TXDCTL(0), "TXDCTL"},
	{E1000_TDFH, "TDFH"},
	{E1000_TDFT, "TDFT"},
	{E1000_TDFHS, "TDFHS"},
	{E1000_TDFPC, "TDFPC"},

	/* List Terminator */
	{}
};

/* igb_regdump - register printout routine */
static void igb_regdump(struct e1000_hw *hw, struct igb_reg_info *reginfo)
{
	int n = 0;
	char rname[16];
	u32 regs[8];

	switch (reginfo->ofs) {
	case E1000_RDLEN(0):
		for (n = 0; n < 4; n++)
			regs[n] = rd32(E1000_RDLEN(n));
		break;
	case E1000_RDH(0):
		for (n = 0; n < 4; n++)
			regs[n] = rd32(E1000_RDH(n));
		break;
	case E1000_RDT(0):
		for (n = 0; n < 4; n++)
			regs[n] = rd32(E1000_RDT(n));
		break;
	case E1000_RXDCTL(0):
		for (n = 0; n < 4; n++)
			regs[n] = rd32(E1000_RXDCTL(n));
		break;
	case E1000_RDBAL(0):
		for (n = 0; n < 4; n++)
			regs[n] = rd32(E1000_RDBAL(n));
		break;
	case E1000_RDBAH(0):
		for (n = 0; n < 4; n++)
			regs[n] = rd32(E1000_RDBAH(n));
		break;
	case E1000_TDBAL(0):
		for (n = 0; n < 4; n++)
			regs[n] = rd32(E1000_RDBAL(n));
		break;
	case E1000_TDBAH(0):
		for (n = 0; n < 4; n++)
			regs[n] = rd32(E1000_TDBAH(n));
		break;
	case E1000_TDLEN(0):
		for (n = 0; n < 4; n++)
			regs[n] = rd32(E1000_TDLEN(n));
		break;
	case E1000_TDH(0):
		for (n = 0; n < 4; n++)
			regs[n] = rd32(E1000_TDH(n));
		break;
	case E1000_TDT(0):
		for (n = 0; n < 4; n++)
			regs[n] = rd32(E1000_TDT(n));
		break;
	case E1000_TXDCTL(0):
		for (n = 0; n < 4; n++)
			regs[n] = rd32(E1000_TXDCTL(n));
		break;
	default:
		pr_info("%-15s %08x\n", reginfo->name, rd32(reginfo->ofs));
		return;
	}

	snprintf(rname, 16, "%s%s", reginfo->name, "[0-3]");
	pr_info("%-15s %08x %08x %08x %08x\n", rname, regs[0], regs[1],
		regs[2], regs[3]);
}

/* igb_dump - Print registers, Tx-rings and Rx-rings */
static void igb_dump(struct igb_adapter *adapter)
{
	struct net_device *netdev = adapter->netdev;
	struct e1000_hw *hw = &adapter->hw;
	struct igb_reg_info *reginfo;
	struct igb_ring *tx_ring;
	union e1000_adv_tx_desc *tx_desc;
	struct my_u0 { u64 a; u64 b; } *u0;
	struct igb_ring *rx_ring;
	union e1000_adv_rx_desc *rx_desc;
	u32 staterr;
	u16 i, n;

	if (!netif_msg_hw(adapter))
		return;

	/* Print netdevice Info */
	if (netdev) {
		dev_info(&adapter->pdev->dev, "Net device Info\n");
		pr_info("Device Name     state            trans_start      "
			"last_rx\n");
		pr_info("%-15s %016lX %016lX %016lX\n", netdev->name,
			netdev->state, netdev->trans_start, netdev->last_rx);
	}

	/* Print Registers */
	dev_info(&adapter->pdev->dev, "Register Dump\n");
	pr_info(" Register Name   Value\n");
	for (reginfo = (struct igb_reg_info *)igb_reg_info_tbl;
	     reginfo->name; reginfo++) {
		igb_regdump(hw, reginfo);
	}

	/* Print TX Ring Summary */
	if (!netdev || !netif_running(netdev))
		goto exit;

	dev_info(&adapter->pdev->dev, "TX Rings Summary\n");
	pr_info("Queue [NTU] [NTC] [bi(ntc)->dma  ] leng ntw timestamp\n");
	for (n = 0; n < adapter->num_tx_queues; n++) {
		struct igb_tx_buffer *buffer_info;
		tx_ring = adapter->tx_ring[n];
		buffer_info = &tx_ring->tx_buffer_info[tx_ring->next_to_clean];
		pr_info(" %5d %5X %5X %016llX %04X %p %016llX\n",
			n, tx_ring->next_to_use, tx_ring->next_to_clean,
			(u64)dma_unmap_addr(buffer_info, dma),
			dma_unmap_len(buffer_info, len),
			buffer_info->next_to_watch,
			(u64)buffer_info->time_stamp);
	}

	/* Print TX Rings */
	if (!netif_msg_tx_done(adapter))
		goto rx_ring_summary;

	dev_info(&adapter->pdev->dev, "TX Rings Dump\n");

	/* Transmit Descriptor Formats
	 *
	 * Advanced Transmit Descriptor
	 *   +--------------------------------------------------------------+
	 * 0 |         Buffer Address [63:0]                                |
	 *   +--------------------------------------------------------------+
	 * 8 | PAYLEN  | PORTS  |CC|IDX | STA | DCMD  |DTYP|MAC|RSV| DTALEN |
	 *   +--------------------------------------------------------------+
	 *   63      46 45    40 39 38 36 35 32 31   24             15       0
	 */

	for (n = 0; n < adapter->num_tx_queues; n++) {
		tx_ring = adapter->tx_ring[n];
		pr_info("------------------------------------\n");
		pr_info("TX QUEUE INDEX = %d\n", tx_ring->queue_index);
		pr_info("------------------------------------\n");
		pr_info("T [desc]     [address 63:0  ] [PlPOCIStDDM Ln] "
			"[bi->dma       ] leng  ntw timestamp        "
			"bi->skb\n");

		for (i = 0; tx_ring->desc && (i < tx_ring->count); i++) {
			const char *next_desc;
			struct igb_tx_buffer *buffer_info;
			tx_desc = IGB_TX_DESC(tx_ring, i);
			buffer_info = &tx_ring->tx_buffer_info[i];
			u0 = (struct my_u0 *)tx_desc;
			if (i == tx_ring->next_to_use &&
			    i == tx_ring->next_to_clean)
				next_desc = " NTC/U";
			else if (i == tx_ring->next_to_use)
				next_desc = " NTU";
			else if (i == tx_ring->next_to_clean)
				next_desc = " NTC";
			else
				next_desc = "";

			pr_info("T [0x%03X]    %016llX %016llX %016llX"
				" %04X  %p %016llX %p%s\n", i,
				le64_to_cpu(u0->a),
				le64_to_cpu(u0->b),
				(u64)dma_unmap_addr(buffer_info, dma),
				dma_unmap_len(buffer_info, len),
				buffer_info->next_to_watch,
				(u64)buffer_info->time_stamp,
				buffer_info->skb, next_desc);

			if (netif_msg_pktdata(adapter) && buffer_info->skb)
				print_hex_dump(KERN_INFO, "",
					DUMP_PREFIX_ADDRESS,
					16, 1, buffer_info->skb->data,
					dma_unmap_len(buffer_info, len),
					true);
		}
	}

	/* Print RX Rings Summary */
rx_ring_summary:
	dev_info(&adapter->pdev->dev, "RX Rings Summary\n");
	pr_info("Queue [NTU] [NTC]\n");
	for (n = 0; n < adapter->num_rx_queues; n++) {
		rx_ring = adapter->rx_ring[n];
		pr_info(" %5d %5X %5X\n",
			n, rx_ring->next_to_use, rx_ring->next_to_clean);
	}

	/* Print RX Rings */
	if (!netif_msg_rx_status(adapter))
		goto exit;

	dev_info(&adapter->pdev->dev, "RX Rings Dump\n");

	/* Advanced Receive Descriptor (Read) Format
	 *    63                                           1        0
	 *    +-----------------------------------------------------+
	 *  0 |       Packet Buffer Address [63:1]           |A0/NSE|
	 *    +----------------------------------------------+------+
	 *  8 |       Header Buffer Address [63:1]           |  DD  |
	 *    +-----------------------------------------------------+
	 *
	 *
	 * Advanced Receive Descriptor (Write-Back) Format
	 *
	 *   63       48 47    32 31  30      21 20 17 16   4 3     0
	 *   +------------------------------------------------------+
	 * 0 | Packet     IP     |SPH| HDR_LEN   | RSV|Packet|  RSS |
	 *   | Checksum   Ident  |   |           |    | Type | Type |
	 *   +------------------------------------------------------+
	 * 8 | VLAN Tag | Length | Extended Error | Extended Status |
	 *   +------------------------------------------------------+
	 *   63       48 47    32 31            20 19               0
	 */

	for (n = 0; n < adapter->num_rx_queues; n++) {
		rx_ring = adapter->rx_ring[n];
		pr_info("------------------------------------\n");
		pr_info("RX QUEUE INDEX = %d\n", rx_ring->queue_index);
		pr_info("------------------------------------\n");
		pr_info("R  [desc]      [ PktBuf     A0] [  HeadBuf   DD] "
			"[bi->dma       ] [bi->skb] <-- Adv Rx Read format\n");
		pr_info("RWB[desc]      [PcsmIpSHl PtRs] [vl er S cks ln] -----"
			"----------- [bi->skb] <-- Adv Rx Write-Back format\n");

		for (i = 0; i < rx_ring->count; i++) {
			const char *next_desc;
			struct igb_rx_buffer *buffer_info;
			buffer_info = &rx_ring->rx_buffer_info[i];
			rx_desc = IGB_RX_DESC(rx_ring, i);
			u0 = (struct my_u0 *)rx_desc;
			staterr = le32_to_cpu(rx_desc->wb.upper.status_error);

			if (i == rx_ring->next_to_use)
				next_desc = " NTU";
			else if (i == rx_ring->next_to_clean)
				next_desc = " NTC";
			else
				next_desc = "";

			if (staterr & E1000_RXD_STAT_DD) {
				/* Descriptor Done */
				pr_info("%s[0x%03X]     %016llX %016llX ---------------- %s\n",
					"RWB", i,
					le64_to_cpu(u0->a),
					le64_to_cpu(u0->b),
					next_desc);
			} else {
				pr_info("%s[0x%03X]     %016llX %016llX %016llX %s\n",
					"R  ", i,
					le64_to_cpu(u0->a),
					le64_to_cpu(u0->b),
					(u64)buffer_info->dma,
					next_desc);

				if (netif_msg_pktdata(adapter) &&
				    buffer_info->dma && buffer_info->page) {
					print_hex_dump(KERN_INFO, "",
					  DUMP_PREFIX_ADDRESS,
					  16, 1,
					  page_address(buffer_info->page) +
						      buffer_info->page_offset,
					  IGB_RX_BUFSZ, true);
				}
			}
		}
	}

exit:
	return;
}

/**
 *  igb_get_i2c_data - Reads the I2C SDA data bit
 *  @hw: pointer to hardware structure
 *  @i2cctl: Current value of I2CCTL register
 *
 *  Returns the I2C data bit value
 **/
static int igb_get_i2c_data(void *data)
{
	struct igb_adapter *adapter = (struct igb_adapter *)data;
	struct e1000_hw *hw = &adapter->hw;
	s32 i2cctl = rd32(E1000_I2CPARAMS);

	return ((i2cctl & E1000_I2C_DATA_IN) != 0);
}

/**
 *  igb_set_i2c_data - Sets the I2C data bit
 *  @data: pointer to hardware structure
 *  @state: I2C data value (0 or 1) to set
 *
 *  Sets the I2C data bit
 **/
static void igb_set_i2c_data(void *data, int state)
{
	struct igb_adapter *adapter = (struct igb_adapter *)data;
	struct e1000_hw *hw = &adapter->hw;
	s32 i2cctl = rd32(E1000_I2CPARAMS);

	if (state)
		i2cctl |= E1000_I2C_DATA_OUT;
	else
		i2cctl &= ~E1000_I2C_DATA_OUT;

	i2cctl &= ~E1000_I2C_DATA_OE_N;
	i2cctl |= E1000_I2C_CLK_OE_N;
	wr32(E1000_I2CPARAMS, i2cctl);
	wrfl();

}

/**
 *  igb_set_i2c_clk - Sets the I2C SCL clock
 *  @data: pointer to hardware structure
 *  @state: state to set clock
 *
 *  Sets the I2C clock line to state
 **/
static void igb_set_i2c_clk(void *data, int state)
{
	struct igb_adapter *adapter = (struct igb_adapter *)data;
	struct e1000_hw *hw = &adapter->hw;
	s32 i2cctl = rd32(E1000_I2CPARAMS);

	if (state) {
		i2cctl |= E1000_I2C_CLK_OUT;
		i2cctl &= ~E1000_I2C_CLK_OE_N;
	} else {
		i2cctl &= ~E1000_I2C_CLK_OUT;
		i2cctl &= ~E1000_I2C_CLK_OE_N;
	}
	wr32(E1000_I2CPARAMS, i2cctl);
	wrfl();
}

/**
 *  igb_get_i2c_clk - Gets the I2C SCL clock state
 *  @data: pointer to hardware structure
 *
 *  Gets the I2C clock state
 **/
static int igb_get_i2c_clk(void *data)
{
	struct igb_adapter *adapter = (struct igb_adapter *)data;
	struct e1000_hw *hw = &adapter->hw;
	s32 i2cctl = rd32(E1000_I2CPARAMS);

	return ((i2cctl & E1000_I2C_CLK_IN) != 0);
}

static const struct i2c_algo_bit_data igb_i2c_algo = {
	.setsda		= igb_set_i2c_data,
	.setscl		= igb_set_i2c_clk,
	.getsda		= igb_get_i2c_data,
	.getscl		= igb_get_i2c_clk,
	.udelay		= 5,
	.timeout	= 20,
};

/**
 *  igb_get_hw_dev - return device
 *  @hw: pointer to hardware structure
 *
 *  used by hardware layer to print debugging information
 **/
struct net_device *igb_get_hw_dev(struct e1000_hw *hw)
{
	struct igb_adapter *adapter = hw->back;
	return adapter->netdev;
}

/**
 *  igb_init_module - Driver Registration Routine
 *
 *  igb_init_module is the first routine called when the driver is
 *  loaded. All it does is register with the PCI subsystem.
 **/
static int __init igb_init_module(void)
{
	int ret;
	pr_info("%s - version %s\n",
	       igb_driver_string, igb_driver_version);

	pr_info("%s\n", igb_copyright);

#ifdef CONFIG_IGB_DCA
	dca_register_notify(&dca_notifier);
#endif
	ret = pci_register_driver(&igb_driver);
	return ret;
}

module_init(igb_init_module);

/**
 *  igb_exit_module - Driver Exit Cleanup Routine
 *
 *  igb_exit_module is called just before the driver is removed
 *  from memory.
 **/
static void __exit igb_exit_module(void)
{
#ifdef CONFIG_IGB_DCA
	dca_unregister_notify(&dca_notifier);
#endif
	pci_unregister_driver(&igb_driver);
}

module_exit(igb_exit_module);

#define Q_IDX_82576(i) (((i & 0x1) << 3) + (i >> 1))
/**
 *  igb_cache_ring_register - Descriptor ring to register mapping
 *  @adapter: board private structure to initialize
 *
 *  Once we know the feature-set enabled for the device, we'll cache
 *  the register offset the descriptor ring is assigned to.
 **/
static void igb_cache_ring_register(struct igb_adapter *adapter)
{
	int i = 0, j = 0;
	u32 rbase_offset = adapter->vfs_allocated_count;

	switch (adapter->hw.mac.type) {
	case e1000_82576:
		/* The queues are allocated for virtualization such that VF 0
		 * is allocated queues 0 and 8, VF 1 queues 1 and 9, etc.
		 * In order to avoid collision we start at the first free queue
		 * and continue consuming queues in the same sequence
		 */
		if (adapter->vfs_allocated_count) {
			for (; i < adapter->rss_queues; i++)
				adapter->rx_ring[i]->reg_idx = rbase_offset +
							       Q_IDX_82576(i);
		}
	case e1000_82575:
	case e1000_82580:
	case e1000_i350:
	case e1000_i354:
	case e1000_i210:
	case e1000_i211:
	default:
		for (; i < adapter->num_rx_queues; i++)
			adapter->rx_ring[i]->reg_idx = rbase_offset + i;
		for (; j < adapter->num_tx_queues; j++)
			adapter->tx_ring[j]->reg_idx = rbase_offset + j;
		break;
	}
}

/**
 *  igb_write_ivar - configure ivar for given MSI-X vector
 *  @hw: pointer to the HW structure
 *  @msix_vector: vector number we are allocating to a given ring
 *  @index: row index of IVAR register to write within IVAR table
 *  @offset: column offset of in IVAR, should be multiple of 8
 *
 *  This function is intended to handle the writing of the IVAR register
 *  for adapters 82576 and newer.  The IVAR table consists of 2 columns,
 *  each containing an cause allocation for an Rx and Tx ring, and a
 *  variable number of rows depending on the number of queues supported.
 **/
static void igb_write_ivar(struct e1000_hw *hw, int msix_vector,
			   int index, int offset)
{
	u32 ivar = array_rd32(E1000_IVAR0, index);

	/* clear any bits that are currently set */
	ivar &= ~((u32)0xFF << offset);

	/* write vector and valid bit */
	ivar |= (msix_vector | E1000_IVAR_VALID) << offset;

	array_wr32(E1000_IVAR0, index, ivar);
}

#define IGB_N0_QUEUE -1
static void igb_assign_vector(struct igb_q_vector *q_vector, int msix_vector)
{
	struct igb_adapter *adapter = q_vector->adapter;
	struct e1000_hw *hw = &adapter->hw;
	int rx_queue = IGB_N0_QUEUE;
	int tx_queue = IGB_N0_QUEUE;
	u32 msixbm = 0;

	if (q_vector->rx.ring)
		rx_queue = q_vector->rx.ring->reg_idx;
	if (q_vector->tx.ring)
		tx_queue = q_vector->tx.ring->reg_idx;

	switch (hw->mac.type) {
	case e1000_82575:
		/* The 82575 assigns vectors using a bitmask, which matches the
		 * bitmask for the EICR/EIMS/EIMC registers.  To assign one
		 * or more queues to a vector, we write the appropriate bits
		 * into the MSIXBM register for that vector.
		 */
		if (rx_queue > IGB_N0_QUEUE)
			msixbm = E1000_EICR_RX_QUEUE0 << rx_queue;
		if (tx_queue > IGB_N0_QUEUE)
			msixbm |= E1000_EICR_TX_QUEUE0 << tx_queue;
		if (!adapter->msix_entries && msix_vector == 0)
			msixbm |= E1000_EIMS_OTHER;
		array_wr32(E1000_MSIXBM(0), msix_vector, msixbm);
		q_vector->eims_value = msixbm;
		break;
	case e1000_82576:
		/* 82576 uses a table that essentially consists of 2 columns
		 * with 8 rows.  The ordering is column-major so we use the
		 * lower 3 bits as the row index, and the 4th bit as the
		 * column offset.
		 */
		if (rx_queue > IGB_N0_QUEUE)
			igb_write_ivar(hw, msix_vector,
				       rx_queue & 0x7,
				       (rx_queue & 0x8) << 1);
		if (tx_queue > IGB_N0_QUEUE)
			igb_write_ivar(hw, msix_vector,
				       tx_queue & 0x7,
				       ((tx_queue & 0x8) << 1) + 8);
		q_vector->eims_value = 1 << msix_vector;
		break;
	case e1000_82580:
	case e1000_i350:
	case e1000_i354:
	case e1000_i210:
	case e1000_i211:
		/* On 82580 and newer adapters the scheme is similar to 82576
		 * however instead of ordering column-major we have things
		 * ordered row-major.  So we traverse the table by using
		 * bit 0 as the column offset, and the remaining bits as the
		 * row index.
		 */
		if (rx_queue > IGB_N0_QUEUE)
			igb_write_ivar(hw, msix_vector,
				       rx_queue >> 1,
				       (rx_queue & 0x1) << 4);
		if (tx_queue > IGB_N0_QUEUE)
			igb_write_ivar(hw, msix_vector,
				       tx_queue >> 1,
				       ((tx_queue & 0x1) << 4) + 8);
		q_vector->eims_value = 1 << msix_vector;
		break;
	default:
		BUG();
		break;
	}

	/* add q_vector eims value to global eims_enable_mask */
	adapter->eims_enable_mask |= q_vector->eims_value;

	/* configure q_vector to set itr on first interrupt */
	q_vector->set_itr = 1;
}

/**
 *  igb_configure_msix - Configure MSI-X hardware
 *  @adapter: board private structure to initialize
 *
 *  igb_configure_msix sets up the hardware to properly
 *  generate MSI-X interrupts.
 **/
static void igb_configure_msix(struct igb_adapter *adapter)
{
	u32 tmp;
	int i, vector = 0;
	struct e1000_hw *hw = &adapter->hw;

	adapter->eims_enable_mask = 0;

	/* set vector for other causes, i.e. link changes */
	switch (hw->mac.type) {
	case e1000_82575:
		tmp = rd32(E1000_CTRL_EXT);
		/* enable MSI-X PBA support*/
		tmp |= E1000_CTRL_EXT_PBA_CLR;

		/* Auto-Mask interrupts upon ICR read. */
		tmp |= E1000_CTRL_EXT_EIAME;
		tmp |= E1000_CTRL_EXT_IRCA;

		wr32(E1000_CTRL_EXT, tmp);

		/* enable msix_other interrupt */
		array_wr32(E1000_MSIXBM(0), vector++, E1000_EIMS_OTHER);
		adapter->eims_other = E1000_EIMS_OTHER;

		break;

	case e1000_82576:
	case e1000_82580:
	case e1000_i350:
	case e1000_i354:
	case e1000_i210:
	case e1000_i211:
		/* Turn on MSI-X capability first, or our settings
		 * won't stick.  And it will take days to debug.
		 */
		wr32(E1000_GPIE, E1000_GPIE_MSIX_MODE |
		     E1000_GPIE_PBA | E1000_GPIE_EIAME |
		     E1000_GPIE_NSICR);

		/* enable msix_other interrupt */
		adapter->eims_other = 1 << vector;
		tmp = (vector++ | E1000_IVAR_VALID) << 8;

		wr32(E1000_IVAR_MISC, tmp);
		break;
	default:
		/* do nothing, since nothing else supports MSI-X */
		break;
	} /* switch (hw->mac.type) */

	adapter->eims_enable_mask |= adapter->eims_other;

	for (i = 0; i < adapter->num_q_vectors; i++)
		igb_assign_vector(adapter->q_vector[i], vector++);

	wrfl();
}

/**
 *  igb_request_msix - Initialize MSI-X interrupts
 *  @adapter: board private structure to initialize
 *
 *  igb_request_msix allocates MSI-X vectors and requests interrupts from the
 *  kernel.
 **/
static int igb_request_msix(struct igb_adapter *adapter)
{
	struct net_device *netdev = adapter->netdev;
	struct e1000_hw *hw = &adapter->hw;
	int i, err = 0, vector = 0, free_vector = 0;

	err = request_irq(adapter->msix_entries[vector].vector,
			  igb_msix_other, 0, netdev->name, adapter);
	if (err)
		goto err_out;

	for (i = 0; i < adapter->num_q_vectors; i++) {
		struct igb_q_vector *q_vector = adapter->q_vector[i];

		vector++;

		q_vector->itr_register = hw->hw_addr + E1000_EITR(vector);

		if (q_vector->rx.ring && q_vector->tx.ring)
			sprintf(q_vector->name, "%s-TxRx-%u", netdev->name,
				q_vector->rx.ring->queue_index);
		else if (q_vector->tx.ring)
			sprintf(q_vector->name, "%s-tx-%u", netdev->name,
				q_vector->tx.ring->queue_index);
		else if (q_vector->rx.ring)
			sprintf(q_vector->name, "%s-rx-%u", netdev->name,
				q_vector->rx.ring->queue_index);
		else
			sprintf(q_vector->name, "%s-unused", netdev->name);

		err = request_irq(adapter->msix_entries[vector].vector,
				  igb_msix_ring, 0, q_vector->name,
				  q_vector);
		if (err)
			goto err_free;
	}

	igb_configure_msix(adapter);
	return 0;

err_free:
	/* free already assigned IRQs */
	free_irq(adapter->msix_entries[free_vector++].vector, adapter);

	vector--;
	for (i = 0; i < vector; i++) {
		free_irq(adapter->msix_entries[free_vector++].vector,
			 adapter->q_vector[i]);
	}
err_out:
	return err;
}

static void igb_reset_interrupt_capability(struct igb_adapter *adapter)
{
	if (adapter->msix_entries) {
		pci_disable_msix(adapter->pdev);
		kfree(adapter->msix_entries);
		adapter->msix_entries = NULL;
	} else if (adapter->flags & IGB_FLAG_HAS_MSI) {
		pci_disable_msi(adapter->pdev);
	}
}

/**
 *  igb_free_q_vector - Free memory allocated for specific interrupt vector
 *  @adapter: board private structure to initialize
 *  @v_idx: Index of vector to be freed
 *
 *  This function frees the memory allocated to the q_vector.  In addition if
 *  NAPI is enabled it will delete any references to the NAPI struct prior
 *  to freeing the q_vector.
 **/
static void igb_free_q_vector(struct igb_adapter *adapter, int v_idx)
{
	struct igb_q_vector *q_vector = adapter->q_vector[v_idx];

	if (q_vector->tx.ring)
		adapter->tx_ring[q_vector->tx.ring->queue_index] = NULL;

	if (q_vector->rx.ring)
		adapter->tx_ring[q_vector->rx.ring->queue_index] = NULL;

	adapter->q_vector[v_idx] = NULL;
	netif_napi_del(&q_vector->napi);

	/* igb_get_stats64() might access the rings on this vector,
	 * we must wait a grace period before freeing it.
	 */
	kfree_rcu(q_vector, rcu);
}

/**
 *  igb_free_q_vectors - Free memory allocated for interrupt vectors
 *  @adapter: board private structure to initialize
 *
 *  This function frees the memory allocated to the q_vectors.  In addition if
 *  NAPI is enabled it will delete any references to the NAPI struct prior
 *  to freeing the q_vector.
 **/
static void igb_free_q_vectors(struct igb_adapter *adapter)
{
	int v_idx = adapter->num_q_vectors;

	adapter->num_tx_queues = 0;
	adapter->num_rx_queues = 0;
	adapter->num_q_vectors = 0;

	while (v_idx--)
		igb_free_q_vector(adapter, v_idx);
}

/**
 *  igb_clear_interrupt_scheme - reset the device to a state of no interrupts
 *  @adapter: board private structure to initialize
 *
 *  This function resets the device so that it has 0 Rx queues, Tx queues, and
 *  MSI-X interrupts allocated.
 */
static void igb_clear_interrupt_scheme(struct igb_adapter *adapter)
{
	igb_free_q_vectors(adapter);
	igb_reset_interrupt_capability(adapter);
}

/**
 *  igb_set_interrupt_capability - set MSI or MSI-X if supported
 *  @adapter: board private structure to initialize
 *  @msix: boolean value of MSIX capability
 *
 *  Attempt to configure interrupts using the best available
 *  capabilities of the hardware and kernel.
 **/
static void igb_set_interrupt_capability(struct igb_adapter *adapter, bool msix)
{
	int err;
	int numvecs, i;

	if (!msix)
		goto msi_only;

	/* Number of supported queues. */
	adapter->num_rx_queues = adapter->rss_queues;
	if (adapter->vfs_allocated_count)
		adapter->num_tx_queues = 1;
	else
		adapter->num_tx_queues = adapter->rss_queues;

	/* start with one vector for every Rx queue */
	numvecs = adapter->num_rx_queues;

	/* if Tx handler is separate add 1 for every Tx queue */
	if (!(adapter->flags & IGB_FLAG_QUEUE_PAIRS))
		numvecs += adapter->num_tx_queues;

	/* store the number of vectors reserved for queues */
	adapter->num_q_vectors = numvecs;

	/* add 1 vector for link status interrupts */
	numvecs++;
	adapter->msix_entries = kcalloc(numvecs, sizeof(struct msix_entry),
					GFP_KERNEL);

	if (!adapter->msix_entries)
		goto msi_only;

	for (i = 0; i < numvecs; i++)
		adapter->msix_entries[i].entry = i;

	err = pci_enable_msix(adapter->pdev,
			      adapter->msix_entries,
			      numvecs);
	if (err == 0)
		return;

	igb_reset_interrupt_capability(adapter);

	/* If we can't do MSI-X, try MSI */
msi_only:
#ifdef CONFIG_PCI_IOV
	/* disable SR-IOV for non MSI-X configurations */
	if (adapter->vf_data) {
		struct e1000_hw *hw = &adapter->hw;
		/* disable iov and allow time for transactions to clear */
		pci_disable_sriov(adapter->pdev);
		msleep(500);

		kfree(adapter->vf_data);
		adapter->vf_data = NULL;
		wr32(E1000_IOVCTL, E1000_IOVCTL_REUSE_VFQ);
		wrfl();
		msleep(100);
		dev_info(&adapter->pdev->dev, "IOV Disabled\n");
	}
#endif
	adapter->vfs_allocated_count = 0;
	adapter->rss_queues = 1;
	adapter->flags |= IGB_FLAG_QUEUE_PAIRS;
	adapter->num_rx_queues = 1;
	adapter->num_tx_queues = 1;
	adapter->num_q_vectors = 1;
	if (!pci_enable_msi(adapter->pdev))
		adapter->flags |= IGB_FLAG_HAS_MSI;
}

static void igb_add_ring(struct igb_ring *ring,
			 struct igb_ring_container *head)
{
	head->ring = ring;
	head->count++;
}

/**
 *  igb_alloc_q_vector - Allocate memory for a single interrupt vector
 *  @adapter: board private structure to initialize
 *  @v_count: q_vectors allocated on adapter, used for ring interleaving
 *  @v_idx: index of vector in adapter struct
 *  @txr_count: total number of Tx rings to allocate
 *  @txr_idx: index of first Tx ring to allocate
 *  @rxr_count: total number of Rx rings to allocate
 *  @rxr_idx: index of first Rx ring to allocate
 *
 *  We allocate one q_vector.  If allocation fails we return -ENOMEM.
 **/
static int igb_alloc_q_vector(struct igb_adapter *adapter,
			      int v_count, int v_idx,
			      int txr_count, int txr_idx,
			      int rxr_count, int rxr_idx)
{
	struct igb_q_vector *q_vector;
	struct igb_ring *ring;
	int ring_count, size;

	/* igb only supports 1 Tx and/or 1 Rx queue per vector */
	if (txr_count > 1 || rxr_count > 1)
		return -ENOMEM;

	ring_count = txr_count + rxr_count;
	size = sizeof(struct igb_q_vector) +
	       (sizeof(struct igb_ring) * ring_count);

	/* allocate q_vector and rings */
	q_vector = kzalloc(size, GFP_KERNEL);
	if (!q_vector)
		return -ENOMEM;

	/* initialize NAPI */
	netif_napi_add(adapter->netdev, &q_vector->napi,
		       igb_poll, 64);

	/* tie q_vector and adapter together */
	adapter->q_vector[v_idx] = q_vector;
	q_vector->adapter = adapter;

	/* initialize work limits */
	q_vector->tx.work_limit = adapter->tx_work_limit;

	/* initialize ITR configuration */
	q_vector->itr_register = adapter->hw.hw_addr + E1000_EITR(0);
	q_vector->itr_val = IGB_START_ITR;

	/* initialize pointer to rings */
	ring = q_vector->ring;

	/* intialize ITR */
	if (rxr_count) {
		/* rx or rx/tx vector */
		if (!adapter->rx_itr_setting || adapter->rx_itr_setting > 3)
			q_vector->itr_val = adapter->rx_itr_setting;
	} else {
		/* tx only vector */
		if (!adapter->tx_itr_setting || adapter->tx_itr_setting > 3)
			q_vector->itr_val = adapter->tx_itr_setting;
	}

	if (txr_count) {
		/* assign generic ring traits */
		ring->dev = &adapter->pdev->dev;
		ring->netdev = adapter->netdev;

		/* configure backlink on ring */
		ring->q_vector = q_vector;

		/* update q_vector Tx values */
		igb_add_ring(ring, &q_vector->tx);

		/* For 82575, context index must be unique per ring. */
		if (adapter->hw.mac.type == e1000_82575)
			set_bit(IGB_RING_FLAG_TX_CTX_IDX, &ring->flags);

		/* apply Tx specific ring traits */
		ring->count = adapter->tx_ring_count;
		ring->queue_index = txr_idx;

		u64_stats_init(&ring->tx_syncp);
		u64_stats_init(&ring->tx_syncp2);

		/* assign ring to adapter */
		adapter->tx_ring[txr_idx] = ring;

		/* push pointer to next ring */
		ring++;
	}

	if (rxr_count) {
		/* assign generic ring traits */
		ring->dev = &adapter->pdev->dev;
		ring->netdev = adapter->netdev;

		/* configure backlink on ring */
		ring->q_vector = q_vector;

		/* update q_vector Rx values */
		igb_add_ring(ring, &q_vector->rx);

		/* set flag indicating ring supports SCTP checksum offload */
		if (adapter->hw.mac.type >= e1000_82576)
			set_bit(IGB_RING_FLAG_RX_SCTP_CSUM, &ring->flags);

		/*
		 * On i350, i354, i210, and i211, loopback VLAN packets
		 * have the tag byte-swapped.
		 */
		if (adapter->hw.mac.type >= e1000_i350)
			set_bit(IGB_RING_FLAG_RX_LB_VLAN_BSWAP, &ring->flags);

		/* apply Rx specific ring traits */
		ring->count = adapter->rx_ring_count;
		ring->queue_index = rxr_idx;

		u64_stats_init(&ring->rx_syncp);

		/* assign ring to adapter */
		adapter->rx_ring[rxr_idx] = ring;
	}

	return 0;
}


/**
 *  igb_alloc_q_vectors - Allocate memory for interrupt vectors
 *  @adapter: board private structure to initialize
 *
 *  We allocate one q_vector per queue interrupt.  If allocation fails we
 *  return -ENOMEM.
 **/
static int igb_alloc_q_vectors(struct igb_adapter *adapter)
{
	int q_vectors = adapter->num_q_vectors;
	int rxr_remaining = adapter->num_rx_queues;
	int txr_remaining = adapter->num_tx_queues;
	int rxr_idx = 0, txr_idx = 0, v_idx = 0;
	int err;

	if (q_vectors >= (rxr_remaining + txr_remaining)) {
		for (; rxr_remaining; v_idx++) {
			err = igb_alloc_q_vector(adapter, q_vectors, v_idx,
						 0, 0, 1, rxr_idx);

			if (err)
				goto err_out;

			/* update counts and index */
			rxr_remaining--;
			rxr_idx++;
		}
	}

	for (; v_idx < q_vectors; v_idx++) {
		int rqpv = DIV_ROUND_UP(rxr_remaining, q_vectors - v_idx);
		int tqpv = DIV_ROUND_UP(txr_remaining, q_vectors - v_idx);
		err = igb_alloc_q_vector(adapter, q_vectors, v_idx,
					 tqpv, txr_idx, rqpv, rxr_idx);

		if (err)
			goto err_out;

		/* update counts and index */
		rxr_remaining -= rqpv;
		txr_remaining -= tqpv;
		rxr_idx++;
		txr_idx++;
	}

	return 0;

err_out:
	adapter->num_tx_queues = 0;
	adapter->num_rx_queues = 0;
	adapter->num_q_vectors = 0;

	while (v_idx--)
		igb_free_q_vector(adapter, v_idx);

	return -ENOMEM;
}

/**
 *  igb_init_interrupt_scheme - initialize interrupts, allocate queues/vectors
 *  @adapter: board private structure to initialize
 *  @msix: boolean value of MSIX capability
 *
 *  This function initializes the interrupts and allocates all of the queues.
 **/
static int igb_init_interrupt_scheme(struct igb_adapter *adapter, bool msix)
{
	struct pci_dev *pdev = adapter->pdev;
	int err;

	igb_set_interrupt_capability(adapter, msix);

	err = igb_alloc_q_vectors(adapter);
	if (err) {
		dev_err(&pdev->dev, "Unable to allocate memory for vectors\n");
		goto err_alloc_q_vectors;
	}

	igb_cache_ring_register(adapter);

	return 0;

err_alloc_q_vectors:
	igb_reset_interrupt_capability(adapter);
	return err;
}

/**
 *  igb_request_irq - initialize interrupts
 *  @adapter: board private structure to initialize
 *
 *  Attempts to configure interrupts using the best available
 *  capabilities of the hardware and kernel.
 **/
static int igb_request_irq(struct igb_adapter *adapter)
{
	struct net_device *netdev = adapter->netdev;
	struct pci_dev *pdev = adapter->pdev;
	int err = 0;

	if (adapter->msix_entries) {
		err = igb_request_msix(adapter);
		if (!err)
			goto request_done;
		/* fall back to MSI */
		igb_free_all_tx_resources(adapter);
		igb_free_all_rx_resources(adapter);

		igb_clear_interrupt_scheme(adapter);
		err = igb_init_interrupt_scheme(adapter, false);
		if (err)
			goto request_done;

		igb_setup_all_tx_resources(adapter);
		igb_setup_all_rx_resources(adapter);
		igb_configure(adapter);
	}

	igb_assign_vector(adapter->q_vector[0], 0);

	if (adapter->flags & IGB_FLAG_HAS_MSI) {
		err = request_irq(pdev->irq, igb_intr_msi, 0,
				  netdev->name, adapter);
		if (!err)
			goto request_done;

		/* fall back to legacy interrupts */
		igb_reset_interrupt_capability(adapter);
		adapter->flags &= ~IGB_FLAG_HAS_MSI;
	}

	err = request_irq(pdev->irq, igb_intr, IRQF_SHARED,
			  netdev->name, adapter);

	if (err)
		dev_err(&pdev->dev, "Error %d getting interrupt\n",
			err);

request_done:
	return err;
}

static void igb_free_irq(struct igb_adapter *adapter)
{
	if (adapter->msix_entries) {
		int vector = 0, i;

		free_irq(adapter->msix_entries[vector++].vector, adapter);

		for (i = 0; i < adapter->num_q_vectors; i++)
			free_irq(adapter->msix_entries[vector++].vector,
				 adapter->q_vector[i]);
	} else {
		free_irq(adapter->pdev->irq, adapter);
	}
}

/**
 *  igb_irq_disable - Mask off interrupt generation on the NIC
 *  @adapter: board private structure
 **/
static void igb_irq_disable(struct igb_adapter *adapter)
{
	struct e1000_hw *hw = &adapter->hw;

	/* we need to be careful when disabling interrupts.  The VFs are also
	 * mapped into these registers and so clearing the bits can cause
	 * issues on the VF drivers so we only need to clear what we set
	 */
	if (adapter->msix_entries) {
		u32 regval = rd32(E1000_EIAM);
		wr32(E1000_EIAM, regval & ~adapter->eims_enable_mask);
		wr32(E1000_EIMC, adapter->eims_enable_mask);
		regval = rd32(E1000_EIAC);
		wr32(E1000_EIAC, regval & ~adapter->eims_enable_mask);
	}

	wr32(E1000_IAM, 0);
	wr32(E1000_IMC, ~0);
	wrfl();
	if (adapter->msix_entries) {
		int i;
		for (i = 0; i < adapter->num_q_vectors; i++)
			synchronize_irq(adapter->msix_entries[i].vector);
	} else {
		synchronize_irq(adapter->pdev->irq);
	}
}

/**
 *  igb_irq_enable - Enable default interrupt generation settings
 *  @adapter: board private structure
 **/
static void igb_irq_enable(struct igb_adapter *adapter)
{
	struct e1000_hw *hw = &adapter->hw;

	if (adapter->msix_entries) {
		u32 ims = E1000_IMS_LSC | E1000_IMS_DOUTSYNC | E1000_IMS_DRSTA;
		u32 regval = rd32(E1000_EIAC);
		wr32(E1000_EIAC, regval | adapter->eims_enable_mask);
		regval = rd32(E1000_EIAM);
		wr32(E1000_EIAM, regval | adapter->eims_enable_mask);
		wr32(E1000_EIMS, adapter->eims_enable_mask);
		if (adapter->vfs_allocated_count) {
			wr32(E1000_MBVFIMR, 0xFF);
			ims |= E1000_IMS_VMMB;
		}
		wr32(E1000_IMS, ims);
	} else {
		wr32(E1000_IMS, IMS_ENABLE_MASK |
				E1000_IMS_DRSTA);
		wr32(E1000_IAM, IMS_ENABLE_MASK |
				E1000_IMS_DRSTA);
	}
}

static void igb_update_mng_vlan(struct igb_adapter *adapter)
{
	struct e1000_hw *hw = &adapter->hw;
	u16 vid = adapter->hw.mng_cookie.vlan_id;
	u16 old_vid = adapter->mng_vlan_id;

	if (hw->mng_cookie.status & E1000_MNG_DHCP_COOKIE_STATUS_VLAN) {
		/* add VID to filter table */
		igb_vfta_set(hw, vid, true);
		adapter->mng_vlan_id = vid;
	} else {
		adapter->mng_vlan_id = IGB_MNG_VLAN_NONE;
	}

	if ((old_vid != (u16)IGB_MNG_VLAN_NONE) &&
	    (vid != old_vid) &&
	    !test_bit(old_vid, adapter->active_vlans)) {
		/* remove VID from filter table */
		igb_vfta_set(hw, old_vid, false);
	}
}

/**
 *  igb_release_hw_control - release control of the h/w to f/w
 *  @adapter: address of board private structure
 *
 *  igb_release_hw_control resets CTRL_EXT:DRV_LOAD bit.
 *  For ASF and Pass Through versions of f/w this means that the
 *  driver is no longer loaded.
 **/
static void igb_release_hw_control(struct igb_adapter *adapter)
{
	struct e1000_hw *hw = &adapter->hw;
	u32 ctrl_ext;

	/* Let firmware take over control of h/w */
	ctrl_ext = rd32(E1000_CTRL_EXT);
	wr32(E1000_CTRL_EXT,
			ctrl_ext & ~E1000_CTRL_EXT_DRV_LOAD);
}

/**
 *  igb_get_hw_control - get control of the h/w from f/w
 *  @adapter: address of board private structure
 *
 *  igb_get_hw_control sets CTRL_EXT:DRV_LOAD bit.
 *  For ASF and Pass Through versions of f/w this means that
 *  the driver is loaded.
 **/
static void igb_get_hw_control(struct igb_adapter *adapter)
{
	struct e1000_hw *hw = &adapter->hw;
	u32 ctrl_ext;

	/* Let firmware know the driver has taken over */
	ctrl_ext = rd32(E1000_CTRL_EXT);
	wr32(E1000_CTRL_EXT,
			ctrl_ext | E1000_CTRL_EXT_DRV_LOAD);
}

/**
 *  igb_configure - configure the hardware for RX and TX
 *  @adapter: private board structure
 **/
static void igb_configure(struct igb_adapter *adapter)
{
	struct net_device *netdev = adapter->netdev;
	int i;

	igb_get_hw_control(adapter);
	igb_set_rx_mode(netdev);

	igb_restore_vlan(adapter);

	igb_setup_tctl(adapter);
	igb_setup_mrqc(adapter);
	igb_setup_rctl(adapter);

	igb_configure_tx(adapter);
	igb_configure_rx(adapter);

	igb_rx_fifo_flush_82575(&adapter->hw);

	/* call igb_desc_unused which always leaves
	 * at least 1 descriptor unused to make sure
	 * next_to_use != next_to_clean
	 */
	for (i = 0; i < adapter->num_rx_queues; i++) {
		struct igb_ring *ring = adapter->rx_ring[i];
		igb_alloc_rx_buffers(ring, igb_desc_unused(ring));
	}
}

/**
 *  igb_power_up_link - Power up the phy/serdes link
 *  @adapter: address of board private structure
 **/
void igb_power_up_link(struct igb_adapter *adapter)
{
	igb_reset_phy(&adapter->hw);

	if (adapter->hw.phy.media_type == e1000_media_type_copper)
		igb_power_up_phy_copper(&adapter->hw);
	else
		igb_power_up_serdes_link_82575(&adapter->hw);
}

/**
 *  igb_power_down_link - Power down the phy/serdes link
 *  @adapter: address of board private structure
 */
static void igb_power_down_link(struct igb_adapter *adapter)
{
	if (adapter->hw.phy.media_type == e1000_media_type_copper)
		igb_power_down_phy_copper_82575(&adapter->hw);
	else
		igb_shutdown_serdes_link_82575(&adapter->hw);
}

/**
 *  igb_up - Open the interface and prepare it to handle traffic
 *  @adapter: board private structure
 **/
int igb_up(struct igb_adapter *adapter)
{
	struct e1000_hw *hw = &adapter->hw;
	int i;

	/* hardware has been reset, we need to reload some things */
	igb_configure(adapter);

	clear_bit(__IGB_DOWN, &adapter->state);

	for (i = 0; i < adapter->num_q_vectors; i++)
		napi_enable(&(adapter->q_vector[i]->napi));

	if (adapter->msix_entries)
		igb_configure_msix(adapter);
	else
		igb_assign_vector(adapter->q_vector[0], 0);

	/* Clear any pending interrupts. */
	rd32(E1000_ICR);
	igb_irq_enable(adapter);

	/* notify VFs that reset has been completed */
	if (adapter->vfs_allocated_count) {
		u32 reg_data = rd32(E1000_CTRL_EXT);
		reg_data |= E1000_CTRL_EXT_PFRSTD;
		wr32(E1000_CTRL_EXT, reg_data);
	}

	netif_tx_start_all_queues(adapter->netdev);

	/* start the watchdog. */
	hw->mac.get_link_status = 1;
	schedule_work(&adapter->watchdog_task);

	return 0;
}

void igb_down(struct igb_adapter *adapter)
{
	struct net_device *netdev = adapter->netdev;
	struct e1000_hw *hw = &adapter->hw;
	u32 tctl, rctl;
	int i;

	/* signal that we're down so the interrupt handler does not
	 * reschedule our watchdog timer
	 */
	set_bit(__IGB_DOWN, &adapter->state);

	/* disable receives in the hardware */
	rctl = rd32(E1000_RCTL);
	wr32(E1000_RCTL, rctl & ~E1000_RCTL_EN);
	/* flush and sleep below */

	netif_tx_stop_all_queues(netdev);

	/* disable transmits in the hardware */
	tctl = rd32(E1000_TCTL);
	tctl &= ~E1000_TCTL_EN;
	wr32(E1000_TCTL, tctl);
	/* flush both disables and wait for them to finish */
	wrfl();
	msleep(10);

	igb_irq_disable(adapter);

	adapter->flags &= ~IGB_FLAG_NEED_LINK_UPDATE;

	for (i = 0; i < adapter->num_q_vectors; i++) {
		napi_synchronize(&(adapter->q_vector[i]->napi));
		napi_disable(&(adapter->q_vector[i]->napi));
	}


	del_timer_sync(&adapter->watchdog_timer);
	del_timer_sync(&adapter->phy_info_timer);

	netif_carrier_off(netdev);

	/* record the stats before reset*/
	spin_lock(&adapter->stats64_lock);
	igb_update_stats(adapter, &adapter->stats64);
	spin_unlock(&adapter->stats64_lock);

	adapter->link_speed = 0;
	adapter->link_duplex = 0;

	if (!pci_channel_offline(adapter->pdev))
		igb_reset(adapter);
	igb_clean_all_tx_rings(adapter);
	igb_clean_all_rx_rings(adapter);
#ifdef CONFIG_IGB_DCA

	/* since we reset the hardware DCA settings were cleared */
	igb_setup_dca(adapter);
#endif
}

void igb_reinit_locked(struct igb_adapter *adapter)
{
	WARN_ON(in_interrupt());
	while (test_and_set_bit(__IGB_RESETTING, &adapter->state))
		msleep(1);
	igb_down(adapter);
	igb_up(adapter);
	clear_bit(__IGB_RESETTING, &adapter->state);
}

void igb_reset(struct igb_adapter *adapter)
{
	struct pci_dev *pdev = adapter->pdev;
	struct e1000_hw *hw = &adapter->hw;
	struct e1000_mac_info *mac = &hw->mac;
	struct e1000_fc_info *fc = &hw->fc;
	u32 pba = 0, tx_space, min_tx_space, min_rx_space, hwm;

	/* Repartition Pba for greater than 9k mtu
	 * To take effect CTRL.RST is required.
	 */
	switch (mac->type) {
	case e1000_i350:
	case e1000_i354:
	case e1000_82580:
		pba = rd32(E1000_RXPBS);
		pba = igb_rxpbs_adjust_82580(pba);
		break;
	case e1000_82576:
		pba = rd32(E1000_RXPBS);
		pba &= E1000_RXPBS_SIZE_MASK_82576;
		break;
	case e1000_82575:
	case e1000_i210:
	case e1000_i211:
	default:
		pba = E1000_PBA_34K;
		break;
	}

	if ((adapter->max_frame_size > ETH_FRAME_LEN + ETH_FCS_LEN) &&
	    (mac->type < e1000_82576)) {
		/* adjust PBA for jumbo frames */
		wr32(E1000_PBA, pba);

		/* To maintain wire speed transmits, the Tx FIFO should be
		 * large enough to accommodate two full transmit packets,
		 * rounded up to the next 1KB and expressed in KB.  Likewise,
		 * the Rx FIFO should be large enough to accommodate at least
		 * one full receive packet and is similarly rounded up and
		 * expressed in KB.
		 */
		pba = rd32(E1000_PBA);
		/* upper 16 bits has Tx packet buffer allocation size in KB */
		tx_space = pba >> 16;
		/* lower 16 bits has Rx packet buffer allocation size in KB */
		pba &= 0xffff;
		/* the Tx fifo also stores 16 bytes of information about the Tx
		 * but don't include ethernet FCS because hardware appends it
		 */
		min_tx_space = (adapter->max_frame_size +
				sizeof(union e1000_adv_tx_desc) -
				ETH_FCS_LEN) * 2;
		min_tx_space = ALIGN(min_tx_space, 1024);
		min_tx_space >>= 10;
		/* software strips receive CRC, so leave room for it */
		min_rx_space = adapter->max_frame_size;
		min_rx_space = ALIGN(min_rx_space, 1024);
		min_rx_space >>= 10;

		/* If current Tx allocation is less than the min Tx FIFO size,
		 * and the min Tx FIFO size is less than the current Rx FIFO
		 * allocation, take space away from current Rx allocation
		 */
		if (tx_space < min_tx_space &&
		    ((min_tx_space - tx_space) < pba)) {
			pba = pba - (min_tx_space - tx_space);

			/* if short on Rx space, Rx wins and must trump Tx
			 * adjustment
			 */
			if (pba < min_rx_space)
				pba = min_rx_space;
		}
		wr32(E1000_PBA, pba);
	}

	/* flow control settings */
	/* The high water mark must be low enough to fit one full frame
	 * (or the size used for early receive) above it in the Rx FIFO.
	 * Set it to the lower of:
	 * - 90% of the Rx FIFO size, or
	 * - the full Rx FIFO size minus one full frame
	 */
	hwm = min(((pba << 10) * 9 / 10),
			((pba << 10) - 2 * adapter->max_frame_size));

	fc->high_water = hwm & 0xFFFFFFF0;	/* 16-byte granularity */
	fc->low_water = fc->high_water - 16;
	fc->pause_time = 0xFFFF;
	fc->send_xon = 1;
	fc->current_mode = fc->requested_mode;

	/* disable receive for all VFs and wait one second */
	if (adapter->vfs_allocated_count) {
		int i;
		for (i = 0 ; i < adapter->vfs_allocated_count; i++)
			adapter->vf_data[i].flags &= IGB_VF_FLAG_PF_SET_MAC;

		/* ping all the active vfs to let them know we are going down */
		igb_ping_all_vfs(adapter);

		/* disable transmits and receives */
		wr32(E1000_VFRE, 0);
		wr32(E1000_VFTE, 0);
	}

	/* Allow time for pending master requests to run */
	hw->mac.ops.reset_hw(hw);
	wr32(E1000_WUC, 0);

	if (hw->mac.ops.init_hw(hw))
		dev_err(&pdev->dev, "Hardware Error\n");

	/* Flow control settings reset on hardware reset, so guarantee flow
	 * control is off when forcing speed.
	 */
	if (!hw->mac.autoneg)
		igb_force_mac_fc(hw);

	igb_init_dmac(adapter, pba);
#ifdef CONFIG_IGB_HWMON
	/* Re-initialize the thermal sensor on i350 devices. */
	if (!test_bit(__IGB_DOWN, &adapter->state)) {
		if (mac->type == e1000_i350 && hw->bus.func == 0) {
			/* If present, re-initialize the external thermal sensor
			 * interface.
			 */
			if (adapter->ets)
				mac->ops.init_thermal_sensor_thresh(hw);
		}
	}
#endif
	if (!netif_running(adapter->netdev))
		igb_power_down_link(adapter);

	igb_update_mng_vlan(adapter);

	/* Enable h/w to recognize an 802.1Q VLAN Ethernet packet */
	wr32(E1000_VET, ETHERNET_IEEE_VLAN_TYPE);

	/* Re-enable PTP, where applicable. */
	igb_ptp_reset(adapter);

	igb_get_phy_info(hw);
}

static netdev_features_t igb_fix_features(struct net_device *netdev,
	netdev_features_t features)
{
	/* Since there is no support for separate Rx/Tx vlan accel
	 * enable/disable make sure Tx flag is always in same state as Rx.
	 */
	if (features & NETIF_F_HW_VLAN_CTAG_RX)
		features |= NETIF_F_HW_VLAN_CTAG_TX;
	else
		features &= ~NETIF_F_HW_VLAN_CTAG_TX;

	return features;
}

static int igb_set_features(struct net_device *netdev,
	netdev_features_t features)
{
	netdev_features_t changed = netdev->features ^ features;
	struct igb_adapter *adapter = netdev_priv(netdev);

	if (changed & NETIF_F_HW_VLAN_CTAG_RX)
		igb_vlan_mode(netdev, features);

	if (!(changed & NETIF_F_RXALL))
		return 0;

	netdev->features = features;

	if (netif_running(netdev))
		igb_reinit_locked(adapter);
	else
		igb_reset(adapter);

	return 0;
}

static const struct net_device_ops igb_netdev_ops = {
	.ndo_open		= igb_open,
	.ndo_stop		= igb_close,
	.ndo_start_xmit		= igb_xmit_frame,
	.ndo_get_stats64	= igb_get_stats64,
	.ndo_set_rx_mode	= igb_set_rx_mode,
	.ndo_set_mac_address	= igb_set_mac,
	.ndo_change_mtu		= igb_change_mtu,
	.ndo_do_ioctl		= igb_ioctl,
	.ndo_tx_timeout		= igb_tx_timeout,
	.ndo_validate_addr	= eth_validate_addr,
	.ndo_vlan_rx_add_vid	= igb_vlan_rx_add_vid,
	.ndo_vlan_rx_kill_vid	= igb_vlan_rx_kill_vid,
	.ndo_set_vf_mac		= igb_ndo_set_vf_mac,
	.ndo_set_vf_vlan	= igb_ndo_set_vf_vlan,
	.ndo_set_vf_tx_rate	= igb_ndo_set_vf_bw,
	.ndo_set_vf_spoofchk	= igb_ndo_set_vf_spoofchk,
	.ndo_get_vf_config	= igb_ndo_get_vf_config,
#ifdef CONFIG_NET_POLL_CONTROLLER
	.ndo_poll_controller	= igb_netpoll,
#endif
	.ndo_fix_features	= igb_fix_features,
	.ndo_set_features	= igb_set_features,
};

/**
 * igb_set_fw_version - Configure version string for ethtool
 * @adapter: adapter struct
 **/
void igb_set_fw_version(struct igb_adapter *adapter)
{
	struct e1000_hw *hw = &adapter->hw;
	struct e1000_fw_version fw;

	igb_get_fw_version(hw, &fw);

	switch (hw->mac.type) {
	case e1000_i210:
	case e1000_i211:
		if (!(igb_get_flash_presence_i210(hw))) {
			snprintf(adapter->fw_version,
				 sizeof(adapter->fw_version),
				 "%2d.%2d-%d",
				 fw.invm_major, fw.invm_minor,
				 fw.invm_img_type);
			break;
		}
		/* fall through */
	default:
		/* if option is rom valid, display its version too */
		if (fw.or_valid) {
			snprintf(adapter->fw_version,
				 sizeof(adapter->fw_version),
				 "%d.%d, 0x%08x, %d.%d.%d",
				 fw.eep_major, fw.eep_minor, fw.etrack_id,
				 fw.or_major, fw.or_build, fw.or_patch);
		/* no option rom */
		} else if (fw.etrack_id != 0X0000) {
			snprintf(adapter->fw_version,
			    sizeof(adapter->fw_version),
			    "%d.%d, 0x%08x",
			    fw.eep_major, fw.eep_minor, fw.etrack_id);
		} else {
		snprintf(adapter->fw_version,
		    sizeof(adapter->fw_version),
		    "%d.%d.%d",
		    fw.eep_major, fw.eep_minor, fw.eep_build);
		}
		break;
	}
	return;
}

/**
 *  igb_init_i2c - Init I2C interface
 *  @adapter: pointer to adapter structure
 **/
static s32 igb_init_i2c(struct igb_adapter *adapter)
{
	s32 status = E1000_SUCCESS;

	/* I2C interface supported on i350 devices */
	if (adapter->hw.mac.type != e1000_i350)
		return E1000_SUCCESS;

	/* Initialize the i2c bus which is controlled by the registers.
	 * This bus will use the i2c_algo_bit structue that implements
	 * the protocol through toggling of the 4 bits in the register.
	 */
	adapter->i2c_adap.owner = THIS_MODULE;
	adapter->i2c_algo = igb_i2c_algo;
	adapter->i2c_algo.data = adapter;
	adapter->i2c_adap.algo_data = &adapter->i2c_algo;
	adapter->i2c_adap.dev.parent = &adapter->pdev->dev;
	strlcpy(adapter->i2c_adap.name, "igb BB",
		sizeof(adapter->i2c_adap.name));
	status = i2c_bit_add_bus(&adapter->i2c_adap);
	return status;
}

/**
 *  igb_probe - Device Initialization Routine
 *  @pdev: PCI device information struct
 *  @ent: entry in igb_pci_tbl
 *
 *  Returns 0 on success, negative on failure
 *
 *  igb_probe initializes an adapter identified by a pci_dev structure.
 *  The OS initialization, configuring of the adapter private structure,
 *  and a hardware reset occur.
 **/
static int igb_probe(struct pci_dev *pdev, const struct pci_device_id *ent)
{
	struct net_device *netdev;
	struct igb_adapter *adapter;
	struct e1000_hw *hw;
	u16 eeprom_data = 0;
	s32 ret_val;
	static int global_quad_port_a; /* global quad port a indication */
	const struct e1000_info *ei = igb_info_tbl[ent->driver_data];
	unsigned long mmio_start, mmio_len;
	int err, pci_using_dac;
	u8 part_str[E1000_PBANUM_LENGTH];

	/* Catch broken hardware that put the wrong VF device ID in
	 * the PCIe SR-IOV capability.
	 */
	if (pdev->is_virtfn) {
		WARN(1, KERN_ERR "%s (%hx:%hx) should not be a VF!\n",
			pci_name(pdev), pdev->vendor, pdev->device);
		return -EINVAL;
	}

	err = pci_enable_device_mem(pdev);
	if (err)
		return err;

	pci_using_dac = 0;
	err = dma_set_mask_and_coherent(&pdev->dev, DMA_BIT_MASK(64));
	if (!err) {
		pci_using_dac = 1;
	} else {
		err = dma_set_mask_and_coherent(&pdev->dev, DMA_BIT_MASK(32));
		if (err) {
			dev_err(&pdev->dev,
				"No usable DMA configuration, aborting\n");
			goto err_dma;
		}
	}

	err = pci_request_selected_regions(pdev, pci_select_bars(pdev,
					   IORESOURCE_MEM),
					   igb_driver_name);
	if (err)
		goto err_pci_reg;

	pci_enable_pcie_error_reporting(pdev);

	pci_set_master(pdev);
	pci_save_state(pdev);

	err = -ENOMEM;
	netdev = alloc_etherdev_mq(sizeof(struct igb_adapter),
				   IGB_MAX_TX_QUEUES);
	if (!netdev)
		goto err_alloc_etherdev;

	SET_NETDEV_DEV(netdev, &pdev->dev);

	pci_set_drvdata(pdev, netdev);
	adapter = netdev_priv(netdev);
	adapter->netdev = netdev;
	adapter->pdev = pdev;
	hw = &adapter->hw;
	hw->back = adapter;
	adapter->msg_enable = netif_msg_init(debug, DEFAULT_MSG_ENABLE);

	mmio_start = pci_resource_start(pdev, 0);
	mmio_len = pci_resource_len(pdev, 0);

	err = -EIO;
	hw->hw_addr = ioremap(mmio_start, mmio_len);
	if (!hw->hw_addr)
		goto err_ioremap;

	netdev->netdev_ops = &igb_netdev_ops;
	igb_set_ethtool_ops(netdev);
	netdev->watchdog_timeo = 5 * HZ;

	strncpy(netdev->name, pci_name(pdev), sizeof(netdev->name) - 1);

	netdev->mem_start = mmio_start;
	netdev->mem_end = mmio_start + mmio_len;

	/* PCI config space info */
	hw->vendor_id = pdev->vendor;
	hw->device_id = pdev->device;
	hw->revision_id = pdev->revision;
	hw->subsystem_vendor_id = pdev->subsystem_vendor;
	hw->subsystem_device_id = pdev->subsystem_device;

	/* Copy the default MAC, PHY and NVM function pointers */
	memcpy(&hw->mac.ops, ei->mac_ops, sizeof(hw->mac.ops));
	memcpy(&hw->phy.ops, ei->phy_ops, sizeof(hw->phy.ops));
	memcpy(&hw->nvm.ops, ei->nvm_ops, sizeof(hw->nvm.ops));
	/* Initialize skew-specific constants */
	err = ei->get_invariants(hw);
	if (err)
		goto err_sw_init;

	/* setup the private structure */
	err = igb_sw_init(adapter);
	if (err)
		goto err_sw_init;

	igb_get_bus_info_pcie(hw);

	hw->phy.autoneg_wait_to_complete = false;

	/* Copper options */
	if (hw->phy.media_type == e1000_media_type_copper) {
		hw->phy.mdix = AUTO_ALL_MODES;
		hw->phy.disable_polarity_correction = false;
		hw->phy.ms_type = e1000_ms_hw_default;
	}

	if (igb_check_reset_block(hw))
		dev_info(&pdev->dev,
			"PHY reset is blocked due to SOL/IDER session.\n");

	/* features is initialized to 0 in allocation, it might have bits
	 * set by igb_sw_init so we should use an or instead of an
	 * assignment.
	 */
	netdev->features |= NETIF_F_SG |
			    NETIF_F_IP_CSUM |
			    NETIF_F_IPV6_CSUM |
			    NETIF_F_TSO |
			    NETIF_F_TSO6 |
			    NETIF_F_RXHASH |
			    NETIF_F_RXCSUM |
			    NETIF_F_HW_VLAN_CTAG_RX |
			    NETIF_F_HW_VLAN_CTAG_TX;

	/* copy netdev features into list of user selectable features */
	netdev->hw_features |= netdev->features;
	netdev->hw_features |= NETIF_F_RXALL;

	/* set this bit last since it cannot be part of hw_features */
	netdev->features |= NETIF_F_HW_VLAN_CTAG_FILTER;

	netdev->vlan_features |= NETIF_F_TSO |
				 NETIF_F_TSO6 |
				 NETIF_F_IP_CSUM |
				 NETIF_F_IPV6_CSUM |
				 NETIF_F_SG;

	netdev->priv_flags |= IFF_SUPP_NOFCS;

	if (pci_using_dac) {
		netdev->features |= NETIF_F_HIGHDMA;
		netdev->vlan_features |= NETIF_F_HIGHDMA;
	}

	if (hw->mac.type >= e1000_82576) {
		netdev->hw_features |= NETIF_F_SCTP_CSUM;
		netdev->features |= NETIF_F_SCTP_CSUM;
	}

	netdev->priv_flags |= IFF_UNICAST_FLT;

	adapter->en_mng_pt = igb_enable_mng_pass_thru(hw);

	/* before reading the NVM, reset the controller to put the device in a
	 * known good starting state
	 */
	hw->mac.ops.reset_hw(hw);

	/* make sure the NVM is good , i211/i210 parts can have special NVM
	 * that doesn't contain a checksum
	 */
	switch (hw->mac.type) {
	case e1000_i210:
	case e1000_i211:
		if (igb_get_flash_presence_i210(hw)) {
			if (hw->nvm.ops.validate(hw) < 0) {
				dev_err(&pdev->dev,
					"The NVM Checksum Is Not Valid\n");
				err = -EIO;
				goto err_eeprom;
			}
		}
		break;
	default:
		if (hw->nvm.ops.validate(hw) < 0) {
			dev_err(&pdev->dev, "The NVM Checksum Is Not Valid\n");
			err = -EIO;
			goto err_eeprom;
		}
		break;
	}

	/* copy the MAC address out of the NVM */
	if (hw->mac.ops.read_mac_addr(hw))
		dev_err(&pdev->dev, "NVM Read Error\n");

	memcpy(netdev->dev_addr, hw->mac.addr, netdev->addr_len);

	if (!is_valid_ether_addr(netdev->dev_addr)) {
		dev_err(&pdev->dev, "Invalid MAC Address\n");
		err = -EIO;
		goto err_eeprom;
	}

	/* get firmware version for ethtool -i */
	igb_set_fw_version(adapter);

	setup_timer(&adapter->watchdog_timer, igb_watchdog,
		    (unsigned long) adapter);
	setup_timer(&adapter->phy_info_timer, igb_update_phy_info,
		    (unsigned long) adapter);

	INIT_WORK(&adapter->reset_task, igb_reset_task);
	INIT_WORK(&adapter->watchdog_task, igb_watchdog_task);

	/* Initialize link properties that are user-changeable */
	adapter->fc_autoneg = true;
	hw->mac.autoneg = true;
	hw->phy.autoneg_advertised = 0x2f;

	hw->fc.requested_mode = e1000_fc_default;
	hw->fc.current_mode = e1000_fc_default;

	igb_validate_mdi_setting(hw);

	/* By default, support wake on port A */
	if (hw->bus.func == 0)
		adapter->flags |= IGB_FLAG_WOL_SUPPORTED;

	/* Check the NVM for wake support on non-port A ports */
	if (hw->mac.type >= e1000_82580)
		hw->nvm.ops.read(hw, NVM_INIT_CONTROL3_PORT_A +
				 NVM_82580_LAN_FUNC_OFFSET(hw->bus.func), 1,
				 &eeprom_data);
	else if (hw->bus.func == 1)
		hw->nvm.ops.read(hw, NVM_INIT_CONTROL3_PORT_B, 1, &eeprom_data);

	if (eeprom_data & IGB_EEPROM_APME)
		adapter->flags |= IGB_FLAG_WOL_SUPPORTED;

	/* now that we have the eeprom settings, apply the special cases where
	 * the eeprom may be wrong or the board simply won't support wake on
	 * lan on a particular port
	 */
	switch (pdev->device) {
	case E1000_DEV_ID_82575GB_QUAD_COPPER:
		adapter->flags &= ~IGB_FLAG_WOL_SUPPORTED;
		break;
	case E1000_DEV_ID_82575EB_FIBER_SERDES:
	case E1000_DEV_ID_82576_FIBER:
	case E1000_DEV_ID_82576_SERDES:
		/* Wake events only supported on port A for dual fiber
		 * regardless of eeprom setting
		 */
		if (rd32(E1000_STATUS) & E1000_STATUS_FUNC_1)
			adapter->flags &= ~IGB_FLAG_WOL_SUPPORTED;
		break;
	case E1000_DEV_ID_82576_QUAD_COPPER:
	case E1000_DEV_ID_82576_QUAD_COPPER_ET2:
		/* if quad port adapter, disable WoL on all but port A */
		if (global_quad_port_a != 0)
			adapter->flags &= ~IGB_FLAG_WOL_SUPPORTED;
		else
			adapter->flags |= IGB_FLAG_QUAD_PORT_A;
		/* Reset for multiple quad port adapters */
		if (++global_quad_port_a == 4)
			global_quad_port_a = 0;
		break;
	default:
		/* If the device can't wake, don't set software support */
		if (!device_can_wakeup(&adapter->pdev->dev))
			adapter->flags &= ~IGB_FLAG_WOL_SUPPORTED;
	}

	/* initialize the wol settings based on the eeprom settings */
	if (adapter->flags & IGB_FLAG_WOL_SUPPORTED)
		adapter->wol |= E1000_WUFC_MAG;

	/* Some vendors want WoL disabled by default, but still supported */
	if ((hw->mac.type == e1000_i350) &&
	    (pdev->subsystem_vendor == PCI_VENDOR_ID_HP)) {
		adapter->flags |= IGB_FLAG_WOL_SUPPORTED;
		adapter->wol = 0;
	}

	device_set_wakeup_enable(&adapter->pdev->dev,
				 adapter->flags & IGB_FLAG_WOL_SUPPORTED);

	/* reset the hardware with the new settings */
	igb_reset(adapter);

	/* Init the I2C interface */
	err = igb_init_i2c(adapter);
	if (err) {
		dev_err(&pdev->dev, "failed to init i2c interface\n");
		goto err_eeprom;
	}

	/* let the f/w know that the h/w is now under the control of the
	 * driver. */
	igb_get_hw_control(adapter);

	strcpy(netdev->name, "eth%d");
	err = register_netdev(netdev);
	if (err)
		goto err_register;

	/* carrier off reporting is important to ethtool even BEFORE open */
	netif_carrier_off(netdev);

#ifdef CONFIG_IGB_DCA
	if (dca_add_requester(&pdev->dev) == 0) {
		adapter->flags |= IGB_FLAG_DCA_ENABLED;
		dev_info(&pdev->dev, "DCA enabled\n");
		igb_setup_dca(adapter);
	}

#endif
#ifdef CONFIG_IGB_HWMON
	/* Initialize the thermal sensor on i350 devices. */
	if (hw->mac.type == e1000_i350 && hw->bus.func == 0) {
		u16 ets_word;

		/* Read the NVM to determine if this i350 device supports an
		 * external thermal sensor.
		 */
		hw->nvm.ops.read(hw, NVM_ETS_CFG, 1, &ets_word);
		if (ets_word != 0x0000 && ets_word != 0xFFFF)
			adapter->ets = true;
		else
			adapter->ets = false;
		if (igb_sysfs_init(adapter))
			dev_err(&pdev->dev,
				"failed to allocate sysfs resources\n");
	} else {
		adapter->ets = false;
	}
#endif
	/* do hw tstamp init after resetting */
	igb_ptp_init(adapter);

	dev_info(&pdev->dev, "Intel(R) Gigabit Ethernet Network Connection\n");
	/* print bus type/speed/width info, not applicable to i354 */
	if (hw->mac.type != e1000_i354) {
		dev_info(&pdev->dev, "%s: (PCIe:%s:%s) %pM\n",
			 netdev->name,
			 ((hw->bus.speed == e1000_bus_speed_2500) ? "2.5Gb/s" :
			  (hw->bus.speed == e1000_bus_speed_5000) ? "5.0Gb/s" :
			   "unknown"),
			 ((hw->bus.width == e1000_bus_width_pcie_x4) ?
			  "Width x4" :
			  (hw->bus.width == e1000_bus_width_pcie_x2) ?
			  "Width x2" :
			  (hw->bus.width == e1000_bus_width_pcie_x1) ?
			  "Width x1" : "unknown"), netdev->dev_addr);
	}

	if ((hw->mac.type >= e1000_i210 ||
	     igb_get_flash_presence_i210(hw))) {
		ret_val = igb_read_part_string(hw, part_str,
					       E1000_PBANUM_LENGTH);
	} else {
		ret_val = -E1000_ERR_INVM_VALUE_NOT_FOUND;
	}

	if (ret_val)
		strcpy(part_str, "Unknown");
	dev_info(&pdev->dev, "%s: PBA No: %s\n", netdev->name, part_str);
	dev_info(&pdev->dev,
		"Using %s interrupts. %d rx queue(s), %d tx queue(s)\n",
		adapter->msix_entries ? "MSI-X" :
		(adapter->flags & IGB_FLAG_HAS_MSI) ? "MSI" : "legacy",
		adapter->num_rx_queues, adapter->num_tx_queues);
	switch (hw->mac.type) {
	case e1000_i350:
	case e1000_i210:
	case e1000_i211:
		igb_set_eee_i350(hw);
		break;
	case e1000_i354:
		if (hw->phy.media_type == e1000_media_type_copper) {
			if ((rd32(E1000_CTRL_EXT) &
			    E1000_CTRL_EXT_LINK_MODE_SGMII))
				igb_set_eee_i354(hw);
		}
		break;
	default:
		break;
	}

	pm_runtime_put_noidle(&pdev->dev);
	return 0;

err_register:
	igb_release_hw_control(adapter);
	memset(&adapter->i2c_adap, 0, sizeof(adapter->i2c_adap));
err_eeprom:
	if (!igb_check_reset_block(hw))
		igb_reset_phy(hw);

	if (hw->flash_address)
		iounmap(hw->flash_address);
err_sw_init:
	igb_clear_interrupt_scheme(adapter);
	iounmap(hw->hw_addr);
err_ioremap:
	free_netdev(netdev);
err_alloc_etherdev:
	pci_release_selected_regions(pdev,
				     pci_select_bars(pdev, IORESOURCE_MEM));
err_pci_reg:
err_dma:
	pci_disable_device(pdev);
	return err;
}

#ifdef CONFIG_PCI_IOV
static int igb_disable_sriov(struct pci_dev *pdev)
{
	struct net_device *netdev = pci_get_drvdata(pdev);
	struct igb_adapter *adapter = netdev_priv(netdev);
	struct e1000_hw *hw = &adapter->hw;

	/* reclaim resources allocated to VFs */
	if (adapter->vf_data) {
		/* disable iov and allow time for transactions to clear */
		if (pci_vfs_assigned(pdev)) {
			dev_warn(&pdev->dev,
				 "Cannot deallocate SR-IOV virtual functions while they are assigned - VFs will not be deallocated\n");
			return -EPERM;
		} else {
			pci_disable_sriov(pdev);
			msleep(500);
		}

		kfree(adapter->vf_data);
		adapter->vf_data = NULL;
		adapter->vfs_allocated_count = 0;
		wr32(E1000_IOVCTL, E1000_IOVCTL_REUSE_VFQ);
		wrfl();
		msleep(100);
		dev_info(&pdev->dev, "IOV Disabled\n");

		/* Re-enable DMA Coalescing flag since IOV is turned off */
		adapter->flags |= IGB_FLAG_DMAC;
	}

	return 0;
}

static int igb_enable_sriov(struct pci_dev *pdev, int num_vfs)
{
	struct net_device *netdev = pci_get_drvdata(pdev);
	struct igb_adapter *adapter = netdev_priv(netdev);
	int old_vfs = pci_num_vf(pdev);
	int err = 0;
	int i;

<<<<<<< HEAD
	if (!adapter->msix_entries) {
		err = -EPERM;
		goto out;
	}

	if (!num_vfs)
		goto out;
	else if (old_vfs && old_vfs == num_vfs)
		goto out;
	else if (old_vfs && old_vfs != num_vfs)
		err = igb_disable_sriov(pdev);

	if (err)
		goto out;

	if (num_vfs > 7) {
=======
	if (!adapter->msix_entries || num_vfs > 7) {
>>>>>>> d8ec26d7
		err = -EPERM;
		goto out;
	}
	if (!num_vfs)
		goto out;

	if (old_vfs) {
		dev_info(&pdev->dev, "%d pre-allocated VFs found - override max_vfs setting of %d\n",
			 old_vfs, max_vfs);
		adapter->vfs_allocated_count = old_vfs;
	} else
		adapter->vfs_allocated_count = num_vfs;

	adapter->vf_data = kcalloc(adapter->vfs_allocated_count,
				sizeof(struct vf_data_storage), GFP_KERNEL);

	/* if allocation failed then we do not support SR-IOV */
	if (!adapter->vf_data) {
		adapter->vfs_allocated_count = 0;
		dev_err(&pdev->dev,
			"Unable to allocate memory for VF Data Storage\n");
		err = -ENOMEM;
		goto out;
	}

	/* only call pci_enable_sriov() if no VFs are allocated already */
	if (!old_vfs) {
		err = pci_enable_sriov(pdev, adapter->vfs_allocated_count);
		if (err)
			goto err_out;
	}
	dev_info(&pdev->dev, "%d VFs allocated\n",
		 adapter->vfs_allocated_count);
	for (i = 0; i < adapter->vfs_allocated_count; i++)
		igb_vf_configure(adapter, i);

	/* DMA Coalescing is not supported in IOV mode. */
	adapter->flags &= ~IGB_FLAG_DMAC;
	goto out;

err_out:
	kfree(adapter->vf_data);
	adapter->vf_data = NULL;
	adapter->vfs_allocated_count = 0;
out:
	return err;
}

#endif
/**
 *  igb_remove_i2c - Cleanup  I2C interface
 *  @adapter: pointer to adapter structure
 **/
static void igb_remove_i2c(struct igb_adapter *adapter)
{
	/* free the adapter bus structure */
	i2c_del_adapter(&adapter->i2c_adap);
}

/**
 *  igb_remove - Device Removal Routine
 *  @pdev: PCI device information struct
 *
 *  igb_remove is called by the PCI subsystem to alert the driver
 *  that it should release a PCI device.  The could be caused by a
 *  Hot-Plug event, or because the driver is going to be removed from
 *  memory.
 **/
static void igb_remove(struct pci_dev *pdev)
{
	struct net_device *netdev = pci_get_drvdata(pdev);
	struct igb_adapter *adapter = netdev_priv(netdev);
	struct e1000_hw *hw = &adapter->hw;

	pm_runtime_get_noresume(&pdev->dev);
#ifdef CONFIG_IGB_HWMON
	igb_sysfs_exit(adapter);
#endif
	igb_remove_i2c(adapter);
	igb_ptp_stop(adapter);
	/* The watchdog timer may be rescheduled, so explicitly
	 * disable watchdog from being rescheduled.
	 */
	set_bit(__IGB_DOWN, &adapter->state);
	del_timer_sync(&adapter->watchdog_timer);
	del_timer_sync(&adapter->phy_info_timer);

	cancel_work_sync(&adapter->reset_task);
	cancel_work_sync(&adapter->watchdog_task);

#ifdef CONFIG_IGB_DCA
	if (adapter->flags & IGB_FLAG_DCA_ENABLED) {
		dev_info(&pdev->dev, "DCA disabled\n");
		dca_remove_requester(&pdev->dev);
		adapter->flags &= ~IGB_FLAG_DCA_ENABLED;
		wr32(E1000_DCA_CTRL, E1000_DCA_CTRL_DCA_MODE_DISABLE);
	}
#endif

	/* Release control of h/w to f/w.  If f/w is AMT enabled, this
	 * would have already happened in close and is redundant.
	 */
	igb_release_hw_control(adapter);

	unregister_netdev(netdev);

	igb_clear_interrupt_scheme(adapter);

#ifdef CONFIG_PCI_IOV
	igb_disable_sriov(pdev);
#endif

	iounmap(hw->hw_addr);
	if (hw->flash_address)
		iounmap(hw->flash_address);
	pci_release_selected_regions(pdev,
				     pci_select_bars(pdev, IORESOURCE_MEM));

	kfree(adapter->shadow_vfta);
	free_netdev(netdev);

	pci_disable_pcie_error_reporting(pdev);

	pci_disable_device(pdev);
}

/**
 *  igb_probe_vfs - Initialize vf data storage and add VFs to pci config space
 *  @adapter: board private structure to initialize
 *
 *  This function initializes the vf specific data storage and then attempts to
 *  allocate the VFs.  The reason for ordering it this way is because it is much
 *  mor expensive time wise to disable SR-IOV than it is to allocate and free
 *  the memory for the VFs.
 **/
static void igb_probe_vfs(struct igb_adapter *adapter)
{
#ifdef CONFIG_PCI_IOV
	struct pci_dev *pdev = adapter->pdev;
	struct e1000_hw *hw = &adapter->hw;

	/* Virtualization features not supported on i210 family. */
	if ((hw->mac.type == e1000_i210) || (hw->mac.type == e1000_i211))
		return;

	pci_sriov_set_totalvfs(pdev, 7);
	igb_pci_enable_sriov(pdev, max_vfs);

#endif /* CONFIG_PCI_IOV */
}

static void igb_init_queue_configuration(struct igb_adapter *adapter)
{
	struct e1000_hw *hw = &adapter->hw;
	u32 max_rss_queues;

	/* Determine the maximum number of RSS queues supported. */
	switch (hw->mac.type) {
	case e1000_i211:
		max_rss_queues = IGB_MAX_RX_QUEUES_I211;
		break;
	case e1000_82575:
	case e1000_i210:
		max_rss_queues = IGB_MAX_RX_QUEUES_82575;
		break;
	case e1000_i350:
		/* I350 cannot do RSS and SR-IOV at the same time */
		if (!!adapter->vfs_allocated_count) {
			max_rss_queues = 1;
			break;
		}
		/* fall through */
	case e1000_82576:
		if (!!adapter->vfs_allocated_count) {
			max_rss_queues = 2;
			break;
		}
		/* fall through */
	case e1000_82580:
	case e1000_i354:
	default:
		max_rss_queues = IGB_MAX_RX_QUEUES;
		break;
	}

	adapter->rss_queues = min_t(u32, max_rss_queues, num_online_cpus());

	/* Determine if we need to pair queues. */
	switch (hw->mac.type) {
	case e1000_82575:
	case e1000_i211:
		/* Device supports enough interrupts without queue pairing. */
		break;
	case e1000_82576:
		/* If VFs are going to be allocated with RSS queues then we
		 * should pair the queues in order to conserve interrupts due
		 * to limited supply.
		 */
		if ((adapter->rss_queues > 1) &&
		    (adapter->vfs_allocated_count > 6))
			adapter->flags |= IGB_FLAG_QUEUE_PAIRS;
		/* fall through */
	case e1000_82580:
	case e1000_i350:
	case e1000_i354:
	case e1000_i210:
	default:
		/* If rss_queues > half of max_rss_queues, pair the queues in
		 * order to conserve interrupts due to limited supply.
		 */
		if (adapter->rss_queues > (max_rss_queues / 2))
			adapter->flags |= IGB_FLAG_QUEUE_PAIRS;
		break;
	}
}

/**
 *  igb_sw_init - Initialize general software structures (struct igb_adapter)
 *  @adapter: board private structure to initialize
 *
 *  igb_sw_init initializes the Adapter private data structure.
 *  Fields are initialized based on PCI device information and
 *  OS network device settings (MTU size).
 **/
static int igb_sw_init(struct igb_adapter *adapter)
{
	struct e1000_hw *hw = &adapter->hw;
	struct net_device *netdev = adapter->netdev;
	struct pci_dev *pdev = adapter->pdev;

	pci_read_config_word(pdev, PCI_COMMAND, &hw->bus.pci_cmd_word);

	/* set default ring sizes */
	adapter->tx_ring_count = IGB_DEFAULT_TXD;
	adapter->rx_ring_count = IGB_DEFAULT_RXD;

	/* set default ITR values */
	adapter->rx_itr_setting = IGB_DEFAULT_ITR;
	adapter->tx_itr_setting = IGB_DEFAULT_ITR;

	/* set default work limits */
	adapter->tx_work_limit = IGB_DEFAULT_TX_WORK;

	adapter->max_frame_size = netdev->mtu + ETH_HLEN + ETH_FCS_LEN +
				  VLAN_HLEN;
	adapter->min_frame_size = ETH_ZLEN + ETH_FCS_LEN;

	spin_lock_init(&adapter->stats64_lock);
#ifdef CONFIG_PCI_IOV
	switch (hw->mac.type) {
	case e1000_82576:
	case e1000_i350:
		if (max_vfs > 7) {
			dev_warn(&pdev->dev,
				 "Maximum of 7 VFs per PF, using max\n");
			max_vfs = adapter->vfs_allocated_count = 7;
		} else
			adapter->vfs_allocated_count = max_vfs;
		if (adapter->vfs_allocated_count)
			dev_warn(&pdev->dev,
				 "Enabling SR-IOV VFs using the module parameter is deprecated - please use the pci sysfs interface.\n");
		break;
	default:
		break;
	}
#endif /* CONFIG_PCI_IOV */

	igb_init_queue_configuration(adapter);

	/* Setup and initialize a copy of the hw vlan table array */
	adapter->shadow_vfta = kcalloc(E1000_VLAN_FILTER_TBL_SIZE, sizeof(u32),
				       GFP_ATOMIC);

	/* This call may decrease the number of queues */
	if (igb_init_interrupt_scheme(adapter, true)) {
		dev_err(&pdev->dev, "Unable to allocate memory for queues\n");
		return -ENOMEM;
	}

	igb_probe_vfs(adapter);

	/* Explicitly disable IRQ since the NIC can be in any state. */
	igb_irq_disable(adapter);

	if (hw->mac.type >= e1000_i350)
		adapter->flags &= ~IGB_FLAG_DMAC;

	set_bit(__IGB_DOWN, &adapter->state);
	return 0;
}

/**
 *  igb_open - Called when a network interface is made active
 *  @netdev: network interface device structure
 *
 *  Returns 0 on success, negative value on failure
 *
 *  The open entry point is called when a network interface is made
 *  active by the system (IFF_UP).  At this point all resources needed
 *  for transmit and receive operations are allocated, the interrupt
 *  handler is registered with the OS, the watchdog timer is started,
 *  and the stack is notified that the interface is ready.
 **/
static int __igb_open(struct net_device *netdev, bool resuming)
{
	struct igb_adapter *adapter = netdev_priv(netdev);
	struct e1000_hw *hw = &adapter->hw;
	struct pci_dev *pdev = adapter->pdev;
	int err;
	int i;

	/* disallow open during test */
	if (test_bit(__IGB_TESTING, &adapter->state)) {
		WARN_ON(resuming);
		return -EBUSY;
	}

	if (!resuming)
		pm_runtime_get_sync(&pdev->dev);

	netif_carrier_off(netdev);

	/* allocate transmit descriptors */
	err = igb_setup_all_tx_resources(adapter);
	if (err)
		goto err_setup_tx;

	/* allocate receive descriptors */
	err = igb_setup_all_rx_resources(adapter);
	if (err)
		goto err_setup_rx;

	igb_power_up_link(adapter);

	/* before we allocate an interrupt, we must be ready to handle it.
	 * Setting DEBUG_SHIRQ in the kernel makes it fire an interrupt
	 * as soon as we call pci_request_irq, so we have to setup our
	 * clean_rx handler before we do so.
	 */
	igb_configure(adapter);

	err = igb_request_irq(adapter);
	if (err)
		goto err_req_irq;

	/* Notify the stack of the actual queue counts. */
	err = netif_set_real_num_tx_queues(adapter->netdev,
					   adapter->num_tx_queues);
	if (err)
		goto err_set_queues;

	err = netif_set_real_num_rx_queues(adapter->netdev,
					   adapter->num_rx_queues);
	if (err)
		goto err_set_queues;

	/* From here on the code is the same as igb_up() */
	clear_bit(__IGB_DOWN, &adapter->state);

	for (i = 0; i < adapter->num_q_vectors; i++)
		napi_enable(&(adapter->q_vector[i]->napi));

	/* Clear any pending interrupts. */
	rd32(E1000_ICR);

	igb_irq_enable(adapter);

	/* notify VFs that reset has been completed */
	if (adapter->vfs_allocated_count) {
		u32 reg_data = rd32(E1000_CTRL_EXT);
		reg_data |= E1000_CTRL_EXT_PFRSTD;
		wr32(E1000_CTRL_EXT, reg_data);
	}

	netif_tx_start_all_queues(netdev);

	if (!resuming)
		pm_runtime_put(&pdev->dev);

	/* start the watchdog. */
	hw->mac.get_link_status = 1;
	schedule_work(&adapter->watchdog_task);

	return 0;

err_set_queues:
	igb_free_irq(adapter);
err_req_irq:
	igb_release_hw_control(adapter);
	igb_power_down_link(adapter);
	igb_free_all_rx_resources(adapter);
err_setup_rx:
	igb_free_all_tx_resources(adapter);
err_setup_tx:
	igb_reset(adapter);
	if (!resuming)
		pm_runtime_put(&pdev->dev);

	return err;
}

static int igb_open(struct net_device *netdev)
{
	return __igb_open(netdev, false);
}

/**
 *  igb_close - Disables a network interface
 *  @netdev: network interface device structure
 *
 *  Returns 0, this is not allowed to fail
 *
 *  The close entry point is called when an interface is de-activated
 *  by the OS.  The hardware is still under the driver's control, but
 *  needs to be disabled.  A global MAC reset is issued to stop the
 *  hardware, and all transmit and receive resources are freed.
 **/
static int __igb_close(struct net_device *netdev, bool suspending)
{
	struct igb_adapter *adapter = netdev_priv(netdev);
	struct pci_dev *pdev = adapter->pdev;

	WARN_ON(test_bit(__IGB_RESETTING, &adapter->state));

	if (!suspending)
		pm_runtime_get_sync(&pdev->dev);

	igb_down(adapter);
	igb_free_irq(adapter);

	igb_free_all_tx_resources(adapter);
	igb_free_all_rx_resources(adapter);

	if (!suspending)
		pm_runtime_put_sync(&pdev->dev);
	return 0;
}

static int igb_close(struct net_device *netdev)
{
	return __igb_close(netdev, false);
}

/**
 *  igb_setup_tx_resources - allocate Tx resources (Descriptors)
 *  @tx_ring: tx descriptor ring (for a specific queue) to setup
 *
 *  Return 0 on success, negative on failure
 **/
int igb_setup_tx_resources(struct igb_ring *tx_ring)
{
	struct device *dev = tx_ring->dev;
	int size;

	size = sizeof(struct igb_tx_buffer) * tx_ring->count;

	tx_ring->tx_buffer_info = vzalloc(size);
	if (!tx_ring->tx_buffer_info)
		goto err;

	/* round up to nearest 4K */
	tx_ring->size = tx_ring->count * sizeof(union e1000_adv_tx_desc);
	tx_ring->size = ALIGN(tx_ring->size, 4096);

	tx_ring->desc = dma_alloc_coherent(dev, tx_ring->size,
					   &tx_ring->dma, GFP_KERNEL);
	if (!tx_ring->desc)
		goto err;

	tx_ring->next_to_use = 0;
	tx_ring->next_to_clean = 0;

	return 0;

err:
	vfree(tx_ring->tx_buffer_info);
	tx_ring->tx_buffer_info = NULL;
	dev_err(dev, "Unable to allocate memory for the Tx descriptor ring\n");
	return -ENOMEM;
}

/**
 *  igb_setup_all_tx_resources - wrapper to allocate Tx resources
 *				 (Descriptors) for all queues
 *  @adapter: board private structure
 *
 *  Return 0 on success, negative on failure
 **/
static int igb_setup_all_tx_resources(struct igb_adapter *adapter)
{
	struct pci_dev *pdev = adapter->pdev;
	int i, err = 0;

	for (i = 0; i < adapter->num_tx_queues; i++) {
		err = igb_setup_tx_resources(adapter->tx_ring[i]);
		if (err) {
			dev_err(&pdev->dev,
				"Allocation for Tx Queue %u failed\n", i);
			for (i--; i >= 0; i--)
				igb_free_tx_resources(adapter->tx_ring[i]);
			break;
		}
	}

	return err;
}

/**
 *  igb_setup_tctl - configure the transmit control registers
 *  @adapter: Board private structure
 **/
void igb_setup_tctl(struct igb_adapter *adapter)
{
	struct e1000_hw *hw = &adapter->hw;
	u32 tctl;

	/* disable queue 0 which is enabled by default on 82575 and 82576 */
	wr32(E1000_TXDCTL(0), 0);

	/* Program the Transmit Control Register */
	tctl = rd32(E1000_TCTL);
	tctl &= ~E1000_TCTL_CT;
	tctl |= E1000_TCTL_PSP | E1000_TCTL_RTLC |
		(E1000_COLLISION_THRESHOLD << E1000_CT_SHIFT);

	igb_config_collision_dist(hw);

	/* Enable transmits */
	tctl |= E1000_TCTL_EN;

	wr32(E1000_TCTL, tctl);
}

/**
 *  igb_configure_tx_ring - Configure transmit ring after Reset
 *  @adapter: board private structure
 *  @ring: tx ring to configure
 *
 *  Configure a transmit ring after a reset.
 **/
void igb_configure_tx_ring(struct igb_adapter *adapter,
                           struct igb_ring *ring)
{
	struct e1000_hw *hw = &adapter->hw;
	u32 txdctl = 0;
	u64 tdba = ring->dma;
	int reg_idx = ring->reg_idx;

	/* disable the queue */
	wr32(E1000_TXDCTL(reg_idx), 0);
	wrfl();
	mdelay(10);

	wr32(E1000_TDLEN(reg_idx),
	     ring->count * sizeof(union e1000_adv_tx_desc));
	wr32(E1000_TDBAL(reg_idx),
	     tdba & 0x00000000ffffffffULL);
	wr32(E1000_TDBAH(reg_idx), tdba >> 32);

	ring->tail = hw->hw_addr + E1000_TDT(reg_idx);
	wr32(E1000_TDH(reg_idx), 0);
	writel(0, ring->tail);

	txdctl |= IGB_TX_PTHRESH;
	txdctl |= IGB_TX_HTHRESH << 8;
	txdctl |= IGB_TX_WTHRESH << 16;

	txdctl |= E1000_TXDCTL_QUEUE_ENABLE;
	wr32(E1000_TXDCTL(reg_idx), txdctl);
}

/**
 *  igb_configure_tx - Configure transmit Unit after Reset
 *  @adapter: board private structure
 *
 *  Configure the Tx unit of the MAC after a reset.
 **/
static void igb_configure_tx(struct igb_adapter *adapter)
{
	int i;

	for (i = 0; i < adapter->num_tx_queues; i++)
		igb_configure_tx_ring(adapter, adapter->tx_ring[i]);
}

/**
 *  igb_setup_rx_resources - allocate Rx resources (Descriptors)
 *  @rx_ring: Rx descriptor ring (for a specific queue) to setup
 *
 *  Returns 0 on success, negative on failure
 **/
int igb_setup_rx_resources(struct igb_ring *rx_ring)
{
	struct device *dev = rx_ring->dev;
	int size;

	size = sizeof(struct igb_rx_buffer) * rx_ring->count;

	rx_ring->rx_buffer_info = vzalloc(size);
	if (!rx_ring->rx_buffer_info)
		goto err;

	/* Round up to nearest 4K */
	rx_ring->size = rx_ring->count * sizeof(union e1000_adv_rx_desc);
	rx_ring->size = ALIGN(rx_ring->size, 4096);

	rx_ring->desc = dma_alloc_coherent(dev, rx_ring->size,
					   &rx_ring->dma, GFP_KERNEL);
	if (!rx_ring->desc)
		goto err;

	rx_ring->next_to_alloc = 0;
	rx_ring->next_to_clean = 0;
	rx_ring->next_to_use = 0;

	return 0;

err:
	vfree(rx_ring->rx_buffer_info);
	rx_ring->rx_buffer_info = NULL;
	dev_err(dev, "Unable to allocate memory for the Rx descriptor ring\n");
	return -ENOMEM;
}

/**
 *  igb_setup_all_rx_resources - wrapper to allocate Rx resources
 *				 (Descriptors) for all queues
 *  @adapter: board private structure
 *
 *  Return 0 on success, negative on failure
 **/
static int igb_setup_all_rx_resources(struct igb_adapter *adapter)
{
	struct pci_dev *pdev = adapter->pdev;
	int i, err = 0;

	for (i = 0; i < adapter->num_rx_queues; i++) {
		err = igb_setup_rx_resources(adapter->rx_ring[i]);
		if (err) {
			dev_err(&pdev->dev,
				"Allocation for Rx Queue %u failed\n", i);
			for (i--; i >= 0; i--)
				igb_free_rx_resources(adapter->rx_ring[i]);
			break;
		}
	}

	return err;
}

/**
 *  igb_setup_mrqc - configure the multiple receive queue control registers
 *  @adapter: Board private structure
 **/
static void igb_setup_mrqc(struct igb_adapter *adapter)
{
	struct e1000_hw *hw = &adapter->hw;
	u32 mrqc, rxcsum;
	u32 j, num_rx_queues;
	static const u32 rsskey[10] = { 0xDA565A6D, 0xC20E5B25, 0x3D256741,
					0xB08FA343, 0xCB2BCAD0, 0xB4307BAE,
					0xA32DCB77, 0x0CF23080, 0x3BB7426A,
					0xFA01ACBE };

	/* Fill out hash function seeds */
	for (j = 0; j < 10; j++)
		wr32(E1000_RSSRK(j), rsskey[j]);

	num_rx_queues = adapter->rss_queues;

	switch (hw->mac.type) {
	case e1000_82576:
		/* 82576 supports 2 RSS queues for SR-IOV */
		if (adapter->vfs_allocated_count)
			num_rx_queues = 2;
		break;
	default:
		break;
	}

	if (adapter->rss_indir_tbl_init != num_rx_queues) {
		for (j = 0; j < IGB_RETA_SIZE; j++)
			adapter->rss_indir_tbl[j] = (j * num_rx_queues) / IGB_RETA_SIZE;
		adapter->rss_indir_tbl_init = num_rx_queues;
	}
	igb_write_rss_indir_tbl(adapter);

	/* Disable raw packet checksumming so that RSS hash is placed in
	 * descriptor on writeback.  No need to enable TCP/UDP/IP checksum
	 * offloads as they are enabled by default
	 */
	rxcsum = rd32(E1000_RXCSUM);
	rxcsum |= E1000_RXCSUM_PCSD;

	if (adapter->hw.mac.type >= e1000_82576)
		/* Enable Receive Checksum Offload for SCTP */
		rxcsum |= E1000_RXCSUM_CRCOFL;

	/* Don't need to set TUOFL or IPOFL, they default to 1 */
	wr32(E1000_RXCSUM, rxcsum);

	/* Generate RSS hash based on packet types, TCP/UDP
	 * port numbers and/or IPv4/v6 src and dst addresses
	 */
	mrqc = E1000_MRQC_RSS_FIELD_IPV4 |
	       E1000_MRQC_RSS_FIELD_IPV4_TCP |
	       E1000_MRQC_RSS_FIELD_IPV6 |
	       E1000_MRQC_RSS_FIELD_IPV6_TCP |
	       E1000_MRQC_RSS_FIELD_IPV6_TCP_EX;

	if (adapter->flags & IGB_FLAG_RSS_FIELD_IPV4_UDP)
		mrqc |= E1000_MRQC_RSS_FIELD_IPV4_UDP;
	if (adapter->flags & IGB_FLAG_RSS_FIELD_IPV6_UDP)
		mrqc |= E1000_MRQC_RSS_FIELD_IPV6_UDP;

	/* If VMDq is enabled then we set the appropriate mode for that, else
	 * we default to RSS so that an RSS hash is calculated per packet even
	 * if we are only using one queue
	 */
	if (adapter->vfs_allocated_count) {
		if (hw->mac.type > e1000_82575) {
			/* Set the default pool for the PF's first queue */
			u32 vtctl = rd32(E1000_VT_CTL);
			vtctl &= ~(E1000_VT_CTL_DEFAULT_POOL_MASK |
				   E1000_VT_CTL_DISABLE_DEF_POOL);
			vtctl |= adapter->vfs_allocated_count <<
				E1000_VT_CTL_DEFAULT_POOL_SHIFT;
			wr32(E1000_VT_CTL, vtctl);
		}
		if (adapter->rss_queues > 1)
			mrqc |= E1000_MRQC_ENABLE_VMDQ_RSS_2Q;
		else
			mrqc |= E1000_MRQC_ENABLE_VMDQ;
	} else {
		if (hw->mac.type != e1000_i211)
			mrqc |= E1000_MRQC_ENABLE_RSS_4Q;
	}
	igb_vmm_control(adapter);

	wr32(E1000_MRQC, mrqc);
}

/**
 *  igb_setup_rctl - configure the receive control registers
 *  @adapter: Board private structure
 **/
void igb_setup_rctl(struct igb_adapter *adapter)
{
	struct e1000_hw *hw = &adapter->hw;
	u32 rctl;

	rctl = rd32(E1000_RCTL);

	rctl &= ~(3 << E1000_RCTL_MO_SHIFT);
	rctl &= ~(E1000_RCTL_LBM_TCVR | E1000_RCTL_LBM_MAC);

	rctl |= E1000_RCTL_EN | E1000_RCTL_BAM | E1000_RCTL_RDMTS_HALF |
		(hw->mac.mc_filter_type << E1000_RCTL_MO_SHIFT);

	/* enable stripping of CRC. It's unlikely this will break BMC
	 * redirection as it did with e1000. Newer features require
	 * that the HW strips the CRC.
	 */
	rctl |= E1000_RCTL_SECRC;

	/* disable store bad packets and clear size bits. */
	rctl &= ~(E1000_RCTL_SBP | E1000_RCTL_SZ_256);

	/* enable LPE to prevent packets larger than max_frame_size */
	rctl |= E1000_RCTL_LPE;

	/* disable queue 0 to prevent tail write w/o re-config */
	wr32(E1000_RXDCTL(0), 0);

	/* Attention!!!  For SR-IOV PF driver operations you must enable
	 * queue drop for all VF and PF queues to prevent head of line blocking
	 * if an un-trusted VF does not provide descriptors to hardware.
	 */
	if (adapter->vfs_allocated_count) {
		/* set all queue drop enable bits */
		wr32(E1000_QDE, ALL_QUEUES);
	}

	/* This is useful for sniffing bad packets. */
	if (adapter->netdev->features & NETIF_F_RXALL) {
		/* UPE and MPE will be handled by normal PROMISC logic
		 * in e1000e_set_rx_mode
		 */
		rctl |= (E1000_RCTL_SBP | /* Receive bad packets */
			 E1000_RCTL_BAM | /* RX All Bcast Pkts */
			 E1000_RCTL_PMCF); /* RX All MAC Ctrl Pkts */

		rctl &= ~(E1000_RCTL_VFE | /* Disable VLAN filter */
			  E1000_RCTL_DPF | /* Allow filtered pause */
			  E1000_RCTL_CFIEN); /* Dis VLAN CFIEN Filter */
		/* Do not mess with E1000_CTRL_VME, it affects transmit as well,
		 * and that breaks VLANs.
		 */
	}

	wr32(E1000_RCTL, rctl);
}

static inline int igb_set_vf_rlpml(struct igb_adapter *adapter, int size,
                                   int vfn)
{
	struct e1000_hw *hw = &adapter->hw;
	u32 vmolr;

	/* if it isn't the PF check to see if VFs are enabled and
	 * increase the size to support vlan tags
	 */
	if (vfn < adapter->vfs_allocated_count &&
	    adapter->vf_data[vfn].vlans_enabled)
		size += VLAN_TAG_SIZE;

	vmolr = rd32(E1000_VMOLR(vfn));
	vmolr &= ~E1000_VMOLR_RLPML_MASK;
	vmolr |= size | E1000_VMOLR_LPE;
	wr32(E1000_VMOLR(vfn), vmolr);

	return 0;
}

/**
 *  igb_rlpml_set - set maximum receive packet size
 *  @adapter: board private structure
 *
 *  Configure maximum receivable packet size.
 **/
static void igb_rlpml_set(struct igb_adapter *adapter)
{
	u32 max_frame_size = adapter->max_frame_size;
	struct e1000_hw *hw = &adapter->hw;
	u16 pf_id = adapter->vfs_allocated_count;

	if (pf_id) {
		igb_set_vf_rlpml(adapter, max_frame_size, pf_id);
		/* If we're in VMDQ or SR-IOV mode, then set global RLPML
		 * to our max jumbo frame size, in case we need to enable
		 * jumbo frames on one of the rings later.
		 * This will not pass over-length frames into the default
		 * queue because it's gated by the VMOLR.RLPML.
		 */
		max_frame_size = MAX_JUMBO_FRAME_SIZE;
	}

	wr32(E1000_RLPML, max_frame_size);
}

static inline void igb_set_vmolr(struct igb_adapter *adapter,
				 int vfn, bool aupe)
{
	struct e1000_hw *hw = &adapter->hw;
	u32 vmolr;

	/* This register exists only on 82576 and newer so if we are older then
	 * we should exit and do nothing
	 */
	if (hw->mac.type < e1000_82576)
		return;

	vmolr = rd32(E1000_VMOLR(vfn));
	vmolr |= E1000_VMOLR_STRVLAN; /* Strip vlan tags */
	if (aupe)
		vmolr |= E1000_VMOLR_AUPE; /* Accept untagged packets */
	else
		vmolr &= ~(E1000_VMOLR_AUPE); /* Tagged packets ONLY */

	/* clear all bits that might not be set */
	vmolr &= ~(E1000_VMOLR_BAM | E1000_VMOLR_RSSE);

	if (adapter->rss_queues > 1 && vfn == adapter->vfs_allocated_count)
		vmolr |= E1000_VMOLR_RSSE; /* enable RSS */
	/* for VMDq only allow the VFs and pool 0 to accept broadcast and
	 * multicast packets
	 */
	if (vfn <= adapter->vfs_allocated_count)
		vmolr |= E1000_VMOLR_BAM; /* Accept broadcast */

	wr32(E1000_VMOLR(vfn), vmolr);
}

/**
 *  igb_configure_rx_ring - Configure a receive ring after Reset
 *  @adapter: board private structure
 *  @ring: receive ring to be configured
 *
 *  Configure the Rx unit of the MAC after a reset.
 **/
void igb_configure_rx_ring(struct igb_adapter *adapter,
			   struct igb_ring *ring)
{
	struct e1000_hw *hw = &adapter->hw;
	u64 rdba = ring->dma;
	int reg_idx = ring->reg_idx;
	u32 srrctl = 0, rxdctl = 0;

	/* disable the queue */
	wr32(E1000_RXDCTL(reg_idx), 0);

	/* Set DMA base address registers */
	wr32(E1000_RDBAL(reg_idx),
	     rdba & 0x00000000ffffffffULL);
	wr32(E1000_RDBAH(reg_idx), rdba >> 32);
	wr32(E1000_RDLEN(reg_idx),
	     ring->count * sizeof(union e1000_adv_rx_desc));

	/* initialize head and tail */
	ring->tail = hw->hw_addr + E1000_RDT(reg_idx);
	wr32(E1000_RDH(reg_idx), 0);
	writel(0, ring->tail);

	/* set descriptor configuration */
	srrctl = IGB_RX_HDR_LEN << E1000_SRRCTL_BSIZEHDRSIZE_SHIFT;
	srrctl |= IGB_RX_BUFSZ >> E1000_SRRCTL_BSIZEPKT_SHIFT;
	srrctl |= E1000_SRRCTL_DESCTYPE_ADV_ONEBUF;
	if (hw->mac.type >= e1000_82580)
		srrctl |= E1000_SRRCTL_TIMESTAMP;
	/* Only set Drop Enable if we are supporting multiple queues */
	if (adapter->vfs_allocated_count || adapter->num_rx_queues > 1)
		srrctl |= E1000_SRRCTL_DROP_EN;

	wr32(E1000_SRRCTL(reg_idx), srrctl);

	/* set filtering for VMDQ pools */
	igb_set_vmolr(adapter, reg_idx & 0x7, true);

	rxdctl |= IGB_RX_PTHRESH;
	rxdctl |= IGB_RX_HTHRESH << 8;
	rxdctl |= IGB_RX_WTHRESH << 16;

	/* enable receive descriptor fetching */
	rxdctl |= E1000_RXDCTL_QUEUE_ENABLE;
	wr32(E1000_RXDCTL(reg_idx), rxdctl);
}

/**
 *  igb_configure_rx - Configure receive Unit after Reset
 *  @adapter: board private structure
 *
 *  Configure the Rx unit of the MAC after a reset.
 **/
static void igb_configure_rx(struct igb_adapter *adapter)
{
	int i;

	/* set UTA to appropriate mode */
	igb_set_uta(adapter);

	/* set the correct pool for the PF default MAC address in entry 0 */
	igb_rar_set_qsel(adapter, adapter->hw.mac.addr, 0,
			 adapter->vfs_allocated_count);

	/* Setup the HW Rx Head and Tail Descriptor Pointers and
	 * the Base and Length of the Rx Descriptor Ring
	 */
	for (i = 0; i < adapter->num_rx_queues; i++)
		igb_configure_rx_ring(adapter, adapter->rx_ring[i]);
}

/**
 *  igb_free_tx_resources - Free Tx Resources per Queue
 *  @tx_ring: Tx descriptor ring for a specific queue
 *
 *  Free all transmit software resources
 **/
void igb_free_tx_resources(struct igb_ring *tx_ring)
{
	igb_clean_tx_ring(tx_ring);

	vfree(tx_ring->tx_buffer_info);
	tx_ring->tx_buffer_info = NULL;

	/* if not set, then don't free */
	if (!tx_ring->desc)
		return;

	dma_free_coherent(tx_ring->dev, tx_ring->size,
			  tx_ring->desc, tx_ring->dma);

	tx_ring->desc = NULL;
}

/**
 *  igb_free_all_tx_resources - Free Tx Resources for All Queues
 *  @adapter: board private structure
 *
 *  Free all transmit software resources
 **/
static void igb_free_all_tx_resources(struct igb_adapter *adapter)
{
	int i;

	for (i = 0; i < adapter->num_tx_queues; i++)
		igb_free_tx_resources(adapter->tx_ring[i]);
}

void igb_unmap_and_free_tx_resource(struct igb_ring *ring,
				    struct igb_tx_buffer *tx_buffer)
{
	if (tx_buffer->skb) {
		dev_kfree_skb_any(tx_buffer->skb);
		if (dma_unmap_len(tx_buffer, len))
			dma_unmap_single(ring->dev,
					 dma_unmap_addr(tx_buffer, dma),
					 dma_unmap_len(tx_buffer, len),
					 DMA_TO_DEVICE);
	} else if (dma_unmap_len(tx_buffer, len)) {
		dma_unmap_page(ring->dev,
			       dma_unmap_addr(tx_buffer, dma),
			       dma_unmap_len(tx_buffer, len),
			       DMA_TO_DEVICE);
	}
	tx_buffer->next_to_watch = NULL;
	tx_buffer->skb = NULL;
	dma_unmap_len_set(tx_buffer, len, 0);
	/* buffer_info must be completely set up in the transmit path */
}

/**
 *  igb_clean_tx_ring - Free Tx Buffers
 *  @tx_ring: ring to be cleaned
 **/
static void igb_clean_tx_ring(struct igb_ring *tx_ring)
{
	struct igb_tx_buffer *buffer_info;
	unsigned long size;
	u16 i;

	if (!tx_ring->tx_buffer_info)
		return;
	/* Free all the Tx ring sk_buffs */

	for (i = 0; i < tx_ring->count; i++) {
		buffer_info = &tx_ring->tx_buffer_info[i];
		igb_unmap_and_free_tx_resource(tx_ring, buffer_info);
	}

	netdev_tx_reset_queue(txring_txq(tx_ring));

	size = sizeof(struct igb_tx_buffer) * tx_ring->count;
	memset(tx_ring->tx_buffer_info, 0, size);

	/* Zero out the descriptor ring */
	memset(tx_ring->desc, 0, tx_ring->size);

	tx_ring->next_to_use = 0;
	tx_ring->next_to_clean = 0;
}

/**
 *  igb_clean_all_tx_rings - Free Tx Buffers for all queues
 *  @adapter: board private structure
 **/
static void igb_clean_all_tx_rings(struct igb_adapter *adapter)
{
	int i;

	for (i = 0; i < adapter->num_tx_queues; i++)
		igb_clean_tx_ring(adapter->tx_ring[i]);
}

/**
 *  igb_free_rx_resources - Free Rx Resources
 *  @rx_ring: ring to clean the resources from
 *
 *  Free all receive software resources
 **/
void igb_free_rx_resources(struct igb_ring *rx_ring)
{
	igb_clean_rx_ring(rx_ring);

	vfree(rx_ring->rx_buffer_info);
	rx_ring->rx_buffer_info = NULL;

	/* if not set, then don't free */
	if (!rx_ring->desc)
		return;

	dma_free_coherent(rx_ring->dev, rx_ring->size,
			  rx_ring->desc, rx_ring->dma);

	rx_ring->desc = NULL;
}

/**
 *  igb_free_all_rx_resources - Free Rx Resources for All Queues
 *  @adapter: board private structure
 *
 *  Free all receive software resources
 **/
static void igb_free_all_rx_resources(struct igb_adapter *adapter)
{
	int i;

	for (i = 0; i < adapter->num_rx_queues; i++)
		igb_free_rx_resources(adapter->rx_ring[i]);
}

/**
 *  igb_clean_rx_ring - Free Rx Buffers per Queue
 *  @rx_ring: ring to free buffers from
 **/
static void igb_clean_rx_ring(struct igb_ring *rx_ring)
{
	unsigned long size;
	u16 i;

	if (rx_ring->skb)
		dev_kfree_skb(rx_ring->skb);
	rx_ring->skb = NULL;

	if (!rx_ring->rx_buffer_info)
		return;

	/* Free all the Rx ring sk_buffs */
	for (i = 0; i < rx_ring->count; i++) {
		struct igb_rx_buffer *buffer_info = &rx_ring->rx_buffer_info[i];

		if (!buffer_info->page)
			continue;

		dma_unmap_page(rx_ring->dev,
			       buffer_info->dma,
			       PAGE_SIZE,
			       DMA_FROM_DEVICE);
		__free_page(buffer_info->page);

		buffer_info->page = NULL;
	}

	size = sizeof(struct igb_rx_buffer) * rx_ring->count;
	memset(rx_ring->rx_buffer_info, 0, size);

	/* Zero out the descriptor ring */
	memset(rx_ring->desc, 0, rx_ring->size);

	rx_ring->next_to_alloc = 0;
	rx_ring->next_to_clean = 0;
	rx_ring->next_to_use = 0;
}

/**
 *  igb_clean_all_rx_rings - Free Rx Buffers for all queues
 *  @adapter: board private structure
 **/
static void igb_clean_all_rx_rings(struct igb_adapter *adapter)
{
	int i;

	for (i = 0; i < adapter->num_rx_queues; i++)
		igb_clean_rx_ring(adapter->rx_ring[i]);
}

/**
 *  igb_set_mac - Change the Ethernet Address of the NIC
 *  @netdev: network interface device structure
 *  @p: pointer to an address structure
 *
 *  Returns 0 on success, negative on failure
 **/
static int igb_set_mac(struct net_device *netdev, void *p)
{
	struct igb_adapter *adapter = netdev_priv(netdev);
	struct e1000_hw *hw = &adapter->hw;
	struct sockaddr *addr = p;

	if (!is_valid_ether_addr(addr->sa_data))
		return -EADDRNOTAVAIL;

	memcpy(netdev->dev_addr, addr->sa_data, netdev->addr_len);
	memcpy(hw->mac.addr, addr->sa_data, netdev->addr_len);

	/* set the correct pool for the new PF MAC address in entry 0 */
	igb_rar_set_qsel(adapter, hw->mac.addr, 0,
			 adapter->vfs_allocated_count);

	return 0;
}

/**
 *  igb_write_mc_addr_list - write multicast addresses to MTA
 *  @netdev: network interface device structure
 *
 *  Writes multicast address list to the MTA hash table.
 *  Returns: -ENOMEM on failure
 *           0 on no addresses written
 *           X on writing X addresses to MTA
 **/
static int igb_write_mc_addr_list(struct net_device *netdev)
{
	struct igb_adapter *adapter = netdev_priv(netdev);
	struct e1000_hw *hw = &adapter->hw;
	struct netdev_hw_addr *ha;
	u8  *mta_list;
	int i;

	if (netdev_mc_empty(netdev)) {
		/* nothing to program, so clear mc list */
		igb_update_mc_addr_list(hw, NULL, 0);
		igb_restore_vf_multicasts(adapter);
		return 0;
	}

	mta_list = kzalloc(netdev_mc_count(netdev) * 6, GFP_ATOMIC);
	if (!mta_list)
		return -ENOMEM;

	/* The shared function expects a packed array of only addresses. */
	i = 0;
	netdev_for_each_mc_addr(ha, netdev)
		memcpy(mta_list + (i++ * ETH_ALEN), ha->addr, ETH_ALEN);

	igb_update_mc_addr_list(hw, mta_list, i);
	kfree(mta_list);

	return netdev_mc_count(netdev);
}

/**
 *  igb_write_uc_addr_list - write unicast addresses to RAR table
 *  @netdev: network interface device structure
 *
 *  Writes unicast address list to the RAR table.
 *  Returns: -ENOMEM on failure/insufficient address space
 *           0 on no addresses written
 *           X on writing X addresses to the RAR table
 **/
static int igb_write_uc_addr_list(struct net_device *netdev)
{
	struct igb_adapter *adapter = netdev_priv(netdev);
	struct e1000_hw *hw = &adapter->hw;
	unsigned int vfn = adapter->vfs_allocated_count;
	unsigned int rar_entries = hw->mac.rar_entry_count - (vfn + 1);
	int count = 0;

	/* return ENOMEM indicating insufficient memory for addresses */
	if (netdev_uc_count(netdev) > rar_entries)
		return -ENOMEM;

	if (!netdev_uc_empty(netdev) && rar_entries) {
		struct netdev_hw_addr *ha;

		netdev_for_each_uc_addr(ha, netdev) {
			if (!rar_entries)
				break;
			igb_rar_set_qsel(adapter, ha->addr,
					 rar_entries--,
					 vfn);
			count++;
		}
	}
	/* write the addresses in reverse order to avoid write combining */
	for (; rar_entries > 0 ; rar_entries--) {
		wr32(E1000_RAH(rar_entries), 0);
		wr32(E1000_RAL(rar_entries), 0);
	}
	wrfl();

	return count;
}

/**
 *  igb_set_rx_mode - Secondary Unicast, Multicast and Promiscuous mode set
 *  @netdev: network interface device structure
 *
 *  The set_rx_mode entry point is called whenever the unicast or multicast
 *  address lists or the network interface flags are updated.  This routine is
 *  responsible for configuring the hardware for proper unicast, multicast,
 *  promiscuous mode, and all-multi behavior.
 **/
static void igb_set_rx_mode(struct net_device *netdev)
{
	struct igb_adapter *adapter = netdev_priv(netdev);
	struct e1000_hw *hw = &adapter->hw;
	unsigned int vfn = adapter->vfs_allocated_count;
	u32 rctl, vmolr = 0;
	int count;

	/* Check for Promiscuous and All Multicast modes */
	rctl = rd32(E1000_RCTL);

	/* clear the effected bits */
	rctl &= ~(E1000_RCTL_UPE | E1000_RCTL_MPE | E1000_RCTL_VFE);

	if (netdev->flags & IFF_PROMISC) {
		/* retain VLAN HW filtering if in VT mode */
		if (adapter->vfs_allocated_count)
			rctl |= E1000_RCTL_VFE;
		rctl |= (E1000_RCTL_UPE | E1000_RCTL_MPE);
		vmolr |= (E1000_VMOLR_ROPE | E1000_VMOLR_MPME);
	} else {
		if (netdev->flags & IFF_ALLMULTI) {
			rctl |= E1000_RCTL_MPE;
			vmolr |= E1000_VMOLR_MPME;
		} else {
			/* Write addresses to the MTA, if the attempt fails
			 * then we should just turn on promiscuous mode so
			 * that we can at least receive multicast traffic
			 */
			count = igb_write_mc_addr_list(netdev);
			if (count < 0) {
				rctl |= E1000_RCTL_MPE;
				vmolr |= E1000_VMOLR_MPME;
			} else if (count) {
				vmolr |= E1000_VMOLR_ROMPE;
			}
		}
		/* Write addresses to available RAR registers, if there is not
		 * sufficient space to store all the addresses then enable
		 * unicast promiscuous mode
		 */
		count = igb_write_uc_addr_list(netdev);
		if (count < 0) {
			rctl |= E1000_RCTL_UPE;
			vmolr |= E1000_VMOLR_ROPE;
		}
		rctl |= E1000_RCTL_VFE;
	}
	wr32(E1000_RCTL, rctl);

	/* In order to support SR-IOV and eventually VMDq it is necessary to set
	 * the VMOLR to enable the appropriate modes.  Without this workaround
	 * we will have issues with VLAN tag stripping not being done for frames
	 * that are only arriving because we are the default pool
	 */
	if ((hw->mac.type < e1000_82576) || (hw->mac.type > e1000_i350))
		return;

	vmolr |= rd32(E1000_VMOLR(vfn)) &
		 ~(E1000_VMOLR_ROPE | E1000_VMOLR_MPME | E1000_VMOLR_ROMPE);
	wr32(E1000_VMOLR(vfn), vmolr);
	igb_restore_vf_multicasts(adapter);
}

static void igb_check_wvbr(struct igb_adapter *adapter)
{
	struct e1000_hw *hw = &adapter->hw;
	u32 wvbr = 0;

	switch (hw->mac.type) {
	case e1000_82576:
	case e1000_i350:
		if (!(wvbr = rd32(E1000_WVBR)))
			return;
		break;
	default:
		break;
	}

	adapter->wvbr |= wvbr;
}

#define IGB_STAGGERED_QUEUE_OFFSET 8

static void igb_spoof_check(struct igb_adapter *adapter)
{
	int j;

	if (!adapter->wvbr)
		return;

	for(j = 0; j < adapter->vfs_allocated_count; j++) {
		if (adapter->wvbr & (1 << j) ||
		    adapter->wvbr & (1 << (j + IGB_STAGGERED_QUEUE_OFFSET))) {
			dev_warn(&adapter->pdev->dev,
				"Spoof event(s) detected on VF %d\n", j);
			adapter->wvbr &=
				~((1 << j) |
				  (1 << (j + IGB_STAGGERED_QUEUE_OFFSET)));
		}
	}
}

/* Need to wait a few seconds after link up to get diagnostic information from
 * the phy
 */
static void igb_update_phy_info(unsigned long data)
{
	struct igb_adapter *adapter = (struct igb_adapter *) data;
	igb_get_phy_info(&adapter->hw);
}

/**
 *  igb_has_link - check shared code for link and determine up/down
 *  @adapter: pointer to driver private info
 **/
bool igb_has_link(struct igb_adapter *adapter)
{
	struct e1000_hw *hw = &adapter->hw;
	bool link_active = false;

	/* get_link_status is set on LSC (link status) interrupt or
	 * rx sequence error interrupt.  get_link_status will stay
	 * false until the e1000_check_for_link establishes link
	 * for copper adapters ONLY
	 */
	switch (hw->phy.media_type) {
	case e1000_media_type_copper:
		if (!hw->mac.get_link_status)
			return true;
	case e1000_media_type_internal_serdes:
		hw->mac.ops.check_for_link(hw);
		link_active = !hw->mac.get_link_status;
		break;
	default:
	case e1000_media_type_unknown:
		break;
	}

	if (((hw->mac.type == e1000_i210) ||
	     (hw->mac.type == e1000_i211)) &&
	     (hw->phy.id == I210_I_PHY_ID)) {
		if (!netif_carrier_ok(adapter->netdev)) {
			adapter->flags &= ~IGB_FLAG_NEED_LINK_UPDATE;
		} else if (!(adapter->flags & IGB_FLAG_NEED_LINK_UPDATE)) {
			adapter->flags |= IGB_FLAG_NEED_LINK_UPDATE;
			adapter->link_check_timeout = jiffies;
		}
	}

	return link_active;
}

static bool igb_thermal_sensor_event(struct e1000_hw *hw, u32 event)
{
	bool ret = false;
	u32 ctrl_ext, thstat;

	/* check for thermal sensor event on i350 copper only */
	if (hw->mac.type == e1000_i350) {
		thstat = rd32(E1000_THSTAT);
		ctrl_ext = rd32(E1000_CTRL_EXT);

		if ((hw->phy.media_type == e1000_media_type_copper) &&
		    !(ctrl_ext & E1000_CTRL_EXT_LINK_MODE_SGMII))
			ret = !!(thstat & event);
	}

	return ret;
}

/**
 *  igb_watchdog - Timer Call-back
 *  @data: pointer to adapter cast into an unsigned long
 **/
static void igb_watchdog(unsigned long data)
{
	struct igb_adapter *adapter = (struct igb_adapter *)data;
	/* Do the rest outside of interrupt context */
	schedule_work(&adapter->watchdog_task);
}

static void igb_watchdog_task(struct work_struct *work)
{
	struct igb_adapter *adapter = container_of(work,
						   struct igb_adapter,
						   watchdog_task);
	struct e1000_hw *hw = &adapter->hw;
	struct e1000_phy_info *phy = &hw->phy;
	struct net_device *netdev = adapter->netdev;
	u32 link;
	int i;

	link = igb_has_link(adapter);

	if (adapter->flags & IGB_FLAG_NEED_LINK_UPDATE) {
		if (time_after(jiffies, (adapter->link_check_timeout + HZ)))
			adapter->flags &= ~IGB_FLAG_NEED_LINK_UPDATE;
		else
			link = false;
	}

	if (link) {
		/* Cancel scheduled suspend requests. */
		pm_runtime_resume(netdev->dev.parent);

		if (!netif_carrier_ok(netdev)) {
			u32 ctrl;
			hw->mac.ops.get_speed_and_duplex(hw,
							 &adapter->link_speed,
							 &adapter->link_duplex);

			ctrl = rd32(E1000_CTRL);
			/* Links status message must follow this format */
			printk(KERN_INFO "igb: %s NIC Link is Up %d Mbps %s "
			       "Duplex, Flow Control: %s\n",
			       netdev->name,
			       adapter->link_speed,
			       adapter->link_duplex == FULL_DUPLEX ?
			       "Full" : "Half",
			       (ctrl & E1000_CTRL_TFCE) &&
			       (ctrl & E1000_CTRL_RFCE) ? "RX/TX" :
			       (ctrl & E1000_CTRL_RFCE) ?  "RX" :
			       (ctrl & E1000_CTRL_TFCE) ?  "TX" : "None");

			/* check if SmartSpeed worked */
			igb_check_downshift(hw);
			if (phy->speed_downgraded)
				netdev_warn(netdev, "Link Speed was downgraded by SmartSpeed\n");

			/* check for thermal sensor event */
			if (igb_thermal_sensor_event(hw,
			    E1000_THSTAT_LINK_THROTTLE)) {
				netdev_info(netdev, "The network adapter link "
					    "speed was downshifted because it "
					    "overheated\n");
			}

			/* adjust timeout factor according to speed/duplex */
			adapter->tx_timeout_factor = 1;
			switch (adapter->link_speed) {
			case SPEED_10:
				adapter->tx_timeout_factor = 14;
				break;
			case SPEED_100:
				/* maybe add some timeout factor ? */
				break;
			}

			netif_carrier_on(netdev);

			igb_ping_all_vfs(adapter);
			igb_check_vf_rate_limit(adapter);

			/* link state has changed, schedule phy info update */
			if (!test_bit(__IGB_DOWN, &adapter->state))
				mod_timer(&adapter->phy_info_timer,
					  round_jiffies(jiffies + 2 * HZ));
		}
	} else {
		if (netif_carrier_ok(netdev)) {
			adapter->link_speed = 0;
			adapter->link_duplex = 0;

			/* check for thermal sensor event */
			if (igb_thermal_sensor_event(hw,
			    E1000_THSTAT_PWR_DOWN)) {
				netdev_err(netdev, "The network adapter was "
					   "stopped because it overheated\n");
			}

			/* Links status message must follow this format */
			printk(KERN_INFO "igb: %s NIC Link is Down\n",
			       netdev->name);
			netif_carrier_off(netdev);

			igb_ping_all_vfs(adapter);

			/* link state has changed, schedule phy info update */
			if (!test_bit(__IGB_DOWN, &adapter->state))
				mod_timer(&adapter->phy_info_timer,
					  round_jiffies(jiffies + 2 * HZ));

			pm_schedule_suspend(netdev->dev.parent,
					    MSEC_PER_SEC * 5);
		}
	}

	spin_lock(&adapter->stats64_lock);
	igb_update_stats(adapter, &adapter->stats64);
	spin_unlock(&adapter->stats64_lock);

	for (i = 0; i < adapter->num_tx_queues; i++) {
		struct igb_ring *tx_ring = adapter->tx_ring[i];
		if (!netif_carrier_ok(netdev)) {
			/* We've lost link, so the controller stops DMA,
			 * but we've got queued Tx work that's never going
			 * to get done, so reset controller to flush Tx.
			 * (Do the reset outside of interrupt context).
			 */
			if (igb_desc_unused(tx_ring) + 1 < tx_ring->count) {
				adapter->tx_timeout_count++;
				schedule_work(&adapter->reset_task);
				/* return immediately since reset is imminent */
				return;
			}
		}

		/* Force detection of hung controller every watchdog period */
		set_bit(IGB_RING_FLAG_TX_DETECT_HANG, &tx_ring->flags);
	}

	/* Cause software interrupt to ensure Rx ring is cleaned */
	if (adapter->msix_entries) {
		u32 eics = 0;
		for (i = 0; i < adapter->num_q_vectors; i++)
			eics |= adapter->q_vector[i]->eims_value;
		wr32(E1000_EICS, eics);
	} else {
		wr32(E1000_ICS, E1000_ICS_RXDMT0);
	}

	igb_spoof_check(adapter);
	igb_ptp_rx_hang(adapter);

	/* Reset the timer */
	if (!test_bit(__IGB_DOWN, &adapter->state)) {
		if (adapter->flags & IGB_FLAG_NEED_LINK_UPDATE)
			mod_timer(&adapter->watchdog_timer,
				  round_jiffies(jiffies +  HZ));
		else
			mod_timer(&adapter->watchdog_timer,
				  round_jiffies(jiffies + 2 * HZ));
	}
}

enum latency_range {
	lowest_latency = 0,
	low_latency = 1,
	bulk_latency = 2,
	latency_invalid = 255
};

/**
 *  igb_update_ring_itr - update the dynamic ITR value based on packet size
 *  @q_vector: pointer to q_vector
 *
 *  Stores a new ITR value based on strictly on packet size.  This
 *  algorithm is less sophisticated than that used in igb_update_itr,
 *  due to the difficulty of synchronizing statistics across multiple
 *  receive rings.  The divisors and thresholds used by this function
 *  were determined based on theoretical maximum wire speed and testing
 *  data, in order to minimize response time while increasing bulk
 *  throughput.
 *  This functionality is controlled by the InterruptThrottleRate module
 *  parameter (see igb_param.c)
 *  NOTE:  This function is called only when operating in a multiqueue
 *         receive environment.
 **/
static void igb_update_ring_itr(struct igb_q_vector *q_vector)
{
	int new_val = q_vector->itr_val;
	int avg_wire_size = 0;
	struct igb_adapter *adapter = q_vector->adapter;
	unsigned int packets;

	/* For non-gigabit speeds, just fix the interrupt rate at 4000
	 * ints/sec - ITR timer value of 120 ticks.
	 */
	if (adapter->link_speed != SPEED_1000) {
		new_val = IGB_4K_ITR;
		goto set_itr_val;
	}

	packets = q_vector->rx.total_packets;
	if (packets)
		avg_wire_size = q_vector->rx.total_bytes / packets;

	packets = q_vector->tx.total_packets;
	if (packets)
		avg_wire_size = max_t(u32, avg_wire_size,
				      q_vector->tx.total_bytes / packets);

	/* if avg_wire_size isn't set no work was done */
	if (!avg_wire_size)
		goto clear_counts;

	/* Add 24 bytes to size to account for CRC, preamble, and gap */
	avg_wire_size += 24;

	/* Don't starve jumbo frames */
	avg_wire_size = min(avg_wire_size, 3000);

	/* Give a little boost to mid-size frames */
	if ((avg_wire_size > 300) && (avg_wire_size < 1200))
		new_val = avg_wire_size / 3;
	else
		new_val = avg_wire_size / 2;

	/* conservative mode (itr 3) eliminates the lowest_latency setting */
	if (new_val < IGB_20K_ITR &&
	    ((q_vector->rx.ring && adapter->rx_itr_setting == 3) ||
	     (!q_vector->rx.ring && adapter->tx_itr_setting == 3)))
		new_val = IGB_20K_ITR;

set_itr_val:
	if (new_val != q_vector->itr_val) {
		q_vector->itr_val = new_val;
		q_vector->set_itr = 1;
	}
clear_counts:
	q_vector->rx.total_bytes = 0;
	q_vector->rx.total_packets = 0;
	q_vector->tx.total_bytes = 0;
	q_vector->tx.total_packets = 0;
}

/**
 *  igb_update_itr - update the dynamic ITR value based on statistics
 *  @q_vector: pointer to q_vector
 *  @ring_container: ring info to update the itr for
 *
 *  Stores a new ITR value based on packets and byte
 *  counts during the last interrupt.  The advantage of per interrupt
 *  computation is faster updates and more accurate ITR for the current
 *  traffic pattern.  Constants in this function were computed
 *  based on theoretical maximum wire speed and thresholds were set based
 *  on testing data as well as attempting to minimize response time
 *  while increasing bulk throughput.
 *  this functionality is controlled by the InterruptThrottleRate module
 *  parameter (see igb_param.c)
 *  NOTE:  These calculations are only valid when operating in a single-
 *         queue environment.
 **/
static void igb_update_itr(struct igb_q_vector *q_vector,
			   struct igb_ring_container *ring_container)
{
	unsigned int packets = ring_container->total_packets;
	unsigned int bytes = ring_container->total_bytes;
	u8 itrval = ring_container->itr;

	/* no packets, exit with status unchanged */
	if (packets == 0)
		return;

	switch (itrval) {
	case lowest_latency:
		/* handle TSO and jumbo frames */
		if (bytes/packets > 8000)
			itrval = bulk_latency;
		else if ((packets < 5) && (bytes > 512))
			itrval = low_latency;
		break;
	case low_latency:  /* 50 usec aka 20000 ints/s */
		if (bytes > 10000) {
			/* this if handles the TSO accounting */
			if (bytes/packets > 8000) {
				itrval = bulk_latency;
			} else if ((packets < 10) || ((bytes/packets) > 1200)) {
				itrval = bulk_latency;
			} else if ((packets > 35)) {
				itrval = lowest_latency;
			}
		} else if (bytes/packets > 2000) {
			itrval = bulk_latency;
		} else if (packets <= 2 && bytes < 512) {
			itrval = lowest_latency;
		}
		break;
	case bulk_latency: /* 250 usec aka 4000 ints/s */
		if (bytes > 25000) {
			if (packets > 35)
				itrval = low_latency;
		} else if (bytes < 1500) {
			itrval = low_latency;
		}
		break;
	}

	/* clear work counters since we have the values we need */
	ring_container->total_bytes = 0;
	ring_container->total_packets = 0;

	/* write updated itr to ring container */
	ring_container->itr = itrval;
}

static void igb_set_itr(struct igb_q_vector *q_vector)
{
	struct igb_adapter *adapter = q_vector->adapter;
	u32 new_itr = q_vector->itr_val;
	u8 current_itr = 0;

	/* for non-gigabit speeds, just fix the interrupt rate at 4000 */
	if (adapter->link_speed != SPEED_1000) {
		current_itr = 0;
		new_itr = IGB_4K_ITR;
		goto set_itr_now;
	}

	igb_update_itr(q_vector, &q_vector->tx);
	igb_update_itr(q_vector, &q_vector->rx);

	current_itr = max(q_vector->rx.itr, q_vector->tx.itr);

	/* conservative mode (itr 3) eliminates the lowest_latency setting */
	if (current_itr == lowest_latency &&
	    ((q_vector->rx.ring && adapter->rx_itr_setting == 3) ||
	     (!q_vector->rx.ring && adapter->tx_itr_setting == 3)))
		current_itr = low_latency;

	switch (current_itr) {
	/* counts and packets in update_itr are dependent on these numbers */
	case lowest_latency:
		new_itr = IGB_70K_ITR; /* 70,000 ints/sec */
		break;
	case low_latency:
		new_itr = IGB_20K_ITR; /* 20,000 ints/sec */
		break;
	case bulk_latency:
		new_itr = IGB_4K_ITR;  /* 4,000 ints/sec */
		break;
	default:
		break;
	}

set_itr_now:
	if (new_itr != q_vector->itr_val) {
		/* this attempts to bias the interrupt rate towards Bulk
		 * by adding intermediate steps when interrupt rate is
		 * increasing
		 */
		new_itr = new_itr > q_vector->itr_val ?
			  max((new_itr * q_vector->itr_val) /
			  (new_itr + (q_vector->itr_val >> 2)),
			  new_itr) : new_itr;
		/* Don't write the value here; it resets the adapter's
		 * internal timer, and causes us to delay far longer than
		 * we should between interrupts.  Instead, we write the ITR
		 * value at the beginning of the next interrupt so the timing
		 * ends up being correct.
		 */
		q_vector->itr_val = new_itr;
		q_vector->set_itr = 1;
	}
}

static void igb_tx_ctxtdesc(struct igb_ring *tx_ring, u32 vlan_macip_lens,
			    u32 type_tucmd, u32 mss_l4len_idx)
{
	struct e1000_adv_tx_context_desc *context_desc;
	u16 i = tx_ring->next_to_use;

	context_desc = IGB_TX_CTXTDESC(tx_ring, i);

	i++;
	tx_ring->next_to_use = (i < tx_ring->count) ? i : 0;

	/* set bits to identify this as an advanced context descriptor */
	type_tucmd |= E1000_TXD_CMD_DEXT | E1000_ADVTXD_DTYP_CTXT;

	/* For 82575, context index must be unique per ring. */
	if (test_bit(IGB_RING_FLAG_TX_CTX_IDX, &tx_ring->flags))
		mss_l4len_idx |= tx_ring->reg_idx << 4;

	context_desc->vlan_macip_lens	= cpu_to_le32(vlan_macip_lens);
	context_desc->seqnum_seed	= 0;
	context_desc->type_tucmd_mlhl	= cpu_to_le32(type_tucmd);
	context_desc->mss_l4len_idx	= cpu_to_le32(mss_l4len_idx);
}

static int igb_tso(struct igb_ring *tx_ring,
		   struct igb_tx_buffer *first,
		   u8 *hdr_len)
{
	struct sk_buff *skb = first->skb;
	u32 vlan_macip_lens, type_tucmd;
	u32 mss_l4len_idx, l4len;

	if (skb->ip_summed != CHECKSUM_PARTIAL)
		return 0;

	if (!skb_is_gso(skb))
		return 0;

	if (skb_header_cloned(skb)) {
		int err = pskb_expand_head(skb, 0, 0, GFP_ATOMIC);
		if (err)
			return err;
	}

	/* ADV DTYP TUCMD MKRLOC/ISCSIHEDLEN */
	type_tucmd = E1000_ADVTXD_TUCMD_L4T_TCP;

	if (first->protocol == __constant_htons(ETH_P_IP)) {
		struct iphdr *iph = ip_hdr(skb);
		iph->tot_len = 0;
		iph->check = 0;
		tcp_hdr(skb)->check = ~csum_tcpudp_magic(iph->saddr,
							 iph->daddr, 0,
							 IPPROTO_TCP,
							 0);
		type_tucmd |= E1000_ADVTXD_TUCMD_IPV4;
		first->tx_flags |= IGB_TX_FLAGS_TSO |
				   IGB_TX_FLAGS_CSUM |
				   IGB_TX_FLAGS_IPV4;
	} else if (skb_is_gso_v6(skb)) {
		ipv6_hdr(skb)->payload_len = 0;
		tcp_hdr(skb)->check = ~csum_ipv6_magic(&ipv6_hdr(skb)->saddr,
						       &ipv6_hdr(skb)->daddr,
						       0, IPPROTO_TCP, 0);
		first->tx_flags |= IGB_TX_FLAGS_TSO |
				   IGB_TX_FLAGS_CSUM;
	}

	/* compute header lengths */
	l4len = tcp_hdrlen(skb);
	*hdr_len = skb_transport_offset(skb) + l4len;

	/* update gso size and bytecount with header size */
	first->gso_segs = skb_shinfo(skb)->gso_segs;
	first->bytecount += (first->gso_segs - 1) * *hdr_len;

	/* MSS L4LEN IDX */
	mss_l4len_idx = l4len << E1000_ADVTXD_L4LEN_SHIFT;
	mss_l4len_idx |= skb_shinfo(skb)->gso_size << E1000_ADVTXD_MSS_SHIFT;

	/* VLAN MACLEN IPLEN */
	vlan_macip_lens = skb_network_header_len(skb);
	vlan_macip_lens |= skb_network_offset(skb) << E1000_ADVTXD_MACLEN_SHIFT;
	vlan_macip_lens |= first->tx_flags & IGB_TX_FLAGS_VLAN_MASK;

	igb_tx_ctxtdesc(tx_ring, vlan_macip_lens, type_tucmd, mss_l4len_idx);

	return 1;
}

static void igb_tx_csum(struct igb_ring *tx_ring, struct igb_tx_buffer *first)
{
	struct sk_buff *skb = first->skb;
	u32 vlan_macip_lens = 0;
	u32 mss_l4len_idx = 0;
	u32 type_tucmd = 0;

	if (skb->ip_summed != CHECKSUM_PARTIAL) {
		if (!(first->tx_flags & IGB_TX_FLAGS_VLAN))
			return;
	} else {
		u8 l4_hdr = 0;
		switch (first->protocol) {
		case __constant_htons(ETH_P_IP):
			vlan_macip_lens |= skb_network_header_len(skb);
			type_tucmd |= E1000_ADVTXD_TUCMD_IPV4;
			l4_hdr = ip_hdr(skb)->protocol;
			break;
		case __constant_htons(ETH_P_IPV6):
			vlan_macip_lens |= skb_network_header_len(skb);
			l4_hdr = ipv6_hdr(skb)->nexthdr;
			break;
		default:
			if (unlikely(net_ratelimit())) {
				dev_warn(tx_ring->dev,
					 "partial checksum but proto=%x!\n",
					 first->protocol);
			}
			break;
		}

		switch (l4_hdr) {
		case IPPROTO_TCP:
			type_tucmd |= E1000_ADVTXD_TUCMD_L4T_TCP;
			mss_l4len_idx = tcp_hdrlen(skb) <<
					E1000_ADVTXD_L4LEN_SHIFT;
			break;
		case IPPROTO_SCTP:
			type_tucmd |= E1000_ADVTXD_TUCMD_L4T_SCTP;
			mss_l4len_idx = sizeof(struct sctphdr) <<
					E1000_ADVTXD_L4LEN_SHIFT;
			break;
		case IPPROTO_UDP:
			mss_l4len_idx = sizeof(struct udphdr) <<
					E1000_ADVTXD_L4LEN_SHIFT;
			break;
		default:
			if (unlikely(net_ratelimit())) {
				dev_warn(tx_ring->dev,
					 "partial checksum but l4 proto=%x!\n",
					 l4_hdr);
			}
			break;
		}

		/* update TX checksum flag */
		first->tx_flags |= IGB_TX_FLAGS_CSUM;
	}

	vlan_macip_lens |= skb_network_offset(skb) << E1000_ADVTXD_MACLEN_SHIFT;
	vlan_macip_lens |= first->tx_flags & IGB_TX_FLAGS_VLAN_MASK;

	igb_tx_ctxtdesc(tx_ring, vlan_macip_lens, type_tucmd, mss_l4len_idx);
}

#define IGB_SET_FLAG(_input, _flag, _result) \
	((_flag <= _result) ? \
	 ((u32)(_input & _flag) * (_result / _flag)) : \
	 ((u32)(_input & _flag) / (_flag / _result)))

static u32 igb_tx_cmd_type(struct sk_buff *skb, u32 tx_flags)
{
	/* set type for advanced descriptor with frame checksum insertion */
	u32 cmd_type = E1000_ADVTXD_DTYP_DATA |
		       E1000_ADVTXD_DCMD_DEXT |
		       E1000_ADVTXD_DCMD_IFCS;

	/* set HW vlan bit if vlan is present */
	cmd_type |= IGB_SET_FLAG(tx_flags, IGB_TX_FLAGS_VLAN,
				 (E1000_ADVTXD_DCMD_VLE));

	/* set segmentation bits for TSO */
	cmd_type |= IGB_SET_FLAG(tx_flags, IGB_TX_FLAGS_TSO,
				 (E1000_ADVTXD_DCMD_TSE));

	/* set timestamp bit if present */
	cmd_type |= IGB_SET_FLAG(tx_flags, IGB_TX_FLAGS_TSTAMP,
				 (E1000_ADVTXD_MAC_TSTAMP));

	/* insert frame checksum */
	cmd_type ^= IGB_SET_FLAG(skb->no_fcs, 1, E1000_ADVTXD_DCMD_IFCS);

	return cmd_type;
}

static void igb_tx_olinfo_status(struct igb_ring *tx_ring,
				 union e1000_adv_tx_desc *tx_desc,
				 u32 tx_flags, unsigned int paylen)
{
	u32 olinfo_status = paylen << E1000_ADVTXD_PAYLEN_SHIFT;

	/* 82575 requires a unique index per ring */
	if (test_bit(IGB_RING_FLAG_TX_CTX_IDX, &tx_ring->flags))
		olinfo_status |= tx_ring->reg_idx << 4;

	/* insert L4 checksum */
	olinfo_status |= IGB_SET_FLAG(tx_flags,
				      IGB_TX_FLAGS_CSUM,
				      (E1000_TXD_POPTS_TXSM << 8));

	/* insert IPv4 checksum */
	olinfo_status |= IGB_SET_FLAG(tx_flags,
				      IGB_TX_FLAGS_IPV4,
				      (E1000_TXD_POPTS_IXSM << 8));

	tx_desc->read.olinfo_status = cpu_to_le32(olinfo_status);
}

static void igb_tx_map(struct igb_ring *tx_ring,
		       struct igb_tx_buffer *first,
		       const u8 hdr_len)
{
	struct sk_buff *skb = first->skb;
	struct igb_tx_buffer *tx_buffer;
	union e1000_adv_tx_desc *tx_desc;
	struct skb_frag_struct *frag;
	dma_addr_t dma;
	unsigned int data_len, size;
	u32 tx_flags = first->tx_flags;
	u32 cmd_type = igb_tx_cmd_type(skb, tx_flags);
	u16 i = tx_ring->next_to_use;

	tx_desc = IGB_TX_DESC(tx_ring, i);

	igb_tx_olinfo_status(tx_ring, tx_desc, tx_flags, skb->len - hdr_len);

	size = skb_headlen(skb);
	data_len = skb->data_len;

	dma = dma_map_single(tx_ring->dev, skb->data, size, DMA_TO_DEVICE);

	tx_buffer = first;

	for (frag = &skb_shinfo(skb)->frags[0];; frag++) {
		if (dma_mapping_error(tx_ring->dev, dma))
			goto dma_error;

		/* record length, and DMA address */
		dma_unmap_len_set(tx_buffer, len, size);
		dma_unmap_addr_set(tx_buffer, dma, dma);

		tx_desc->read.buffer_addr = cpu_to_le64(dma);

		while (unlikely(size > IGB_MAX_DATA_PER_TXD)) {
			tx_desc->read.cmd_type_len =
				cpu_to_le32(cmd_type ^ IGB_MAX_DATA_PER_TXD);

			i++;
			tx_desc++;
			if (i == tx_ring->count) {
				tx_desc = IGB_TX_DESC(tx_ring, 0);
				i = 0;
			}
			tx_desc->read.olinfo_status = 0;

			dma += IGB_MAX_DATA_PER_TXD;
			size -= IGB_MAX_DATA_PER_TXD;

			tx_desc->read.buffer_addr = cpu_to_le64(dma);
		}

		if (likely(!data_len))
			break;

		tx_desc->read.cmd_type_len = cpu_to_le32(cmd_type ^ size);

		i++;
		tx_desc++;
		if (i == tx_ring->count) {
			tx_desc = IGB_TX_DESC(tx_ring, 0);
			i = 0;
		}
		tx_desc->read.olinfo_status = 0;

		size = skb_frag_size(frag);
		data_len -= size;

		dma = skb_frag_dma_map(tx_ring->dev, frag, 0,
				       size, DMA_TO_DEVICE);

		tx_buffer = &tx_ring->tx_buffer_info[i];
	}

	/* write last descriptor with RS and EOP bits */
	cmd_type |= size | IGB_TXD_DCMD;
	tx_desc->read.cmd_type_len = cpu_to_le32(cmd_type);

	netdev_tx_sent_queue(txring_txq(tx_ring), first->bytecount);

	/* set the timestamp */
	first->time_stamp = jiffies;

	/* Force memory writes to complete before letting h/w know there
	 * are new descriptors to fetch.  (Only applicable for weak-ordered
	 * memory model archs, such as IA-64).
	 *
	 * We also need this memory barrier to make certain all of the
	 * status bits have been updated before next_to_watch is written.
	 */
	wmb();

	/* set next_to_watch value indicating a packet is present */
	first->next_to_watch = tx_desc;

	i++;
	if (i == tx_ring->count)
		i = 0;

	tx_ring->next_to_use = i;

	writel(i, tx_ring->tail);

	/* we need this if more than one processor can write to our tail
	 * at a time, it synchronizes IO on IA64/Altix systems
	 */
	mmiowb();

	return;

dma_error:
	dev_err(tx_ring->dev, "TX DMA map failed\n");

	/* clear dma mappings for failed tx_buffer_info map */
	for (;;) {
		tx_buffer = &tx_ring->tx_buffer_info[i];
		igb_unmap_and_free_tx_resource(tx_ring, tx_buffer);
		if (tx_buffer == first)
			break;
		if (i == 0)
			i = tx_ring->count;
		i--;
	}

	tx_ring->next_to_use = i;
}

static int __igb_maybe_stop_tx(struct igb_ring *tx_ring, const u16 size)
{
	struct net_device *netdev = tx_ring->netdev;

	netif_stop_subqueue(netdev, tx_ring->queue_index);

	/* Herbert's original patch had:
	 *  smp_mb__after_netif_stop_queue();
	 * but since that doesn't exist yet, just open code it.
	 */
	smp_mb();

	/* We need to check again in a case another CPU has just
	 * made room available.
	 */
	if (igb_desc_unused(tx_ring) < size)
		return -EBUSY;

	/* A reprieve! */
	netif_wake_subqueue(netdev, tx_ring->queue_index);

	u64_stats_update_begin(&tx_ring->tx_syncp2);
	tx_ring->tx_stats.restart_queue2++;
	u64_stats_update_end(&tx_ring->tx_syncp2);

	return 0;
}

static inline int igb_maybe_stop_tx(struct igb_ring *tx_ring, const u16 size)
{
	if (igb_desc_unused(tx_ring) >= size)
		return 0;
	return __igb_maybe_stop_tx(tx_ring, size);
}

netdev_tx_t igb_xmit_frame_ring(struct sk_buff *skb,
				struct igb_ring *tx_ring)
{
	struct igb_tx_buffer *first;
	int tso;
	u32 tx_flags = 0;
	u16 count = TXD_USE_COUNT(skb_headlen(skb));
	__be16 protocol = vlan_get_protocol(skb);
	u8 hdr_len = 0;

	/* need: 1 descriptor per page * PAGE_SIZE/IGB_MAX_DATA_PER_TXD,
	 *       + 1 desc for skb_headlen/IGB_MAX_DATA_PER_TXD,
	 *       + 2 desc gap to keep tail from touching head,
	 *       + 1 desc for context descriptor,
	 * otherwise try next time
	 */
	if (NETDEV_FRAG_PAGE_MAX_SIZE > IGB_MAX_DATA_PER_TXD) {
		unsigned short f;
		for (f = 0; f < skb_shinfo(skb)->nr_frags; f++)
			count += TXD_USE_COUNT(skb_shinfo(skb)->frags[f].size);
	} else {
		count += skb_shinfo(skb)->nr_frags;
	}

	if (igb_maybe_stop_tx(tx_ring, count + 3)) {
		/* this is a hard error */
		return NETDEV_TX_BUSY;
	}

	/* record the location of the first descriptor for this packet */
	first = &tx_ring->tx_buffer_info[tx_ring->next_to_use];
	first->skb = skb;
	first->bytecount = skb->len;
	first->gso_segs = 1;

	skb_tx_timestamp(skb);

	if (unlikely(skb_shinfo(skb)->tx_flags & SKBTX_HW_TSTAMP)) {
		struct igb_adapter *adapter = netdev_priv(tx_ring->netdev);

		if (!(adapter->ptp_tx_skb)) {
			skb_shinfo(skb)->tx_flags |= SKBTX_IN_PROGRESS;
			tx_flags |= IGB_TX_FLAGS_TSTAMP;

			adapter->ptp_tx_skb = skb_get(skb);
			adapter->ptp_tx_start = jiffies;
			if (adapter->hw.mac.type == e1000_82576)
				schedule_work(&adapter->ptp_tx_work);
		}
	}

	if (vlan_tx_tag_present(skb)) {
		tx_flags |= IGB_TX_FLAGS_VLAN;
		tx_flags |= (vlan_tx_tag_get(skb) << IGB_TX_FLAGS_VLAN_SHIFT);
	}

	/* record initial flags and protocol */
	first->tx_flags = tx_flags;
	first->protocol = protocol;

	tso = igb_tso(tx_ring, first, &hdr_len);
	if (tso < 0)
		goto out_drop;
	else if (!tso)
		igb_tx_csum(tx_ring, first);

	igb_tx_map(tx_ring, first, hdr_len);

	/* Make sure there is space in the ring for the next send. */
	igb_maybe_stop_tx(tx_ring, DESC_NEEDED);

	return NETDEV_TX_OK;

out_drop:
	igb_unmap_and_free_tx_resource(tx_ring, first);

	return NETDEV_TX_OK;
}

static inline struct igb_ring *igb_tx_queue_mapping(struct igb_adapter *adapter,
						    struct sk_buff *skb)
{
	unsigned int r_idx = skb->queue_mapping;

	if (r_idx >= adapter->num_tx_queues)
		r_idx = r_idx % adapter->num_tx_queues;

	return adapter->tx_ring[r_idx];
}

static netdev_tx_t igb_xmit_frame(struct sk_buff *skb,
				  struct net_device *netdev)
{
	struct igb_adapter *adapter = netdev_priv(netdev);

	if (test_bit(__IGB_DOWN, &adapter->state)) {
		dev_kfree_skb_any(skb);
		return NETDEV_TX_OK;
	}

	if (skb->len <= 0) {
		dev_kfree_skb_any(skb);
		return NETDEV_TX_OK;
	}

	/* The minimum packet size with TCTL.PSP set is 17 so pad the skb
	 * in order to meet this minimum size requirement.
	 */
	if (unlikely(skb->len < 17)) {
		if (skb_pad(skb, 17 - skb->len))
			return NETDEV_TX_OK;
		skb->len = 17;
		skb_set_tail_pointer(skb, 17);
	}

	return igb_xmit_frame_ring(skb, igb_tx_queue_mapping(adapter, skb));
}

/**
 *  igb_tx_timeout - Respond to a Tx Hang
 *  @netdev: network interface device structure
 **/
static void igb_tx_timeout(struct net_device *netdev)
{
	struct igb_adapter *adapter = netdev_priv(netdev);
	struct e1000_hw *hw = &adapter->hw;

	/* Do the reset outside of interrupt context */
	adapter->tx_timeout_count++;

	if (hw->mac.type >= e1000_82580)
		hw->dev_spec._82575.global_device_reset = true;

	schedule_work(&adapter->reset_task);
	wr32(E1000_EICS,
	     (adapter->eims_enable_mask & ~adapter->eims_other));
}

static void igb_reset_task(struct work_struct *work)
{
	struct igb_adapter *adapter;
	adapter = container_of(work, struct igb_adapter, reset_task);

	igb_dump(adapter);
	netdev_err(adapter->netdev, "Reset adapter\n");
	igb_reinit_locked(adapter);
}

/**
 *  igb_get_stats64 - Get System Network Statistics
 *  @netdev: network interface device structure
 *  @stats: rtnl_link_stats64 pointer
 **/
static struct rtnl_link_stats64 *igb_get_stats64(struct net_device *netdev,
						struct rtnl_link_stats64 *stats)
{
	struct igb_adapter *adapter = netdev_priv(netdev);

	spin_lock(&adapter->stats64_lock);
	igb_update_stats(adapter, &adapter->stats64);
	memcpy(stats, &adapter->stats64, sizeof(*stats));
	spin_unlock(&adapter->stats64_lock);

	return stats;
}

/**
 *  igb_change_mtu - Change the Maximum Transfer Unit
 *  @netdev: network interface device structure
 *  @new_mtu: new value for maximum frame size
 *
 *  Returns 0 on success, negative on failure
 **/
static int igb_change_mtu(struct net_device *netdev, int new_mtu)
{
	struct igb_adapter *adapter = netdev_priv(netdev);
	struct pci_dev *pdev = adapter->pdev;
	int max_frame = new_mtu + ETH_HLEN + ETH_FCS_LEN + VLAN_HLEN;

	if ((new_mtu < 68) || (max_frame > MAX_JUMBO_FRAME_SIZE)) {
		dev_err(&pdev->dev, "Invalid MTU setting\n");
		return -EINVAL;
	}

#define MAX_STD_JUMBO_FRAME_SIZE 9238
	if (max_frame > MAX_STD_JUMBO_FRAME_SIZE) {
		dev_err(&pdev->dev, "MTU > 9216 not supported.\n");
		return -EINVAL;
	}

	/* adjust max frame to be at least the size of a standard frame */
	if (max_frame < (ETH_FRAME_LEN + ETH_FCS_LEN))
		max_frame = ETH_FRAME_LEN + ETH_FCS_LEN;

	while (test_and_set_bit(__IGB_RESETTING, &adapter->state))
		msleep(1);

	/* igb_down has a dependency on max_frame_size */
	adapter->max_frame_size = max_frame;

	if (netif_running(netdev))
		igb_down(adapter);

	dev_info(&pdev->dev, "changing MTU from %d to %d\n",
		 netdev->mtu, new_mtu);
	netdev->mtu = new_mtu;

	if (netif_running(netdev))
		igb_up(adapter);
	else
		igb_reset(adapter);

	clear_bit(__IGB_RESETTING, &adapter->state);

	return 0;
}

/**
 *  igb_update_stats - Update the board statistics counters
 *  @adapter: board private structure
 **/
void igb_update_stats(struct igb_adapter *adapter,
		      struct rtnl_link_stats64 *net_stats)
{
	struct e1000_hw *hw = &adapter->hw;
	struct pci_dev *pdev = adapter->pdev;
	u32 reg, mpc;
	u16 phy_tmp;
	int i;
	u64 bytes, packets;
	unsigned int start;
	u64 _bytes, _packets;

#define PHY_IDLE_ERROR_COUNT_MASK 0x00FF

	/* Prevent stats update while adapter is being reset, or if the pci
	 * connection is down.
	 */
	if (adapter->link_speed == 0)
		return;
	if (pci_channel_offline(pdev))
		return;

	bytes = 0;
	packets = 0;

	rcu_read_lock();
	for (i = 0; i < adapter->num_rx_queues; i++) {
		u32 rqdpc = rd32(E1000_RQDPC(i));
		struct igb_ring *ring = adapter->rx_ring[i];

		if (rqdpc) {
			ring->rx_stats.drops += rqdpc;
			net_stats->rx_fifo_errors += rqdpc;
		}

		do {
			start = u64_stats_fetch_begin_bh(&ring->rx_syncp);
			_bytes = ring->rx_stats.bytes;
			_packets = ring->rx_stats.packets;
		} while (u64_stats_fetch_retry_bh(&ring->rx_syncp, start));
		bytes += _bytes;
		packets += _packets;
	}

	net_stats->rx_bytes = bytes;
	net_stats->rx_packets = packets;

	bytes = 0;
	packets = 0;
	for (i = 0; i < adapter->num_tx_queues; i++) {
		struct igb_ring *ring = adapter->tx_ring[i];
		do {
			start = u64_stats_fetch_begin_bh(&ring->tx_syncp);
			_bytes = ring->tx_stats.bytes;
			_packets = ring->tx_stats.packets;
		} while (u64_stats_fetch_retry_bh(&ring->tx_syncp, start));
		bytes += _bytes;
		packets += _packets;
	}
	net_stats->tx_bytes = bytes;
	net_stats->tx_packets = packets;
	rcu_read_unlock();

	/* read stats registers */
	adapter->stats.crcerrs += rd32(E1000_CRCERRS);
	adapter->stats.gprc += rd32(E1000_GPRC);
	adapter->stats.gorc += rd32(E1000_GORCL);
	rd32(E1000_GORCH); /* clear GORCL */
	adapter->stats.bprc += rd32(E1000_BPRC);
	adapter->stats.mprc += rd32(E1000_MPRC);
	adapter->stats.roc += rd32(E1000_ROC);

	adapter->stats.prc64 += rd32(E1000_PRC64);
	adapter->stats.prc127 += rd32(E1000_PRC127);
	adapter->stats.prc255 += rd32(E1000_PRC255);
	adapter->stats.prc511 += rd32(E1000_PRC511);
	adapter->stats.prc1023 += rd32(E1000_PRC1023);
	adapter->stats.prc1522 += rd32(E1000_PRC1522);
	adapter->stats.symerrs += rd32(E1000_SYMERRS);
	adapter->stats.sec += rd32(E1000_SEC);

	mpc = rd32(E1000_MPC);
	adapter->stats.mpc += mpc;
	net_stats->rx_fifo_errors += mpc;
	adapter->stats.scc += rd32(E1000_SCC);
	adapter->stats.ecol += rd32(E1000_ECOL);
	adapter->stats.mcc += rd32(E1000_MCC);
	adapter->stats.latecol += rd32(E1000_LATECOL);
	adapter->stats.dc += rd32(E1000_DC);
	adapter->stats.rlec += rd32(E1000_RLEC);
	adapter->stats.xonrxc += rd32(E1000_XONRXC);
	adapter->stats.xontxc += rd32(E1000_XONTXC);
	adapter->stats.xoffrxc += rd32(E1000_XOFFRXC);
	adapter->stats.xofftxc += rd32(E1000_XOFFTXC);
	adapter->stats.fcruc += rd32(E1000_FCRUC);
	adapter->stats.gptc += rd32(E1000_GPTC);
	adapter->stats.gotc += rd32(E1000_GOTCL);
	rd32(E1000_GOTCH); /* clear GOTCL */
	adapter->stats.rnbc += rd32(E1000_RNBC);
	adapter->stats.ruc += rd32(E1000_RUC);
	adapter->stats.rfc += rd32(E1000_RFC);
	adapter->stats.rjc += rd32(E1000_RJC);
	adapter->stats.tor += rd32(E1000_TORH);
	adapter->stats.tot += rd32(E1000_TOTH);
	adapter->stats.tpr += rd32(E1000_TPR);

	adapter->stats.ptc64 += rd32(E1000_PTC64);
	adapter->stats.ptc127 += rd32(E1000_PTC127);
	adapter->stats.ptc255 += rd32(E1000_PTC255);
	adapter->stats.ptc511 += rd32(E1000_PTC511);
	adapter->stats.ptc1023 += rd32(E1000_PTC1023);
	adapter->stats.ptc1522 += rd32(E1000_PTC1522);

	adapter->stats.mptc += rd32(E1000_MPTC);
	adapter->stats.bptc += rd32(E1000_BPTC);

	adapter->stats.tpt += rd32(E1000_TPT);
	adapter->stats.colc += rd32(E1000_COLC);

	adapter->stats.algnerrc += rd32(E1000_ALGNERRC);
	/* read internal phy specific stats */
	reg = rd32(E1000_CTRL_EXT);
	if (!(reg & E1000_CTRL_EXT_LINK_MODE_MASK)) {
		adapter->stats.rxerrc += rd32(E1000_RXERRC);

		/* this stat has invalid values on i210/i211 */
		if ((hw->mac.type != e1000_i210) &&
		    (hw->mac.type != e1000_i211))
			adapter->stats.tncrs += rd32(E1000_TNCRS);
	}

	adapter->stats.tsctc += rd32(E1000_TSCTC);
	adapter->stats.tsctfc += rd32(E1000_TSCTFC);

	adapter->stats.iac += rd32(E1000_IAC);
	adapter->stats.icrxoc += rd32(E1000_ICRXOC);
	adapter->stats.icrxptc += rd32(E1000_ICRXPTC);
	adapter->stats.icrxatc += rd32(E1000_ICRXATC);
	adapter->stats.ictxptc += rd32(E1000_ICTXPTC);
	adapter->stats.ictxatc += rd32(E1000_ICTXATC);
	adapter->stats.ictxqec += rd32(E1000_ICTXQEC);
	adapter->stats.ictxqmtc += rd32(E1000_ICTXQMTC);
	adapter->stats.icrxdmtc += rd32(E1000_ICRXDMTC);

	/* Fill out the OS statistics structure */
	net_stats->multicast = adapter->stats.mprc;
	net_stats->collisions = adapter->stats.colc;

	/* Rx Errors */

	/* RLEC on some newer hardware can be incorrect so build
	 * our own version based on RUC and ROC
	 */
	net_stats->rx_errors = adapter->stats.rxerrc +
		adapter->stats.crcerrs + adapter->stats.algnerrc +
		adapter->stats.ruc + adapter->stats.roc +
		adapter->stats.cexterr;
	net_stats->rx_length_errors = adapter->stats.ruc +
				      adapter->stats.roc;
	net_stats->rx_crc_errors = adapter->stats.crcerrs;
	net_stats->rx_frame_errors = adapter->stats.algnerrc;
	net_stats->rx_missed_errors = adapter->stats.mpc;

	/* Tx Errors */
	net_stats->tx_errors = adapter->stats.ecol +
			       adapter->stats.latecol;
	net_stats->tx_aborted_errors = adapter->stats.ecol;
	net_stats->tx_window_errors = adapter->stats.latecol;
	net_stats->tx_carrier_errors = adapter->stats.tncrs;

	/* Tx Dropped needs to be maintained elsewhere */

	/* Phy Stats */
	if (hw->phy.media_type == e1000_media_type_copper) {
		if ((adapter->link_speed == SPEED_1000) &&
		   (!igb_read_phy_reg(hw, PHY_1000T_STATUS, &phy_tmp))) {
			phy_tmp &= PHY_IDLE_ERROR_COUNT_MASK;
			adapter->phy_stats.idle_errors += phy_tmp;
		}
	}

	/* Management Stats */
	adapter->stats.mgptc += rd32(E1000_MGTPTC);
	adapter->stats.mgprc += rd32(E1000_MGTPRC);
	adapter->stats.mgpdc += rd32(E1000_MGTPDC);

	/* OS2BMC Stats */
	reg = rd32(E1000_MANC);
	if (reg & E1000_MANC_EN_BMC2OS) {
		adapter->stats.o2bgptc += rd32(E1000_O2BGPTC);
		adapter->stats.o2bspc += rd32(E1000_O2BSPC);
		adapter->stats.b2ospc += rd32(E1000_B2OSPC);
		adapter->stats.b2ogprc += rd32(E1000_B2OGPRC);
	}
}

static irqreturn_t igb_msix_other(int irq, void *data)
{
	struct igb_adapter *adapter = data;
	struct e1000_hw *hw = &adapter->hw;
	u32 icr = rd32(E1000_ICR);
	/* reading ICR causes bit 31 of EICR to be cleared */

	if (icr & E1000_ICR_DRSTA)
		schedule_work(&adapter->reset_task);

	if (icr & E1000_ICR_DOUTSYNC) {
		/* HW is reporting DMA is out of sync */
		adapter->stats.doosync++;
		/* The DMA Out of Sync is also indication of a spoof event
		 * in IOV mode. Check the Wrong VM Behavior register to
		 * see if it is really a spoof event.
		 */
		igb_check_wvbr(adapter);
	}

	/* Check for a mailbox event */
	if (icr & E1000_ICR_VMMB)
		igb_msg_task(adapter);

	if (icr & E1000_ICR_LSC) {
		hw->mac.get_link_status = 1;
		/* guard against interrupt when we're going down */
		if (!test_bit(__IGB_DOWN, &adapter->state))
			mod_timer(&adapter->watchdog_timer, jiffies + 1);
	}

	if (icr & E1000_ICR_TS) {
		u32 tsicr = rd32(E1000_TSICR);

		if (tsicr & E1000_TSICR_TXTS) {
			/* acknowledge the interrupt */
			wr32(E1000_TSICR, E1000_TSICR_TXTS);
			/* retrieve hardware timestamp */
			schedule_work(&adapter->ptp_tx_work);
		}
	}

	wr32(E1000_EIMS, adapter->eims_other);

	return IRQ_HANDLED;
}

static void igb_write_itr(struct igb_q_vector *q_vector)
{
	struct igb_adapter *adapter = q_vector->adapter;
	u32 itr_val = q_vector->itr_val & 0x7FFC;

	if (!q_vector->set_itr)
		return;

	if (!itr_val)
		itr_val = 0x4;

	if (adapter->hw.mac.type == e1000_82575)
		itr_val |= itr_val << 16;
	else
		itr_val |= E1000_EITR_CNT_IGNR;

	writel(itr_val, q_vector->itr_register);
	q_vector->set_itr = 0;
}

static irqreturn_t igb_msix_ring(int irq, void *data)
{
	struct igb_q_vector *q_vector = data;

	/* Write the ITR value calculated from the previous interrupt. */
	igb_write_itr(q_vector);

	napi_schedule(&q_vector->napi);

	return IRQ_HANDLED;
}

#ifdef CONFIG_IGB_DCA
static void igb_update_tx_dca(struct igb_adapter *adapter,
			      struct igb_ring *tx_ring,
			      int cpu)
{
	struct e1000_hw *hw = &adapter->hw;
	u32 txctrl = dca3_get_tag(tx_ring->dev, cpu);

	if (hw->mac.type != e1000_82575)
		txctrl <<= E1000_DCA_TXCTRL_CPUID_SHIFT;

	/* We can enable relaxed ordering for reads, but not writes when
	 * DCA is enabled.  This is due to a known issue in some chipsets
	 * which will cause the DCA tag to be cleared.
	 */
	txctrl |= E1000_DCA_TXCTRL_DESC_RRO_EN |
		  E1000_DCA_TXCTRL_DATA_RRO_EN |
		  E1000_DCA_TXCTRL_DESC_DCA_EN;

	wr32(E1000_DCA_TXCTRL(tx_ring->reg_idx), txctrl);
}

static void igb_update_rx_dca(struct igb_adapter *adapter,
			      struct igb_ring *rx_ring,
			      int cpu)
{
	struct e1000_hw *hw = &adapter->hw;
	u32 rxctrl = dca3_get_tag(&adapter->pdev->dev, cpu);

	if (hw->mac.type != e1000_82575)
		rxctrl <<= E1000_DCA_RXCTRL_CPUID_SHIFT;

	/* We can enable relaxed ordering for reads, but not writes when
	 * DCA is enabled.  This is due to a known issue in some chipsets
	 * which will cause the DCA tag to be cleared.
	 */
	rxctrl |= E1000_DCA_RXCTRL_DESC_RRO_EN |
		  E1000_DCA_RXCTRL_DESC_DCA_EN;

	wr32(E1000_DCA_RXCTRL(rx_ring->reg_idx), rxctrl);
}

static void igb_update_dca(struct igb_q_vector *q_vector)
{
	struct igb_adapter *adapter = q_vector->adapter;
	int cpu = get_cpu();

	if (q_vector->cpu == cpu)
		goto out_no_update;

	if (q_vector->tx.ring)
		igb_update_tx_dca(adapter, q_vector->tx.ring, cpu);

	if (q_vector->rx.ring)
		igb_update_rx_dca(adapter, q_vector->rx.ring, cpu);

	q_vector->cpu = cpu;
out_no_update:
	put_cpu();
}

static void igb_setup_dca(struct igb_adapter *adapter)
{
	struct e1000_hw *hw = &adapter->hw;
	int i;

	if (!(adapter->flags & IGB_FLAG_DCA_ENABLED))
		return;

	/* Always use CB2 mode, difference is masked in the CB driver. */
	wr32(E1000_DCA_CTRL, E1000_DCA_CTRL_DCA_MODE_CB2);

	for (i = 0; i < adapter->num_q_vectors; i++) {
		adapter->q_vector[i]->cpu = -1;
		igb_update_dca(adapter->q_vector[i]);
	}
}

static int __igb_notify_dca(struct device *dev, void *data)
{
	struct net_device *netdev = dev_get_drvdata(dev);
	struct igb_adapter *adapter = netdev_priv(netdev);
	struct pci_dev *pdev = adapter->pdev;
	struct e1000_hw *hw = &adapter->hw;
	unsigned long event = *(unsigned long *)data;

	switch (event) {
	case DCA_PROVIDER_ADD:
		/* if already enabled, don't do it again */
		if (adapter->flags & IGB_FLAG_DCA_ENABLED)
			break;
		if (dca_add_requester(dev) == 0) {
			adapter->flags |= IGB_FLAG_DCA_ENABLED;
			dev_info(&pdev->dev, "DCA enabled\n");
			igb_setup_dca(adapter);
			break;
		}
		/* Fall Through since DCA is disabled. */
	case DCA_PROVIDER_REMOVE:
		if (adapter->flags & IGB_FLAG_DCA_ENABLED) {
			/* without this a class_device is left
			 * hanging around in the sysfs model
			 */
			dca_remove_requester(dev);
			dev_info(&pdev->dev, "DCA disabled\n");
			adapter->flags &= ~IGB_FLAG_DCA_ENABLED;
			wr32(E1000_DCA_CTRL, E1000_DCA_CTRL_DCA_MODE_DISABLE);
		}
		break;
	}

	return 0;
}

static int igb_notify_dca(struct notifier_block *nb, unsigned long event,
			  void *p)
{
	int ret_val;

	ret_val = driver_for_each_device(&igb_driver.driver, NULL, &event,
					 __igb_notify_dca);

	return ret_val ? NOTIFY_BAD : NOTIFY_DONE;
}
#endif /* CONFIG_IGB_DCA */

#ifdef CONFIG_PCI_IOV
static int igb_vf_configure(struct igb_adapter *adapter, int vf)
{
	unsigned char mac_addr[ETH_ALEN];

	eth_zero_addr(mac_addr);
	igb_set_vf_mac(adapter, vf, mac_addr);

	/* By default spoof check is enabled for all VFs */
	adapter->vf_data[vf].spoofchk_enabled = true;

	return 0;
}

#endif
static void igb_ping_all_vfs(struct igb_adapter *adapter)
{
	struct e1000_hw *hw = &adapter->hw;
	u32 ping;
	int i;

	for (i = 0 ; i < adapter->vfs_allocated_count; i++) {
		ping = E1000_PF_CONTROL_MSG;
		if (adapter->vf_data[i].flags & IGB_VF_FLAG_CTS)
			ping |= E1000_VT_MSGTYPE_CTS;
		igb_write_mbx(hw, &ping, 1, i);
	}
}

static int igb_set_vf_promisc(struct igb_adapter *adapter, u32 *msgbuf, u32 vf)
{
	struct e1000_hw *hw = &adapter->hw;
	u32 vmolr = rd32(E1000_VMOLR(vf));
	struct vf_data_storage *vf_data = &adapter->vf_data[vf];

	vf_data->flags &= ~(IGB_VF_FLAG_UNI_PROMISC |
			    IGB_VF_FLAG_MULTI_PROMISC);
	vmolr &= ~(E1000_VMOLR_ROPE | E1000_VMOLR_ROMPE | E1000_VMOLR_MPME);

	if (*msgbuf & E1000_VF_SET_PROMISC_MULTICAST) {
		vmolr |= E1000_VMOLR_MPME;
		vf_data->flags |= IGB_VF_FLAG_MULTI_PROMISC;
		*msgbuf &= ~E1000_VF_SET_PROMISC_MULTICAST;
	} else {
		/* if we have hashes and we are clearing a multicast promisc
		 * flag we need to write the hashes to the MTA as this step
		 * was previously skipped
		 */
		if (vf_data->num_vf_mc_hashes > 30) {
			vmolr |= E1000_VMOLR_MPME;
		} else if (vf_data->num_vf_mc_hashes) {
			int j;
			vmolr |= E1000_VMOLR_ROMPE;
			for (j = 0; j < vf_data->num_vf_mc_hashes; j++)
				igb_mta_set(hw, vf_data->vf_mc_hashes[j]);
		}
	}

	wr32(E1000_VMOLR(vf), vmolr);

	/* there are flags left unprocessed, likely not supported */
	if (*msgbuf & E1000_VT_MSGINFO_MASK)
		return -EINVAL;

	return 0;
}

static int igb_set_vf_multicasts(struct igb_adapter *adapter,
				  u32 *msgbuf, u32 vf)
{
	int n = (msgbuf[0] & E1000_VT_MSGINFO_MASK) >> E1000_VT_MSGINFO_SHIFT;
	u16 *hash_list = (u16 *)&msgbuf[1];
	struct vf_data_storage *vf_data = &adapter->vf_data[vf];
	int i;

	/* salt away the number of multicast addresses assigned
	 * to this VF for later use to restore when the PF multi cast
	 * list changes
	 */
	vf_data->num_vf_mc_hashes = n;

	/* only up to 30 hash values supported */
	if (n > 30)
		n = 30;

	/* store the hashes for later use */
	for (i = 0; i < n; i++)
		vf_data->vf_mc_hashes[i] = hash_list[i];

	/* Flush and reset the mta with the new values */
	igb_set_rx_mode(adapter->netdev);

	return 0;
}

static void igb_restore_vf_multicasts(struct igb_adapter *adapter)
{
	struct e1000_hw *hw = &adapter->hw;
	struct vf_data_storage *vf_data;
	int i, j;

	for (i = 0; i < adapter->vfs_allocated_count; i++) {
		u32 vmolr = rd32(E1000_VMOLR(i));
		vmolr &= ~(E1000_VMOLR_ROMPE | E1000_VMOLR_MPME);

		vf_data = &adapter->vf_data[i];

		if ((vf_data->num_vf_mc_hashes > 30) ||
		    (vf_data->flags & IGB_VF_FLAG_MULTI_PROMISC)) {
			vmolr |= E1000_VMOLR_MPME;
		} else if (vf_data->num_vf_mc_hashes) {
			vmolr |= E1000_VMOLR_ROMPE;
			for (j = 0; j < vf_data->num_vf_mc_hashes; j++)
				igb_mta_set(hw, vf_data->vf_mc_hashes[j]);
		}
		wr32(E1000_VMOLR(i), vmolr);
	}
}

static void igb_clear_vf_vfta(struct igb_adapter *adapter, u32 vf)
{
	struct e1000_hw *hw = &adapter->hw;
	u32 pool_mask, reg, vid;
	int i;

	pool_mask = 1 << (E1000_VLVF_POOLSEL_SHIFT + vf);

	/* Find the vlan filter for this id */
	for (i = 0; i < E1000_VLVF_ARRAY_SIZE; i++) {
		reg = rd32(E1000_VLVF(i));

		/* remove the vf from the pool */
		reg &= ~pool_mask;

		/* if pool is empty then remove entry from vfta */
		if (!(reg & E1000_VLVF_POOLSEL_MASK) &&
		    (reg & E1000_VLVF_VLANID_ENABLE)) {
			reg = 0;
			vid = reg & E1000_VLVF_VLANID_MASK;
			igb_vfta_set(hw, vid, false);
		}

		wr32(E1000_VLVF(i), reg);
	}

	adapter->vf_data[vf].vlans_enabled = 0;
}

static s32 igb_vlvf_set(struct igb_adapter *adapter, u32 vid, bool add, u32 vf)
{
	struct e1000_hw *hw = &adapter->hw;
	u32 reg, i;

	/* The vlvf table only exists on 82576 hardware and newer */
	if (hw->mac.type < e1000_82576)
		return -1;

	/* we only need to do this if VMDq is enabled */
	if (!adapter->vfs_allocated_count)
		return -1;

	/* Find the vlan filter for this id */
	for (i = 0; i < E1000_VLVF_ARRAY_SIZE; i++) {
		reg = rd32(E1000_VLVF(i));
		if ((reg & E1000_VLVF_VLANID_ENABLE) &&
		    vid == (reg & E1000_VLVF_VLANID_MASK))
			break;
	}

	if (add) {
		if (i == E1000_VLVF_ARRAY_SIZE) {
			/* Did not find a matching VLAN ID entry that was
			 * enabled.  Search for a free filter entry, i.e.
			 * one without the enable bit set
			 */
			for (i = 0; i < E1000_VLVF_ARRAY_SIZE; i++) {
				reg = rd32(E1000_VLVF(i));
				if (!(reg & E1000_VLVF_VLANID_ENABLE))
					break;
			}
		}
		if (i < E1000_VLVF_ARRAY_SIZE) {
			/* Found an enabled/available entry */
			reg |= 1 << (E1000_VLVF_POOLSEL_SHIFT + vf);

			/* if !enabled we need to set this up in vfta */
			if (!(reg & E1000_VLVF_VLANID_ENABLE)) {
				/* add VID to filter table */
				igb_vfta_set(hw, vid, true);
				reg |= E1000_VLVF_VLANID_ENABLE;
			}
			reg &= ~E1000_VLVF_VLANID_MASK;
			reg |= vid;
			wr32(E1000_VLVF(i), reg);

			/* do not modify RLPML for PF devices */
			if (vf >= adapter->vfs_allocated_count)
				return 0;

			if (!adapter->vf_data[vf].vlans_enabled) {
				u32 size;
				reg = rd32(E1000_VMOLR(vf));
				size = reg & E1000_VMOLR_RLPML_MASK;
				size += 4;
				reg &= ~E1000_VMOLR_RLPML_MASK;
				reg |= size;
				wr32(E1000_VMOLR(vf), reg);
			}

			adapter->vf_data[vf].vlans_enabled++;
		}
	} else {
		if (i < E1000_VLVF_ARRAY_SIZE) {
			/* remove vf from the pool */
			reg &= ~(1 << (E1000_VLVF_POOLSEL_SHIFT + vf));
			/* if pool is empty then remove entry from vfta */
			if (!(reg & E1000_VLVF_POOLSEL_MASK)) {
				reg = 0;
				igb_vfta_set(hw, vid, false);
			}
			wr32(E1000_VLVF(i), reg);

			/* do not modify RLPML for PF devices */
			if (vf >= adapter->vfs_allocated_count)
				return 0;

			adapter->vf_data[vf].vlans_enabled--;
			if (!adapter->vf_data[vf].vlans_enabled) {
				u32 size;
				reg = rd32(E1000_VMOLR(vf));
				size = reg & E1000_VMOLR_RLPML_MASK;
				size -= 4;
				reg &= ~E1000_VMOLR_RLPML_MASK;
				reg |= size;
				wr32(E1000_VMOLR(vf), reg);
			}
		}
	}
	return 0;
}

static void igb_set_vmvir(struct igb_adapter *adapter, u32 vid, u32 vf)
{
	struct e1000_hw *hw = &adapter->hw;

	if (vid)
		wr32(E1000_VMVIR(vf), (vid | E1000_VMVIR_VLANA_DEFAULT));
	else
		wr32(E1000_VMVIR(vf), 0);
}

static int igb_ndo_set_vf_vlan(struct net_device *netdev,
			       int vf, u16 vlan, u8 qos)
{
	int err = 0;
	struct igb_adapter *adapter = netdev_priv(netdev);

	if ((vf >= adapter->vfs_allocated_count) || (vlan > 4095) || (qos > 7))
		return -EINVAL;
	if (vlan || qos) {
		err = igb_vlvf_set(adapter, vlan, !!vlan, vf);
		if (err)
			goto out;
		igb_set_vmvir(adapter, vlan | (qos << VLAN_PRIO_SHIFT), vf);
		igb_set_vmolr(adapter, vf, !vlan);
		adapter->vf_data[vf].pf_vlan = vlan;
		adapter->vf_data[vf].pf_qos = qos;
		dev_info(&adapter->pdev->dev,
			 "Setting VLAN %d, QOS 0x%x on VF %d\n", vlan, qos, vf);
		if (test_bit(__IGB_DOWN, &adapter->state)) {
			dev_warn(&adapter->pdev->dev,
				 "The VF VLAN has been set, but the PF device is not up.\n");
			dev_warn(&adapter->pdev->dev,
				 "Bring the PF device up before attempting to use the VF device.\n");
		}
	} else {
		igb_vlvf_set(adapter, adapter->vf_data[vf].pf_vlan,
			     false, vf);
		igb_set_vmvir(adapter, vlan, vf);
		igb_set_vmolr(adapter, vf, true);
		adapter->vf_data[vf].pf_vlan = 0;
		adapter->vf_data[vf].pf_qos = 0;
	}
out:
	return err;
}

static int igb_find_vlvf_entry(struct igb_adapter *adapter, int vid)
{
	struct e1000_hw *hw = &adapter->hw;
	int i;
	u32 reg;

	/* Find the vlan filter for this id */
	for (i = 0; i < E1000_VLVF_ARRAY_SIZE; i++) {
		reg = rd32(E1000_VLVF(i));
		if ((reg & E1000_VLVF_VLANID_ENABLE) &&
		    vid == (reg & E1000_VLVF_VLANID_MASK))
			break;
	}

	if (i >= E1000_VLVF_ARRAY_SIZE)
		i = -1;

	return i;
}

static int igb_set_vf_vlan(struct igb_adapter *adapter, u32 *msgbuf, u32 vf)
{
	struct e1000_hw *hw = &adapter->hw;
	int add = (msgbuf[0] & E1000_VT_MSGINFO_MASK) >> E1000_VT_MSGINFO_SHIFT;
	int vid = (msgbuf[1] & E1000_VLVF_VLANID_MASK);
	int err = 0;

	/* If in promiscuous mode we need to make sure the PF also has
	 * the VLAN filter set.
	 */
	if (add && (adapter->netdev->flags & IFF_PROMISC))
		err = igb_vlvf_set(adapter, vid, add,
				   adapter->vfs_allocated_count);
	if (err)
		goto out;

	err = igb_vlvf_set(adapter, vid, add, vf);

	if (err)
		goto out;

	/* Go through all the checks to see if the VLAN filter should
	 * be wiped completely.
	 */
	if (!add && (adapter->netdev->flags & IFF_PROMISC)) {
		u32 vlvf, bits;

		int regndx = igb_find_vlvf_entry(adapter, vid);
		if (regndx < 0)
			goto out;
		/* See if any other pools are set for this VLAN filter
		 * entry other than the PF.
		 */
		vlvf = bits = rd32(E1000_VLVF(regndx));
		bits &= 1 << (E1000_VLVF_POOLSEL_SHIFT +
			      adapter->vfs_allocated_count);
		/* If the filter was removed then ensure PF pool bit
		 * is cleared if the PF only added itself to the pool
		 * because the PF is in promiscuous mode.
		 */
		if ((vlvf & VLAN_VID_MASK) == vid &&
		    !test_bit(vid, adapter->active_vlans) &&
		    !bits)
			igb_vlvf_set(adapter, vid, add,
				     adapter->vfs_allocated_count);
	}

out:
	return err;
}

static inline void igb_vf_reset(struct igb_adapter *adapter, u32 vf)
{
	/* clear flags - except flag that indicates PF has set the MAC */
	adapter->vf_data[vf].flags &= IGB_VF_FLAG_PF_SET_MAC;
	adapter->vf_data[vf].last_nack = jiffies;

	/* reset offloads to defaults */
	igb_set_vmolr(adapter, vf, true);

	/* reset vlans for device */
	igb_clear_vf_vfta(adapter, vf);
	if (adapter->vf_data[vf].pf_vlan)
		igb_ndo_set_vf_vlan(adapter->netdev, vf,
				    adapter->vf_data[vf].pf_vlan,
				    adapter->vf_data[vf].pf_qos);
	else
		igb_clear_vf_vfta(adapter, vf);

	/* reset multicast table array for vf */
	adapter->vf_data[vf].num_vf_mc_hashes = 0;

	/* Flush and reset the mta with the new values */
	igb_set_rx_mode(adapter->netdev);
}

static void igb_vf_reset_event(struct igb_adapter *adapter, u32 vf)
{
	unsigned char *vf_mac = adapter->vf_data[vf].vf_mac_addresses;

	/* clear mac address as we were hotplug removed/added */
	if (!(adapter->vf_data[vf].flags & IGB_VF_FLAG_PF_SET_MAC))
		eth_zero_addr(vf_mac);

	/* process remaining reset events */
	igb_vf_reset(adapter, vf);
}

static void igb_vf_reset_msg(struct igb_adapter *adapter, u32 vf)
{
	struct e1000_hw *hw = &adapter->hw;
	unsigned char *vf_mac = adapter->vf_data[vf].vf_mac_addresses;
	int rar_entry = hw->mac.rar_entry_count - (vf + 1);
	u32 reg, msgbuf[3];
	u8 *addr = (u8 *)(&msgbuf[1]);

	/* process all the same items cleared in a function level reset */
	igb_vf_reset(adapter, vf);

	/* set vf mac address */
	igb_rar_set_qsel(adapter, vf_mac, rar_entry, vf);

	/* enable transmit and receive for vf */
	reg = rd32(E1000_VFTE);
	wr32(E1000_VFTE, reg | (1 << vf));
	reg = rd32(E1000_VFRE);
	wr32(E1000_VFRE, reg | (1 << vf));

	adapter->vf_data[vf].flags |= IGB_VF_FLAG_CTS;

	/* reply to reset with ack and vf mac address */
	msgbuf[0] = E1000_VF_RESET | E1000_VT_MSGTYPE_ACK;
	memcpy(addr, vf_mac, ETH_ALEN);
	igb_write_mbx(hw, msgbuf, 3, vf);
}

static int igb_set_vf_mac_addr(struct igb_adapter *adapter, u32 *msg, int vf)
{
	/* The VF MAC Address is stored in a packed array of bytes
	 * starting at the second 32 bit word of the msg array
	 */
	unsigned char *addr = (char *)&msg[1];
	int err = -1;

	if (is_valid_ether_addr(addr))
		err = igb_set_vf_mac(adapter, vf, addr);

	return err;
}

static void igb_rcv_ack_from_vf(struct igb_adapter *adapter, u32 vf)
{
	struct e1000_hw *hw = &adapter->hw;
	struct vf_data_storage *vf_data = &adapter->vf_data[vf];
	u32 msg = E1000_VT_MSGTYPE_NACK;

	/* if device isn't clear to send it shouldn't be reading either */
	if (!(vf_data->flags & IGB_VF_FLAG_CTS) &&
	    time_after(jiffies, vf_data->last_nack + (2 * HZ))) {
		igb_write_mbx(hw, &msg, 1, vf);
		vf_data->last_nack = jiffies;
	}
}

static void igb_rcv_msg_from_vf(struct igb_adapter *adapter, u32 vf)
{
	struct pci_dev *pdev = adapter->pdev;
	u32 msgbuf[E1000_VFMAILBOX_SIZE];
	struct e1000_hw *hw = &adapter->hw;
	struct vf_data_storage *vf_data = &adapter->vf_data[vf];
	s32 retval;

	retval = igb_read_mbx(hw, msgbuf, E1000_VFMAILBOX_SIZE, vf);

	if (retval) {
		/* if receive failed revoke VF CTS stats and restart init */
		dev_err(&pdev->dev, "Error receiving message from VF\n");
		vf_data->flags &= ~IGB_VF_FLAG_CTS;
		if (!time_after(jiffies, vf_data->last_nack + (2 * HZ)))
			return;
		goto out;
	}

	/* this is a message we already processed, do nothing */
	if (msgbuf[0] & (E1000_VT_MSGTYPE_ACK | E1000_VT_MSGTYPE_NACK))
		return;

	/* until the vf completes a reset it should not be
	 * allowed to start any configuration.
	 */
	if (msgbuf[0] == E1000_VF_RESET) {
		igb_vf_reset_msg(adapter, vf);
		return;
	}

	if (!(vf_data->flags & IGB_VF_FLAG_CTS)) {
		if (!time_after(jiffies, vf_data->last_nack + (2 * HZ)))
			return;
		retval = -1;
		goto out;
	}

	switch ((msgbuf[0] & 0xFFFF)) {
	case E1000_VF_SET_MAC_ADDR:
		retval = -EINVAL;
		if (!(vf_data->flags & IGB_VF_FLAG_PF_SET_MAC))
			retval = igb_set_vf_mac_addr(adapter, msgbuf, vf);
		else
			dev_warn(&pdev->dev,
				 "VF %d attempted to override administratively set MAC address\nReload the VF driver to resume operations\n",
				 vf);
		break;
	case E1000_VF_SET_PROMISC:
		retval = igb_set_vf_promisc(adapter, msgbuf, vf);
		break;
	case E1000_VF_SET_MULTICAST:
		retval = igb_set_vf_multicasts(adapter, msgbuf, vf);
		break;
	case E1000_VF_SET_LPE:
		retval = igb_set_vf_rlpml(adapter, msgbuf[1], vf);
		break;
	case E1000_VF_SET_VLAN:
		retval = -1;
		if (vf_data->pf_vlan)
			dev_warn(&pdev->dev,
				 "VF %d attempted to override administratively set VLAN tag\nReload the VF driver to resume operations\n",
				 vf);
		else
			retval = igb_set_vf_vlan(adapter, msgbuf, vf);
		break;
	default:
		dev_err(&pdev->dev, "Unhandled Msg %08x\n", msgbuf[0]);
		retval = -1;
		break;
	}

	msgbuf[0] |= E1000_VT_MSGTYPE_CTS;
out:
	/* notify the VF of the results of what it sent us */
	if (retval)
		msgbuf[0] |= E1000_VT_MSGTYPE_NACK;
	else
		msgbuf[0] |= E1000_VT_MSGTYPE_ACK;

	igb_write_mbx(hw, msgbuf, 1, vf);
}

static void igb_msg_task(struct igb_adapter *adapter)
{
	struct e1000_hw *hw = &adapter->hw;
	u32 vf;

	for (vf = 0; vf < adapter->vfs_allocated_count; vf++) {
		/* process any reset requests */
		if (!igb_check_for_rst(hw, vf))
			igb_vf_reset_event(adapter, vf);

		/* process any messages pending */
		if (!igb_check_for_msg(hw, vf))
			igb_rcv_msg_from_vf(adapter, vf);

		/* process any acks */
		if (!igb_check_for_ack(hw, vf))
			igb_rcv_ack_from_vf(adapter, vf);
	}
}

/**
 *  igb_set_uta - Set unicast filter table address
 *  @adapter: board private structure
 *
 *  The unicast table address is a register array of 32-bit registers.
 *  The table is meant to be used in a way similar to how the MTA is used
 *  however due to certain limitations in the hardware it is necessary to
 *  set all the hash bits to 1 and use the VMOLR ROPE bit as a promiscuous
 *  enable bit to allow vlan tag stripping when promiscuous mode is enabled
 **/
static void igb_set_uta(struct igb_adapter *adapter)
{
	struct e1000_hw *hw = &adapter->hw;
	int i;

	/* The UTA table only exists on 82576 hardware and newer */
	if (hw->mac.type < e1000_82576)
		return;

	/* we only need to do this if VMDq is enabled */
	if (!adapter->vfs_allocated_count)
		return;

	for (i = 0; i < hw->mac.uta_reg_count; i++)
		array_wr32(E1000_UTA, i, ~0);
}

/**
 *  igb_intr_msi - Interrupt Handler
 *  @irq: interrupt number
 *  @data: pointer to a network interface device structure
 **/
static irqreturn_t igb_intr_msi(int irq, void *data)
{
	struct igb_adapter *adapter = data;
	struct igb_q_vector *q_vector = adapter->q_vector[0];
	struct e1000_hw *hw = &adapter->hw;
	/* read ICR disables interrupts using IAM */
	u32 icr = rd32(E1000_ICR);

	igb_write_itr(q_vector);

	if (icr & E1000_ICR_DRSTA)
		schedule_work(&adapter->reset_task);

	if (icr & E1000_ICR_DOUTSYNC) {
		/* HW is reporting DMA is out of sync */
		adapter->stats.doosync++;
	}

	if (icr & (E1000_ICR_RXSEQ | E1000_ICR_LSC)) {
		hw->mac.get_link_status = 1;
		if (!test_bit(__IGB_DOWN, &adapter->state))
			mod_timer(&adapter->watchdog_timer, jiffies + 1);
	}

	if (icr & E1000_ICR_TS) {
		u32 tsicr = rd32(E1000_TSICR);

		if (tsicr & E1000_TSICR_TXTS) {
			/* acknowledge the interrupt */
			wr32(E1000_TSICR, E1000_TSICR_TXTS);
			/* retrieve hardware timestamp */
			schedule_work(&adapter->ptp_tx_work);
		}
	}

	napi_schedule(&q_vector->napi);

	return IRQ_HANDLED;
}

/**
 *  igb_intr - Legacy Interrupt Handler
 *  @irq: interrupt number
 *  @data: pointer to a network interface device structure
 **/
static irqreturn_t igb_intr(int irq, void *data)
{
	struct igb_adapter *adapter = data;
	struct igb_q_vector *q_vector = adapter->q_vector[0];
	struct e1000_hw *hw = &adapter->hw;
	/* Interrupt Auto-Mask...upon reading ICR, interrupts are masked.  No
	 * need for the IMC write
	 */
	u32 icr = rd32(E1000_ICR);

	/* IMS will not auto-mask if INT_ASSERTED is not set, and if it is
	 * not set, then the adapter didn't send an interrupt
	 */
	if (!(icr & E1000_ICR_INT_ASSERTED))
		return IRQ_NONE;

	igb_write_itr(q_vector);

	if (icr & E1000_ICR_DRSTA)
		schedule_work(&adapter->reset_task);

	if (icr & E1000_ICR_DOUTSYNC) {
		/* HW is reporting DMA is out of sync */
		adapter->stats.doosync++;
	}

	if (icr & (E1000_ICR_RXSEQ | E1000_ICR_LSC)) {
		hw->mac.get_link_status = 1;
		/* guard against interrupt when we're going down */
		if (!test_bit(__IGB_DOWN, &adapter->state))
			mod_timer(&adapter->watchdog_timer, jiffies + 1);
	}

	if (icr & E1000_ICR_TS) {
		u32 tsicr = rd32(E1000_TSICR);

		if (tsicr & E1000_TSICR_TXTS) {
			/* acknowledge the interrupt */
			wr32(E1000_TSICR, E1000_TSICR_TXTS);
			/* retrieve hardware timestamp */
			schedule_work(&adapter->ptp_tx_work);
		}
	}

	napi_schedule(&q_vector->napi);

	return IRQ_HANDLED;
}

static void igb_ring_irq_enable(struct igb_q_vector *q_vector)
{
	struct igb_adapter *adapter = q_vector->adapter;
	struct e1000_hw *hw = &adapter->hw;

	if ((q_vector->rx.ring && (adapter->rx_itr_setting & 3)) ||
	    (!q_vector->rx.ring && (adapter->tx_itr_setting & 3))) {
		if ((adapter->num_q_vectors == 1) && !adapter->vf_data)
			igb_set_itr(q_vector);
		else
			igb_update_ring_itr(q_vector);
	}

	if (!test_bit(__IGB_DOWN, &adapter->state)) {
		if (adapter->msix_entries)
			wr32(E1000_EIMS, q_vector->eims_value);
		else
			igb_irq_enable(adapter);
	}
}

/**
 *  igb_poll - NAPI Rx polling callback
 *  @napi: napi polling structure
 *  @budget: count of how many packets we should handle
 **/
static int igb_poll(struct napi_struct *napi, int budget)
{
	struct igb_q_vector *q_vector = container_of(napi,
						     struct igb_q_vector,
						     napi);
	bool clean_complete = true;

#ifdef CONFIG_IGB_DCA
	if (q_vector->adapter->flags & IGB_FLAG_DCA_ENABLED)
		igb_update_dca(q_vector);
#endif
	if (q_vector->tx.ring)
		clean_complete = igb_clean_tx_irq(q_vector);

	if (q_vector->rx.ring)
		clean_complete &= igb_clean_rx_irq(q_vector, budget);

	/* If all work not completed, return budget and keep polling */
	if (!clean_complete)
		return budget;

	/* If not enough Rx work done, exit the polling mode */
	napi_complete(napi);
	igb_ring_irq_enable(q_vector);

	return 0;
}

/**
 *  igb_clean_tx_irq - Reclaim resources after transmit completes
 *  @q_vector: pointer to q_vector containing needed info
 *
 *  returns true if ring is completely cleaned
 **/
static bool igb_clean_tx_irq(struct igb_q_vector *q_vector)
{
	struct igb_adapter *adapter = q_vector->adapter;
	struct igb_ring *tx_ring = q_vector->tx.ring;
	struct igb_tx_buffer *tx_buffer;
	union e1000_adv_tx_desc *tx_desc;
	unsigned int total_bytes = 0, total_packets = 0;
	unsigned int budget = q_vector->tx.work_limit;
	unsigned int i = tx_ring->next_to_clean;

	if (test_bit(__IGB_DOWN, &adapter->state))
		return true;

	tx_buffer = &tx_ring->tx_buffer_info[i];
	tx_desc = IGB_TX_DESC(tx_ring, i);
	i -= tx_ring->count;

	do {
		union e1000_adv_tx_desc *eop_desc = tx_buffer->next_to_watch;

		/* if next_to_watch is not set then there is no work pending */
		if (!eop_desc)
			break;

		/* prevent any other reads prior to eop_desc */
		read_barrier_depends();

		/* if DD is not set pending work has not been completed */
		if (!(eop_desc->wb.status & cpu_to_le32(E1000_TXD_STAT_DD)))
			break;

		/* clear next_to_watch to prevent false hangs */
		tx_buffer->next_to_watch = NULL;

		/* update the statistics for this packet */
		total_bytes += tx_buffer->bytecount;
		total_packets += tx_buffer->gso_segs;

		/* free the skb */
		dev_kfree_skb_any(tx_buffer->skb);

		/* unmap skb header data */
		dma_unmap_single(tx_ring->dev,
				 dma_unmap_addr(tx_buffer, dma),
				 dma_unmap_len(tx_buffer, len),
				 DMA_TO_DEVICE);

		/* clear tx_buffer data */
		tx_buffer->skb = NULL;
		dma_unmap_len_set(tx_buffer, len, 0);

		/* clear last DMA location and unmap remaining buffers */
		while (tx_desc != eop_desc) {
			tx_buffer++;
			tx_desc++;
			i++;
			if (unlikely(!i)) {
				i -= tx_ring->count;
				tx_buffer = tx_ring->tx_buffer_info;
				tx_desc = IGB_TX_DESC(tx_ring, 0);
			}

			/* unmap any remaining paged data */
			if (dma_unmap_len(tx_buffer, len)) {
				dma_unmap_page(tx_ring->dev,
					       dma_unmap_addr(tx_buffer, dma),
					       dma_unmap_len(tx_buffer, len),
					       DMA_TO_DEVICE);
				dma_unmap_len_set(tx_buffer, len, 0);
			}
		}

		/* move us one more past the eop_desc for start of next pkt */
		tx_buffer++;
		tx_desc++;
		i++;
		if (unlikely(!i)) {
			i -= tx_ring->count;
			tx_buffer = tx_ring->tx_buffer_info;
			tx_desc = IGB_TX_DESC(tx_ring, 0);
		}

		/* issue prefetch for next Tx descriptor */
		prefetch(tx_desc);

		/* update budget accounting */
		budget--;
	} while (likely(budget));

	netdev_tx_completed_queue(txring_txq(tx_ring),
				  total_packets, total_bytes);
	i += tx_ring->count;
	tx_ring->next_to_clean = i;
	u64_stats_update_begin(&tx_ring->tx_syncp);
	tx_ring->tx_stats.bytes += total_bytes;
	tx_ring->tx_stats.packets += total_packets;
	u64_stats_update_end(&tx_ring->tx_syncp);
	q_vector->tx.total_bytes += total_bytes;
	q_vector->tx.total_packets += total_packets;

	if (test_bit(IGB_RING_FLAG_TX_DETECT_HANG, &tx_ring->flags)) {
		struct e1000_hw *hw = &adapter->hw;

		/* Detect a transmit hang in hardware, this serializes the
		 * check with the clearing of time_stamp and movement of i
		 */
		clear_bit(IGB_RING_FLAG_TX_DETECT_HANG, &tx_ring->flags);
		if (tx_buffer->next_to_watch &&
		    time_after(jiffies, tx_buffer->time_stamp +
			       (adapter->tx_timeout_factor * HZ)) &&
		    !(rd32(E1000_STATUS) & E1000_STATUS_TXOFF)) {

			/* detected Tx unit hang */
			dev_err(tx_ring->dev,
				"Detected Tx Unit Hang\n"
				"  Tx Queue             <%d>\n"
				"  TDH                  <%x>\n"
				"  TDT                  <%x>\n"
				"  next_to_use          <%x>\n"
				"  next_to_clean        <%x>\n"
				"buffer_info[next_to_clean]\n"
				"  time_stamp           <%lx>\n"
				"  next_to_watch        <%p>\n"
				"  jiffies              <%lx>\n"
				"  desc.status          <%x>\n",
				tx_ring->queue_index,
				rd32(E1000_TDH(tx_ring->reg_idx)),
				readl(tx_ring->tail),
				tx_ring->next_to_use,
				tx_ring->next_to_clean,
				tx_buffer->time_stamp,
				tx_buffer->next_to_watch,
				jiffies,
				tx_buffer->next_to_watch->wb.status);
			netif_stop_subqueue(tx_ring->netdev,
					    tx_ring->queue_index);

			/* we are about to reset, no point in enabling stuff */
			return true;
		}
	}

#define TX_WAKE_THRESHOLD (DESC_NEEDED * 2)
	if (unlikely(total_packets &&
	    netif_carrier_ok(tx_ring->netdev) &&
	    igb_desc_unused(tx_ring) >= TX_WAKE_THRESHOLD)) {
		/* Make sure that anybody stopping the queue after this
		 * sees the new next_to_clean.
		 */
		smp_mb();
		if (__netif_subqueue_stopped(tx_ring->netdev,
					     tx_ring->queue_index) &&
		    !(test_bit(__IGB_DOWN, &adapter->state))) {
			netif_wake_subqueue(tx_ring->netdev,
					    tx_ring->queue_index);

			u64_stats_update_begin(&tx_ring->tx_syncp);
			tx_ring->tx_stats.restart_queue++;
			u64_stats_update_end(&tx_ring->tx_syncp);
		}
	}

	return !!budget;
}

/**
 *  igb_reuse_rx_page - page flip buffer and store it back on the ring
 *  @rx_ring: rx descriptor ring to store buffers on
 *  @old_buff: donor buffer to have page reused
 *
 *  Synchronizes page for reuse by the adapter
 **/
static void igb_reuse_rx_page(struct igb_ring *rx_ring,
			      struct igb_rx_buffer *old_buff)
{
	struct igb_rx_buffer *new_buff;
	u16 nta = rx_ring->next_to_alloc;

	new_buff = &rx_ring->rx_buffer_info[nta];

	/* update, and store next to alloc */
	nta++;
	rx_ring->next_to_alloc = (nta < rx_ring->count) ? nta : 0;

	/* transfer page from old buffer to new buffer */
	memcpy(new_buff, old_buff, sizeof(struct igb_rx_buffer));

	/* sync the buffer for use by the device */
	dma_sync_single_range_for_device(rx_ring->dev, old_buff->dma,
					 old_buff->page_offset,
					 IGB_RX_BUFSZ,
					 DMA_FROM_DEVICE);
}

static bool igb_can_reuse_rx_page(struct igb_rx_buffer *rx_buffer,
				  struct page *page,
				  unsigned int truesize)
{
	/* avoid re-using remote pages */
	if (unlikely(page_to_nid(page) != numa_node_id()))
		return false;

#if (PAGE_SIZE < 8192)
	/* if we are only owner of page we can reuse it */
	if (unlikely(page_count(page) != 1))
		return false;

	/* flip page offset to other buffer */
	rx_buffer->page_offset ^= IGB_RX_BUFSZ;

	/* since we are the only owner of the page and we need to
	 * increment it, just set the value to 2 in order to avoid
	 * an unnecessary locked operation
	 */
	atomic_set(&page->_count, 2);
#else
	/* move offset up to the next cache line */
	rx_buffer->page_offset += truesize;

	if (rx_buffer->page_offset > (PAGE_SIZE - IGB_RX_BUFSZ))
		return false;

	/* bump ref count on page before it is given to the stack */
	get_page(page);
#endif

	return true;
}

/**
 *  igb_add_rx_frag - Add contents of Rx buffer to sk_buff
 *  @rx_ring: rx descriptor ring to transact packets on
 *  @rx_buffer: buffer containing page to add
 *  @rx_desc: descriptor containing length of buffer written by hardware
 *  @skb: sk_buff to place the data into
 *
 *  This function will add the data contained in rx_buffer->page to the skb.
 *  This is done either through a direct copy if the data in the buffer is
 *  less than the skb header size, otherwise it will just attach the page as
 *  a frag to the skb.
 *
 *  The function will then update the page offset if necessary and return
 *  true if the buffer can be reused by the adapter.
 **/
static bool igb_add_rx_frag(struct igb_ring *rx_ring,
			    struct igb_rx_buffer *rx_buffer,
			    union e1000_adv_rx_desc *rx_desc,
			    struct sk_buff *skb)
{
	struct page *page = rx_buffer->page;
	unsigned int size = le16_to_cpu(rx_desc->wb.upper.length);
#if (PAGE_SIZE < 8192)
	unsigned int truesize = IGB_RX_BUFSZ;
#else
	unsigned int truesize = ALIGN(size, L1_CACHE_BYTES);
#endif

	if ((size <= IGB_RX_HDR_LEN) && !skb_is_nonlinear(skb)) {
		unsigned char *va = page_address(page) + rx_buffer->page_offset;

		if (igb_test_staterr(rx_desc, E1000_RXDADV_STAT_TSIP)) {
			igb_ptp_rx_pktstamp(rx_ring->q_vector, va, skb);
			va += IGB_TS_HDR_LEN;
			size -= IGB_TS_HDR_LEN;
		}

		memcpy(__skb_put(skb, size), va, ALIGN(size, sizeof(long)));

		/* we can reuse buffer as-is, just make sure it is local */
		if (likely(page_to_nid(page) == numa_node_id()))
			return true;

		/* this page cannot be reused so discard it */
		put_page(page);
		return false;
	}

	skb_add_rx_frag(skb, skb_shinfo(skb)->nr_frags, page,
			rx_buffer->page_offset, size, truesize);

	return igb_can_reuse_rx_page(rx_buffer, page, truesize);
}

static struct sk_buff *igb_fetch_rx_buffer(struct igb_ring *rx_ring,
					   union e1000_adv_rx_desc *rx_desc,
					   struct sk_buff *skb)
{
	struct igb_rx_buffer *rx_buffer;
	struct page *page;

	rx_buffer = &rx_ring->rx_buffer_info[rx_ring->next_to_clean];

	page = rx_buffer->page;
	prefetchw(page);

	if (likely(!skb)) {
		void *page_addr = page_address(page) +
				  rx_buffer->page_offset;

		/* prefetch first cache line of first page */
		prefetch(page_addr);
#if L1_CACHE_BYTES < 128
		prefetch(page_addr + L1_CACHE_BYTES);
#endif

		/* allocate a skb to store the frags */
		skb = netdev_alloc_skb_ip_align(rx_ring->netdev,
						IGB_RX_HDR_LEN);
		if (unlikely(!skb)) {
			rx_ring->rx_stats.alloc_failed++;
			return NULL;
		}

		/* we will be copying header into skb->data in
		 * pskb_may_pull so it is in our interest to prefetch
		 * it now to avoid a possible cache miss
		 */
		prefetchw(skb->data);
	}

	/* we are reusing so sync this buffer for CPU use */
	dma_sync_single_range_for_cpu(rx_ring->dev,
				      rx_buffer->dma,
				      rx_buffer->page_offset,
				      IGB_RX_BUFSZ,
				      DMA_FROM_DEVICE);

	/* pull page into skb */
	if (igb_add_rx_frag(rx_ring, rx_buffer, rx_desc, skb)) {
		/* hand second half of page back to the ring */
		igb_reuse_rx_page(rx_ring, rx_buffer);
	} else {
		/* we are not reusing the buffer so unmap it */
		dma_unmap_page(rx_ring->dev, rx_buffer->dma,
			       PAGE_SIZE, DMA_FROM_DEVICE);
	}

	/* clear contents of rx_buffer */
	rx_buffer->page = NULL;

	return skb;
}

static inline void igb_rx_checksum(struct igb_ring *ring,
				   union e1000_adv_rx_desc *rx_desc,
				   struct sk_buff *skb)
{
	skb_checksum_none_assert(skb);

	/* Ignore Checksum bit is set */
	if (igb_test_staterr(rx_desc, E1000_RXD_STAT_IXSM))
		return;

	/* Rx checksum disabled via ethtool */
	if (!(ring->netdev->features & NETIF_F_RXCSUM))
		return;

	/* TCP/UDP checksum error bit is set */
	if (igb_test_staterr(rx_desc,
			     E1000_RXDEXT_STATERR_TCPE |
			     E1000_RXDEXT_STATERR_IPE)) {
		/* work around errata with sctp packets where the TCPE aka
		 * L4E bit is set incorrectly on 64 byte (60 byte w/o crc)
		 * packets, (aka let the stack check the crc32c)
		 */
		if (!((skb->len == 60) &&
		      test_bit(IGB_RING_FLAG_RX_SCTP_CSUM, &ring->flags))) {
			u64_stats_update_begin(&ring->rx_syncp);
			ring->rx_stats.csum_err++;
			u64_stats_update_end(&ring->rx_syncp);
		}
		/* let the stack verify checksum errors */
		return;
	}
	/* It must be a TCP or UDP packet with a valid checksum */
	if (igb_test_staterr(rx_desc, E1000_RXD_STAT_TCPCS |
				      E1000_RXD_STAT_UDPCS))
		skb->ip_summed = CHECKSUM_UNNECESSARY;

	dev_dbg(ring->dev, "cksum success: bits %08X\n",
		le32_to_cpu(rx_desc->wb.upper.status_error));
}

static inline void igb_rx_hash(struct igb_ring *ring,
			       union e1000_adv_rx_desc *rx_desc,
			       struct sk_buff *skb)
{
	if (ring->netdev->features & NETIF_F_RXHASH)
		skb->rxhash = le32_to_cpu(rx_desc->wb.lower.hi_dword.rss);
}

/**
 *  igb_is_non_eop - process handling of non-EOP buffers
 *  @rx_ring: Rx ring being processed
 *  @rx_desc: Rx descriptor for current buffer
 *  @skb: current socket buffer containing buffer in progress
 *
 *  This function updates next to clean.  If the buffer is an EOP buffer
 *  this function exits returning false, otherwise it will place the
 *  sk_buff in the next buffer to be chained and return true indicating
 *  that this is in fact a non-EOP buffer.
 **/
static bool igb_is_non_eop(struct igb_ring *rx_ring,
			   union e1000_adv_rx_desc *rx_desc)
{
	u32 ntc = rx_ring->next_to_clean + 1;

	/* fetch, update, and store next to clean */
	ntc = (ntc < rx_ring->count) ? ntc : 0;
	rx_ring->next_to_clean = ntc;

	prefetch(IGB_RX_DESC(rx_ring, ntc));

	if (likely(igb_test_staterr(rx_desc, E1000_RXD_STAT_EOP)))
		return false;

	return true;
}

/**
 *  igb_get_headlen - determine size of header for LRO/GRO
 *  @data: pointer to the start of the headers
 *  @max_len: total length of section to find headers in
 *
 *  This function is meant to determine the length of headers that will
 *  be recognized by hardware for LRO, and GRO offloads.  The main
 *  motivation of doing this is to only perform one pull for IPv4 TCP
 *  packets so that we can do basic things like calculating the gso_size
 *  based on the average data per packet.
 **/
static unsigned int igb_get_headlen(unsigned char *data,
				    unsigned int max_len)
{
	union {
		unsigned char *network;
		/* l2 headers */
		struct ethhdr *eth;
		struct vlan_hdr *vlan;
		/* l3 headers */
		struct iphdr *ipv4;
		struct ipv6hdr *ipv6;
	} hdr;
	__be16 protocol;
	u8 nexthdr = 0;	/* default to not TCP */
	u8 hlen;

	/* this should never happen, but better safe than sorry */
	if (max_len < ETH_HLEN)
		return max_len;

	/* initialize network frame pointer */
	hdr.network = data;

	/* set first protocol and move network header forward */
	protocol = hdr.eth->h_proto;
	hdr.network += ETH_HLEN;

	/* handle any vlan tag if present */
	if (protocol == __constant_htons(ETH_P_8021Q)) {
		if ((hdr.network - data) > (max_len - VLAN_HLEN))
			return max_len;

		protocol = hdr.vlan->h_vlan_encapsulated_proto;
		hdr.network += VLAN_HLEN;
	}

	/* handle L3 protocols */
	if (protocol == __constant_htons(ETH_P_IP)) {
		if ((hdr.network - data) > (max_len - sizeof(struct iphdr)))
			return max_len;

		/* access ihl as a u8 to avoid unaligned access on ia64 */
		hlen = (hdr.network[0] & 0x0F) << 2;

		/* verify hlen meets minimum size requirements */
		if (hlen < sizeof(struct iphdr))
			return hdr.network - data;

		/* record next protocol if header is present */
		if (!(hdr.ipv4->frag_off & htons(IP_OFFSET)))
			nexthdr = hdr.ipv4->protocol;
	} else if (protocol == __constant_htons(ETH_P_IPV6)) {
		if ((hdr.network - data) > (max_len - sizeof(struct ipv6hdr)))
			return max_len;

		/* record next protocol */
		nexthdr = hdr.ipv6->nexthdr;
		hlen = sizeof(struct ipv6hdr);
	} else {
		return hdr.network - data;
	}

	/* relocate pointer to start of L4 header */
	hdr.network += hlen;

	/* finally sort out TCP */
	if (nexthdr == IPPROTO_TCP) {
		if ((hdr.network - data) > (max_len - sizeof(struct tcphdr)))
			return max_len;

		/* access doff as a u8 to avoid unaligned access on ia64 */
		hlen = (hdr.network[12] & 0xF0) >> 2;

		/* verify hlen meets minimum size requirements */
		if (hlen < sizeof(struct tcphdr))
			return hdr.network - data;

		hdr.network += hlen;
	} else if (nexthdr == IPPROTO_UDP) {
		if ((hdr.network - data) > (max_len - sizeof(struct udphdr)))
			return max_len;

		hdr.network += sizeof(struct udphdr);
	}

	/* If everything has gone correctly hdr.network should be the
	 * data section of the packet and will be the end of the header.
	 * If not then it probably represents the end of the last recognized
	 * header.
	 */
	if ((hdr.network - data) < max_len)
		return hdr.network - data;
	else
		return max_len;
}

/**
 *  igb_pull_tail - igb specific version of skb_pull_tail
 *  @rx_ring: rx descriptor ring packet is being transacted on
 *  @rx_desc: pointer to the EOP Rx descriptor
 *  @skb: pointer to current skb being adjusted
 *
 *  This function is an igb specific version of __pskb_pull_tail.  The
 *  main difference between this version and the original function is that
 *  this function can make several assumptions about the state of things
 *  that allow for significant optimizations versus the standard function.
 *  As a result we can do things like drop a frag and maintain an accurate
 *  truesize for the skb.
 */
static void igb_pull_tail(struct igb_ring *rx_ring,
			  union e1000_adv_rx_desc *rx_desc,
			  struct sk_buff *skb)
{
	struct skb_frag_struct *frag = &skb_shinfo(skb)->frags[0];
	unsigned char *va;
	unsigned int pull_len;

	/* it is valid to use page_address instead of kmap since we are
	 * working with pages allocated out of the lomem pool per
	 * alloc_page(GFP_ATOMIC)
	 */
	va = skb_frag_address(frag);

	if (igb_test_staterr(rx_desc, E1000_RXDADV_STAT_TSIP)) {
		/* retrieve timestamp from buffer */
		igb_ptp_rx_pktstamp(rx_ring->q_vector, va, skb);

		/* update pointers to remove timestamp header */
		skb_frag_size_sub(frag, IGB_TS_HDR_LEN);
		frag->page_offset += IGB_TS_HDR_LEN;
		skb->data_len -= IGB_TS_HDR_LEN;
		skb->len -= IGB_TS_HDR_LEN;

		/* move va to start of packet data */
		va += IGB_TS_HDR_LEN;
	}

	/* we need the header to contain the greater of either ETH_HLEN or
	 * 60 bytes if the skb->len is less than 60 for skb_pad.
	 */
	pull_len = igb_get_headlen(va, IGB_RX_HDR_LEN);

	/* align pull length to size of long to optimize memcpy performance */
	skb_copy_to_linear_data(skb, va, ALIGN(pull_len, sizeof(long)));

	/* update all of the pointers */
	skb_frag_size_sub(frag, pull_len);
	frag->page_offset += pull_len;
	skb->data_len -= pull_len;
	skb->tail += pull_len;
}

/**
 *  igb_cleanup_headers - Correct corrupted or empty headers
 *  @rx_ring: rx descriptor ring packet is being transacted on
 *  @rx_desc: pointer to the EOP Rx descriptor
 *  @skb: pointer to current skb being fixed
 *
 *  Address the case where we are pulling data in on pages only
 *  and as such no data is present in the skb header.
 *
 *  In addition if skb is not at least 60 bytes we need to pad it so that
 *  it is large enough to qualify as a valid Ethernet frame.
 *
 *  Returns true if an error was encountered and skb was freed.
 **/
static bool igb_cleanup_headers(struct igb_ring *rx_ring,
				union e1000_adv_rx_desc *rx_desc,
				struct sk_buff *skb)
{
	if (unlikely((igb_test_staterr(rx_desc,
				       E1000_RXDEXT_ERR_FRAME_ERR_MASK)))) {
		struct net_device *netdev = rx_ring->netdev;
		if (!(netdev->features & NETIF_F_RXALL)) {
			dev_kfree_skb_any(skb);
			return true;
		}
	}

	/* place header in linear portion of buffer */
	if (skb_is_nonlinear(skb))
		igb_pull_tail(rx_ring, rx_desc, skb);

	/* if skb_pad returns an error the skb was freed */
	if (unlikely(skb->len < 60)) {
		int pad_len = 60 - skb->len;

		if (skb_pad(skb, pad_len))
			return true;
		__skb_put(skb, pad_len);
	}

	return false;
}

/**
 *  igb_process_skb_fields - Populate skb header fields from Rx descriptor
 *  @rx_ring: rx descriptor ring packet is being transacted on
 *  @rx_desc: pointer to the EOP Rx descriptor
 *  @skb: pointer to current skb being populated
 *
 *  This function checks the ring, descriptor, and packet information in
 *  order to populate the hash, checksum, VLAN, timestamp, protocol, and
 *  other fields within the skb.
 **/
static void igb_process_skb_fields(struct igb_ring *rx_ring,
				   union e1000_adv_rx_desc *rx_desc,
				   struct sk_buff *skb)
{
	struct net_device *dev = rx_ring->netdev;

	igb_rx_hash(rx_ring, rx_desc, skb);

	igb_rx_checksum(rx_ring, rx_desc, skb);

	igb_ptp_rx_hwtstamp(rx_ring, rx_desc, skb);

	if ((dev->features & NETIF_F_HW_VLAN_CTAG_RX) &&
	    igb_test_staterr(rx_desc, E1000_RXD_STAT_VP)) {
		u16 vid;
		if (igb_test_staterr(rx_desc, E1000_RXDEXT_STATERR_LB) &&
		    test_bit(IGB_RING_FLAG_RX_LB_VLAN_BSWAP, &rx_ring->flags))
			vid = be16_to_cpu(rx_desc->wb.upper.vlan);
		else
			vid = le16_to_cpu(rx_desc->wb.upper.vlan);

		__vlan_hwaccel_put_tag(skb, htons(ETH_P_8021Q), vid);
	}

	skb_record_rx_queue(skb, rx_ring->queue_index);

	skb->protocol = eth_type_trans(skb, rx_ring->netdev);
}

static bool igb_clean_rx_irq(struct igb_q_vector *q_vector, const int budget)
{
	struct igb_ring *rx_ring = q_vector->rx.ring;
	struct sk_buff *skb = rx_ring->skb;
	unsigned int total_bytes = 0, total_packets = 0;
	u16 cleaned_count = igb_desc_unused(rx_ring);

	do {
		union e1000_adv_rx_desc *rx_desc;

		/* return some buffers to hardware, one at a time is too slow */
		if (cleaned_count >= IGB_RX_BUFFER_WRITE) {
			igb_alloc_rx_buffers(rx_ring, cleaned_count);
			cleaned_count = 0;
		}

		rx_desc = IGB_RX_DESC(rx_ring, rx_ring->next_to_clean);

		if (!igb_test_staterr(rx_desc, E1000_RXD_STAT_DD))
			break;

		/* This memory barrier is needed to keep us from reading
		 * any other fields out of the rx_desc until we know the
		 * RXD_STAT_DD bit is set
		 */
		rmb();

		/* retrieve a buffer from the ring */
		skb = igb_fetch_rx_buffer(rx_ring, rx_desc, skb);

		/* exit if we failed to retrieve a buffer */
		if (!skb)
			break;

		cleaned_count++;

		/* fetch next buffer in frame if non-eop */
		if (igb_is_non_eop(rx_ring, rx_desc))
			continue;

		/* verify the packet layout is correct */
		if (igb_cleanup_headers(rx_ring, rx_desc, skb)) {
			skb = NULL;
			continue;
		}

		/* probably a little skewed due to removing CRC */
		total_bytes += skb->len;

		/* populate checksum, timestamp, VLAN, and protocol */
		igb_process_skb_fields(rx_ring, rx_desc, skb);

		napi_gro_receive(&q_vector->napi, skb);

		/* reset skb pointer */
		skb = NULL;

		/* update budget accounting */
		total_packets++;
	} while (likely(total_packets < budget));

	/* place incomplete frames back on ring for completion */
	rx_ring->skb = skb;

	u64_stats_update_begin(&rx_ring->rx_syncp);
	rx_ring->rx_stats.packets += total_packets;
	rx_ring->rx_stats.bytes += total_bytes;
	u64_stats_update_end(&rx_ring->rx_syncp);
	q_vector->rx.total_packets += total_packets;
	q_vector->rx.total_bytes += total_bytes;

	if (cleaned_count)
		igb_alloc_rx_buffers(rx_ring, cleaned_count);

	return (total_packets < budget);
}

static bool igb_alloc_mapped_page(struct igb_ring *rx_ring,
				  struct igb_rx_buffer *bi)
{
	struct page *page = bi->page;
	dma_addr_t dma;

	/* since we are recycling buffers we should seldom need to alloc */
	if (likely(page))
		return true;

	/* alloc new page for storage */
	page = __skb_alloc_page(GFP_ATOMIC | __GFP_COLD, NULL);
	if (unlikely(!page)) {
		rx_ring->rx_stats.alloc_failed++;
		return false;
	}

	/* map page for use */
	dma = dma_map_page(rx_ring->dev, page, 0, PAGE_SIZE, DMA_FROM_DEVICE);

	/* if mapping failed free memory back to system since
	 * there isn't much point in holding memory we can't use
	 */
	if (dma_mapping_error(rx_ring->dev, dma)) {
		__free_page(page);

		rx_ring->rx_stats.alloc_failed++;
		return false;
	}

	bi->dma = dma;
	bi->page = page;
	bi->page_offset = 0;

	return true;
}

/**
 *  igb_alloc_rx_buffers - Replace used receive buffers; packet split
 *  @adapter: address of board private structure
 **/
void igb_alloc_rx_buffers(struct igb_ring *rx_ring, u16 cleaned_count)
{
	union e1000_adv_rx_desc *rx_desc;
	struct igb_rx_buffer *bi;
	u16 i = rx_ring->next_to_use;

	/* nothing to do */
	if (!cleaned_count)
		return;

	rx_desc = IGB_RX_DESC(rx_ring, i);
	bi = &rx_ring->rx_buffer_info[i];
	i -= rx_ring->count;

	do {
		if (!igb_alloc_mapped_page(rx_ring, bi))
			break;

		/* Refresh the desc even if buffer_addrs didn't change
		 * because each write-back erases this info.
		 */
		rx_desc->read.pkt_addr = cpu_to_le64(bi->dma + bi->page_offset);

		rx_desc++;
		bi++;
		i++;
		if (unlikely(!i)) {
			rx_desc = IGB_RX_DESC(rx_ring, 0);
			bi = rx_ring->rx_buffer_info;
			i -= rx_ring->count;
		}

		/* clear the hdr_addr for the next_to_use descriptor */
		rx_desc->read.hdr_addr = 0;

		cleaned_count--;
	} while (cleaned_count);

	i += rx_ring->count;

	if (rx_ring->next_to_use != i) {
		/* record the next descriptor to use */
		rx_ring->next_to_use = i;

		/* update next to alloc since we have filled the ring */
		rx_ring->next_to_alloc = i;

		/* Force memory writes to complete before letting h/w
		 * know there are new descriptors to fetch.  (Only
		 * applicable for weak-ordered memory model archs,
		 * such as IA-64).
		 */
		wmb();
		writel(i, rx_ring->tail);
	}
}

/**
 * igb_mii_ioctl -
 * @netdev:
 * @ifreq:
 * @cmd:
 **/
static int igb_mii_ioctl(struct net_device *netdev, struct ifreq *ifr, int cmd)
{
	struct igb_adapter *adapter = netdev_priv(netdev);
	struct mii_ioctl_data *data = if_mii(ifr);

	if (adapter->hw.phy.media_type != e1000_media_type_copper)
		return -EOPNOTSUPP;

	switch (cmd) {
	case SIOCGMIIPHY:
		data->phy_id = adapter->hw.phy.addr;
		break;
	case SIOCGMIIREG:
		if (igb_read_phy_reg(&adapter->hw, data->reg_num & 0x1F,
		                     &data->val_out))
			return -EIO;
		break;
	case SIOCSMIIREG:
	default:
		return -EOPNOTSUPP;
	}
	return 0;
}

/**
 * igb_ioctl -
 * @netdev:
 * @ifreq:
 * @cmd:
 **/
static int igb_ioctl(struct net_device *netdev, struct ifreq *ifr, int cmd)
{
	switch (cmd) {
	case SIOCGMIIPHY:
	case SIOCGMIIREG:
	case SIOCSMIIREG:
		return igb_mii_ioctl(netdev, ifr, cmd);
	case SIOCSHWTSTAMP:
		return igb_ptp_hwtstamp_ioctl(netdev, ifr, cmd);
	default:
		return -EOPNOTSUPP;
	}
}

s32 igb_read_pcie_cap_reg(struct e1000_hw *hw, u32 reg, u16 *value)
{
	struct igb_adapter *adapter = hw->back;

	if (pcie_capability_read_word(adapter->pdev, reg, value))
		return -E1000_ERR_CONFIG;

	return 0;
}

s32 igb_write_pcie_cap_reg(struct e1000_hw *hw, u32 reg, u16 *value)
{
	struct igb_adapter *adapter = hw->back;

	if (pcie_capability_write_word(adapter->pdev, reg, *value))
		return -E1000_ERR_CONFIG;

	return 0;
}

static void igb_vlan_mode(struct net_device *netdev, netdev_features_t features)
{
	struct igb_adapter *adapter = netdev_priv(netdev);
	struct e1000_hw *hw = &adapter->hw;
	u32 ctrl, rctl;
	bool enable = !!(features & NETIF_F_HW_VLAN_CTAG_RX);

	if (enable) {
		/* enable VLAN tag insert/strip */
		ctrl = rd32(E1000_CTRL);
		ctrl |= E1000_CTRL_VME;
		wr32(E1000_CTRL, ctrl);

		/* Disable CFI check */
		rctl = rd32(E1000_RCTL);
		rctl &= ~E1000_RCTL_CFIEN;
		wr32(E1000_RCTL, rctl);
	} else {
		/* disable VLAN tag insert/strip */
		ctrl = rd32(E1000_CTRL);
		ctrl &= ~E1000_CTRL_VME;
		wr32(E1000_CTRL, ctrl);
	}

	igb_rlpml_set(adapter);
}

static int igb_vlan_rx_add_vid(struct net_device *netdev,
			       __be16 proto, u16 vid)
{
	struct igb_adapter *adapter = netdev_priv(netdev);
	struct e1000_hw *hw = &adapter->hw;
	int pf_id = adapter->vfs_allocated_count;

	/* attempt to add filter to vlvf array */
	igb_vlvf_set(adapter, vid, true, pf_id);

	/* add the filter since PF can receive vlans w/o entry in vlvf */
	igb_vfta_set(hw, vid, true);

	set_bit(vid, adapter->active_vlans);

	return 0;
}

static int igb_vlan_rx_kill_vid(struct net_device *netdev,
				__be16 proto, u16 vid)
{
	struct igb_adapter *adapter = netdev_priv(netdev);
	struct e1000_hw *hw = &adapter->hw;
	int pf_id = adapter->vfs_allocated_count;
	s32 err;

	/* remove vlan from VLVF table array */
	err = igb_vlvf_set(adapter, vid, false, pf_id);

	/* if vid was not present in VLVF just remove it from table */
	if (err)
		igb_vfta_set(hw, vid, false);

	clear_bit(vid, adapter->active_vlans);

	return 0;
}

static void igb_restore_vlan(struct igb_adapter *adapter)
{
	u16 vid;

	igb_vlan_mode(adapter->netdev, adapter->netdev->features);

	for_each_set_bit(vid, adapter->active_vlans, VLAN_N_VID)
		igb_vlan_rx_add_vid(adapter->netdev, htons(ETH_P_8021Q), vid);
}

int igb_set_spd_dplx(struct igb_adapter *adapter, u32 spd, u8 dplx)
{
	struct pci_dev *pdev = adapter->pdev;
	struct e1000_mac_info *mac = &adapter->hw.mac;

	mac->autoneg = 0;

	/* Make sure dplx is at most 1 bit and lsb of speed is not set
	 * for the switch() below to work
	 */
	if ((spd & 1) || (dplx & ~1))
		goto err_inval;

	/* Fiber NIC's only allow 1000 gbps Full duplex
	 * and 100Mbps Full duplex for 100baseFx sfp
	 */
	if (adapter->hw.phy.media_type == e1000_media_type_internal_serdes) {
		switch (spd + dplx) {
		case SPEED_10 + DUPLEX_HALF:
		case SPEED_10 + DUPLEX_FULL:
		case SPEED_100 + DUPLEX_HALF:
			goto err_inval;
		default:
			break;
		}
	}

	switch (spd + dplx) {
	case SPEED_10 + DUPLEX_HALF:
		mac->forced_speed_duplex = ADVERTISE_10_HALF;
		break;
	case SPEED_10 + DUPLEX_FULL:
		mac->forced_speed_duplex = ADVERTISE_10_FULL;
		break;
	case SPEED_100 + DUPLEX_HALF:
		mac->forced_speed_duplex = ADVERTISE_100_HALF;
		break;
	case SPEED_100 + DUPLEX_FULL:
		mac->forced_speed_duplex = ADVERTISE_100_FULL;
		break;
	case SPEED_1000 + DUPLEX_FULL:
		mac->autoneg = 1;
		adapter->hw.phy.autoneg_advertised = ADVERTISE_1000_FULL;
		break;
	case SPEED_1000 + DUPLEX_HALF: /* not supported */
	default:
		goto err_inval;
	}

	/* clear MDI, MDI(-X) override is only allowed when autoneg enabled */
	adapter->hw.phy.mdix = AUTO_ALL_MODES;

	return 0;

err_inval:
	dev_err(&pdev->dev, "Unsupported Speed/Duplex configuration\n");
	return -EINVAL;
}

static int __igb_shutdown(struct pci_dev *pdev, bool *enable_wake,
			  bool runtime)
{
	struct net_device *netdev = pci_get_drvdata(pdev);
	struct igb_adapter *adapter = netdev_priv(netdev);
	struct e1000_hw *hw = &adapter->hw;
	u32 ctrl, rctl, status;
	u32 wufc = runtime ? E1000_WUFC_LNKC : adapter->wol;
#ifdef CONFIG_PM
	int retval = 0;
#endif

	netif_device_detach(netdev);

	if (netif_running(netdev))
		__igb_close(netdev, true);

	igb_clear_interrupt_scheme(adapter);

#ifdef CONFIG_PM
	retval = pci_save_state(pdev);
	if (retval)
		return retval;
#endif

	status = rd32(E1000_STATUS);
	if (status & E1000_STATUS_LU)
		wufc &= ~E1000_WUFC_LNKC;

	if (wufc) {
		igb_setup_rctl(adapter);
		igb_set_rx_mode(netdev);

		/* turn on all-multi mode if wake on multicast is enabled */
		if (wufc & E1000_WUFC_MC) {
			rctl = rd32(E1000_RCTL);
			rctl |= E1000_RCTL_MPE;
			wr32(E1000_RCTL, rctl);
		}

		ctrl = rd32(E1000_CTRL);
		/* advertise wake from D3Cold */
		#define E1000_CTRL_ADVD3WUC 0x00100000
		/* phy power management enable */
		#define E1000_CTRL_EN_PHY_PWR_MGMT 0x00200000
		ctrl |= E1000_CTRL_ADVD3WUC;
		wr32(E1000_CTRL, ctrl);

		/* Allow time for pending master requests to run */
		igb_disable_pcie_master(hw);

		wr32(E1000_WUC, E1000_WUC_PME_EN);
		wr32(E1000_WUFC, wufc);
	} else {
		wr32(E1000_WUC, 0);
		wr32(E1000_WUFC, 0);
	}

	*enable_wake = wufc || adapter->en_mng_pt;
	if (!*enable_wake)
		igb_power_down_link(adapter);
	else
		igb_power_up_link(adapter);

	/* Release control of h/w to f/w.  If f/w is AMT enabled, this
	 * would have already happened in close and is redundant.
	 */
	igb_release_hw_control(adapter);

	pci_disable_device(pdev);

	return 0;
}

#ifdef CONFIG_PM
#ifdef CONFIG_PM_SLEEP
static int igb_suspend(struct device *dev)
{
	int retval;
	bool wake;
	struct pci_dev *pdev = to_pci_dev(dev);

	retval = __igb_shutdown(pdev, &wake, 0);
	if (retval)
		return retval;

	if (wake) {
		pci_prepare_to_sleep(pdev);
	} else {
		pci_wake_from_d3(pdev, false);
		pci_set_power_state(pdev, PCI_D3hot);
	}

	return 0;
}
#endif /* CONFIG_PM_SLEEP */

static int igb_resume(struct device *dev)
{
	struct pci_dev *pdev = to_pci_dev(dev);
	struct net_device *netdev = pci_get_drvdata(pdev);
	struct igb_adapter *adapter = netdev_priv(netdev);
	struct e1000_hw *hw = &adapter->hw;
	u32 err;

	pci_set_power_state(pdev, PCI_D0);
	pci_restore_state(pdev);
	pci_save_state(pdev);

	err = pci_enable_device_mem(pdev);
	if (err) {
		dev_err(&pdev->dev,
			"igb: Cannot enable PCI device from suspend\n");
		return err;
	}
	pci_set_master(pdev);

	pci_enable_wake(pdev, PCI_D3hot, 0);
	pci_enable_wake(pdev, PCI_D3cold, 0);

	if (igb_init_interrupt_scheme(adapter, true)) {
		dev_err(&pdev->dev, "Unable to allocate memory for queues\n");
		return -ENOMEM;
	}

	igb_reset(adapter);

	/* let the f/w know that the h/w is now under the control of the
	 * driver.
	 */
	igb_get_hw_control(adapter);

	wr32(E1000_WUS, ~0);

	if (netdev->flags & IFF_UP) {
		rtnl_lock();
		err = __igb_open(netdev, true);
		rtnl_unlock();
		if (err)
			return err;
	}

	netif_device_attach(netdev);
	return 0;
}

#ifdef CONFIG_PM_RUNTIME
static int igb_runtime_idle(struct device *dev)
{
	struct pci_dev *pdev = to_pci_dev(dev);
	struct net_device *netdev = pci_get_drvdata(pdev);
	struct igb_adapter *adapter = netdev_priv(netdev);

	if (!igb_has_link(adapter))
		pm_schedule_suspend(dev, MSEC_PER_SEC * 5);

	return -EBUSY;
}

static int igb_runtime_suspend(struct device *dev)
{
	struct pci_dev *pdev = to_pci_dev(dev);
	int retval;
	bool wake;

	retval = __igb_shutdown(pdev, &wake, 1);
	if (retval)
		return retval;

	if (wake) {
		pci_prepare_to_sleep(pdev);
	} else {
		pci_wake_from_d3(pdev, false);
		pci_set_power_state(pdev, PCI_D3hot);
	}

	return 0;
}

static int igb_runtime_resume(struct device *dev)
{
	return igb_resume(dev);
}
#endif /* CONFIG_PM_RUNTIME */
#endif

static void igb_shutdown(struct pci_dev *pdev)
{
	bool wake;

	__igb_shutdown(pdev, &wake, 0);

	if (system_state == SYSTEM_POWER_OFF) {
		pci_wake_from_d3(pdev, wake);
		pci_set_power_state(pdev, PCI_D3hot);
	}
}

#ifdef CONFIG_PCI_IOV
static int igb_sriov_reinit(struct pci_dev *dev)
{
	struct net_device *netdev = pci_get_drvdata(dev);
	struct igb_adapter *adapter = netdev_priv(netdev);
	struct pci_dev *pdev = adapter->pdev;

	rtnl_lock();

	if (netif_running(netdev))
		igb_close(netdev);

	igb_clear_interrupt_scheme(adapter);

	igb_init_queue_configuration(adapter);

	if (igb_init_interrupt_scheme(adapter, true)) {
		dev_err(&pdev->dev, "Unable to allocate memory for queues\n");
		return -ENOMEM;
	}

	if (netif_running(netdev))
		igb_open(netdev);

	rtnl_unlock();

	return 0;
}

static int igb_pci_disable_sriov(struct pci_dev *dev)
{
	int err = igb_disable_sriov(dev);

	if (!err)
		err = igb_sriov_reinit(dev);

	return err;
}

static int igb_pci_enable_sriov(struct pci_dev *dev, int num_vfs)
{
	int err = igb_enable_sriov(dev, num_vfs);

	if (err)
		goto out;

	err = igb_sriov_reinit(dev);
	if (!err)
		return num_vfs;

out:
	return err;
}

#endif
static int igb_pci_sriov_configure(struct pci_dev *dev, int num_vfs)
{
#ifdef CONFIG_PCI_IOV
	if (num_vfs == 0)
		return igb_pci_disable_sriov(dev);
	else
		return igb_pci_enable_sriov(dev, num_vfs);
#endif
	return 0;
}

#ifdef CONFIG_NET_POLL_CONTROLLER
/* Polling 'interrupt' - used by things like netconsole to send skbs
 * without having to re-enable interrupts. It's not called while
 * the interrupt routine is executing.
 */
static void igb_netpoll(struct net_device *netdev)
{
	struct igb_adapter *adapter = netdev_priv(netdev);
	struct e1000_hw *hw = &adapter->hw;
	struct igb_q_vector *q_vector;
	int i;

	for (i = 0; i < adapter->num_q_vectors; i++) {
		q_vector = adapter->q_vector[i];
		if (adapter->msix_entries)
			wr32(E1000_EIMC, q_vector->eims_value);
		else
			igb_irq_disable(adapter);
		napi_schedule(&q_vector->napi);
	}
}
#endif /* CONFIG_NET_POLL_CONTROLLER */

/**
 *  igb_io_error_detected - called when PCI error is detected
 *  @pdev: Pointer to PCI device
 *  @state: The current pci connection state
 *
 *  This function is called after a PCI bus error affecting
 *  this device has been detected.
 **/
static pci_ers_result_t igb_io_error_detected(struct pci_dev *pdev,
					      pci_channel_state_t state)
{
	struct net_device *netdev = pci_get_drvdata(pdev);
	struct igb_adapter *adapter = netdev_priv(netdev);

	netif_device_detach(netdev);

	if (state == pci_channel_io_perm_failure)
		return PCI_ERS_RESULT_DISCONNECT;

	if (netif_running(netdev))
		igb_down(adapter);
	pci_disable_device(pdev);

	/* Request a slot slot reset. */
	return PCI_ERS_RESULT_NEED_RESET;
}

/**
 *  igb_io_slot_reset - called after the pci bus has been reset.
 *  @pdev: Pointer to PCI device
 *
 *  Restart the card from scratch, as if from a cold-boot. Implementation
 *  resembles the first-half of the igb_resume routine.
 **/
static pci_ers_result_t igb_io_slot_reset(struct pci_dev *pdev)
{
	struct net_device *netdev = pci_get_drvdata(pdev);
	struct igb_adapter *adapter = netdev_priv(netdev);
	struct e1000_hw *hw = &adapter->hw;
	pci_ers_result_t result;
	int err;

	if (pci_enable_device_mem(pdev)) {
		dev_err(&pdev->dev,
			"Cannot re-enable PCI device after reset.\n");
		result = PCI_ERS_RESULT_DISCONNECT;
	} else {
		pci_set_master(pdev);
		pci_restore_state(pdev);
		pci_save_state(pdev);

		pci_enable_wake(pdev, PCI_D3hot, 0);
		pci_enable_wake(pdev, PCI_D3cold, 0);

		igb_reset(adapter);
		wr32(E1000_WUS, ~0);
		result = PCI_ERS_RESULT_RECOVERED;
	}

	err = pci_cleanup_aer_uncorrect_error_status(pdev);
	if (err) {
		dev_err(&pdev->dev,
			"pci_cleanup_aer_uncorrect_error_status failed 0x%0x\n",
			err);
		/* non-fatal, continue */
	}

	return result;
}

/**
 *  igb_io_resume - called when traffic can start flowing again.
 *  @pdev: Pointer to PCI device
 *
 *  This callback is called when the error recovery driver tells us that
 *  its OK to resume normal operation. Implementation resembles the
 *  second-half of the igb_resume routine.
 */
static void igb_io_resume(struct pci_dev *pdev)
{
	struct net_device *netdev = pci_get_drvdata(pdev);
	struct igb_adapter *adapter = netdev_priv(netdev);

	if (netif_running(netdev)) {
		if (igb_up(adapter)) {
			dev_err(&pdev->dev, "igb_up failed after reset\n");
			return;
		}
	}

	netif_device_attach(netdev);

	/* let the f/w know that the h/w is now under the control of the
	 * driver.
	 */
	igb_get_hw_control(adapter);
}

static void igb_rar_set_qsel(struct igb_adapter *adapter, u8 *addr, u32 index,
			     u8 qsel)
{
	u32 rar_low, rar_high;
	struct e1000_hw *hw = &adapter->hw;

	/* HW expects these in little endian so we reverse the byte order
	 * from network order (big endian) to little endian
	 */
	rar_low = ((u32) addr[0] | ((u32) addr[1] << 8) |
		   ((u32) addr[2] << 16) | ((u32) addr[3] << 24));
	rar_high = ((u32) addr[4] | ((u32) addr[5] << 8));

	/* Indicate to hardware the Address is Valid. */
	rar_high |= E1000_RAH_AV;

	if (hw->mac.type == e1000_82575)
		rar_high |= E1000_RAH_POOL_1 * qsel;
	else
		rar_high |= E1000_RAH_POOL_1 << qsel;

	wr32(E1000_RAL(index), rar_low);
	wrfl();
	wr32(E1000_RAH(index), rar_high);
	wrfl();
}

static int igb_set_vf_mac(struct igb_adapter *adapter,
			  int vf, unsigned char *mac_addr)
{
	struct e1000_hw *hw = &adapter->hw;
	/* VF MAC addresses start at end of receive addresses and moves
	 * towards the first, as a result a collision should not be possible
	 */
	int rar_entry = hw->mac.rar_entry_count - (vf + 1);

	memcpy(adapter->vf_data[vf].vf_mac_addresses, mac_addr, ETH_ALEN);

	igb_rar_set_qsel(adapter, mac_addr, rar_entry, vf);

	return 0;
}

static int igb_ndo_set_vf_mac(struct net_device *netdev, int vf, u8 *mac)
{
	struct igb_adapter *adapter = netdev_priv(netdev);
	if (!is_valid_ether_addr(mac) || (vf >= adapter->vfs_allocated_count))
		return -EINVAL;
	adapter->vf_data[vf].flags |= IGB_VF_FLAG_PF_SET_MAC;
	dev_info(&adapter->pdev->dev, "setting MAC %pM on VF %d\n", mac, vf);
	dev_info(&adapter->pdev->dev,
		 "Reload the VF driver to make this change effective.");
	if (test_bit(__IGB_DOWN, &adapter->state)) {
		dev_warn(&adapter->pdev->dev,
			 "The VF MAC address has been set, but the PF device is not up.\n");
		dev_warn(&adapter->pdev->dev,
			 "Bring the PF device up before attempting to use the VF device.\n");
	}
	return igb_set_vf_mac(adapter, vf, mac);
}

static int igb_link_mbps(int internal_link_speed)
{
	switch (internal_link_speed) {
	case SPEED_100:
		return 100;
	case SPEED_1000:
		return 1000;
	default:
		return 0;
	}
}

static void igb_set_vf_rate_limit(struct e1000_hw *hw, int vf, int tx_rate,
				  int link_speed)
{
	int rf_dec, rf_int;
	u32 bcnrc_val;

	if (tx_rate != 0) {
		/* Calculate the rate factor values to set */
		rf_int = link_speed / tx_rate;
		rf_dec = (link_speed - (rf_int * tx_rate));
		rf_dec = (rf_dec * (1 << E1000_RTTBCNRC_RF_INT_SHIFT)) /
			 tx_rate;

		bcnrc_val = E1000_RTTBCNRC_RS_ENA;
		bcnrc_val |= ((rf_int << E1000_RTTBCNRC_RF_INT_SHIFT) &
			      E1000_RTTBCNRC_RF_INT_MASK);
		bcnrc_val |= (rf_dec & E1000_RTTBCNRC_RF_DEC_MASK);
	} else {
		bcnrc_val = 0;
	}

	wr32(E1000_RTTDQSEL, vf); /* vf X uses queue X */
	/* Set global transmit compensation time to the MMW_SIZE in RTTBCNRM
	 * register. MMW_SIZE=0x014 if 9728-byte jumbo is supported.
	 */
	wr32(E1000_RTTBCNRM, 0x14);
	wr32(E1000_RTTBCNRC, bcnrc_val);
}

static void igb_check_vf_rate_limit(struct igb_adapter *adapter)
{
	int actual_link_speed, i;
	bool reset_rate = false;

	/* VF TX rate limit was not set or not supported */
	if ((adapter->vf_rate_link_speed == 0) ||
	    (adapter->hw.mac.type != e1000_82576))
		return;

	actual_link_speed = igb_link_mbps(adapter->link_speed);
	if (actual_link_speed != adapter->vf_rate_link_speed) {
		reset_rate = true;
		adapter->vf_rate_link_speed = 0;
		dev_info(&adapter->pdev->dev,
			 "Link speed has been changed. VF Transmit rate is disabled\n");
	}

	for (i = 0; i < adapter->vfs_allocated_count; i++) {
		if (reset_rate)
			adapter->vf_data[i].tx_rate = 0;

		igb_set_vf_rate_limit(&adapter->hw, i,
				      adapter->vf_data[i].tx_rate,
				      actual_link_speed);
	}
}

static int igb_ndo_set_vf_bw(struct net_device *netdev, int vf, int tx_rate)
{
	struct igb_adapter *adapter = netdev_priv(netdev);
	struct e1000_hw *hw = &adapter->hw;
	int actual_link_speed;

	if (hw->mac.type != e1000_82576)
		return -EOPNOTSUPP;

	actual_link_speed = igb_link_mbps(adapter->link_speed);
	if ((vf >= adapter->vfs_allocated_count) ||
	    (!(rd32(E1000_STATUS) & E1000_STATUS_LU)) ||
	    (tx_rate < 0) || (tx_rate > actual_link_speed))
		return -EINVAL;

	adapter->vf_rate_link_speed = actual_link_speed;
	adapter->vf_data[vf].tx_rate = (u16)tx_rate;
	igb_set_vf_rate_limit(hw, vf, tx_rate, actual_link_speed);

	return 0;
}

static int igb_ndo_set_vf_spoofchk(struct net_device *netdev, int vf,
				   bool setting)
{
	struct igb_adapter *adapter = netdev_priv(netdev);
	struct e1000_hw *hw = &adapter->hw;
	u32 reg_val, reg_offset;

	if (!adapter->vfs_allocated_count)
		return -EOPNOTSUPP;

	if (vf >= adapter->vfs_allocated_count)
		return -EINVAL;

	reg_offset = (hw->mac.type == e1000_82576) ? E1000_DTXSWC : E1000_TXSWC;
	reg_val = rd32(reg_offset);
	if (setting)
		reg_val |= ((1 << vf) |
			    (1 << (vf + E1000_DTXSWC_VLAN_SPOOF_SHIFT)));
	else
		reg_val &= ~((1 << vf) |
			     (1 << (vf + E1000_DTXSWC_VLAN_SPOOF_SHIFT)));
	wr32(reg_offset, reg_val);

	adapter->vf_data[vf].spoofchk_enabled = setting;
	return E1000_SUCCESS;
}

static int igb_ndo_get_vf_config(struct net_device *netdev,
				 int vf, struct ifla_vf_info *ivi)
{
	struct igb_adapter *adapter = netdev_priv(netdev);
	if (vf >= adapter->vfs_allocated_count)
		return -EINVAL;
	ivi->vf = vf;
	memcpy(&ivi->mac, adapter->vf_data[vf].vf_mac_addresses, ETH_ALEN);
	ivi->tx_rate = adapter->vf_data[vf].tx_rate;
	ivi->vlan = adapter->vf_data[vf].pf_vlan;
	ivi->qos = adapter->vf_data[vf].pf_qos;
	ivi->spoofchk = adapter->vf_data[vf].spoofchk_enabled;
	return 0;
}

static void igb_vmm_control(struct igb_adapter *adapter)
{
	struct e1000_hw *hw = &adapter->hw;
	u32 reg;

	switch (hw->mac.type) {
	case e1000_82575:
	case e1000_i210:
	case e1000_i211:
	case e1000_i354:
	default:
		/* replication is not supported for 82575 */
		return;
	case e1000_82576:
		/* notify HW that the MAC is adding vlan tags */
		reg = rd32(E1000_DTXCTL);
		reg |= E1000_DTXCTL_VLAN_ADDED;
		wr32(E1000_DTXCTL, reg);
	case e1000_82580:
		/* enable replication vlan tag stripping */
		reg = rd32(E1000_RPLOLR);
		reg |= E1000_RPLOLR_STRVLAN;
		wr32(E1000_RPLOLR, reg);
	case e1000_i350:
		/* none of the above registers are supported by i350 */
		break;
	}

	if (adapter->vfs_allocated_count) {
		igb_vmdq_set_loopback_pf(hw, true);
		igb_vmdq_set_replication_pf(hw, true);
		igb_vmdq_set_anti_spoofing_pf(hw, true,
					      adapter->vfs_allocated_count);
	} else {
		igb_vmdq_set_loopback_pf(hw, false);
		igb_vmdq_set_replication_pf(hw, false);
	}
}

static void igb_init_dmac(struct igb_adapter *adapter, u32 pba)
{
	struct e1000_hw *hw = &adapter->hw;
	u32 dmac_thr;
	u16 hwm;

	if (hw->mac.type > e1000_82580) {
		if (adapter->flags & IGB_FLAG_DMAC) {
			u32 reg;

			/* force threshold to 0. */
			wr32(E1000_DMCTXTH, 0);

			/* DMA Coalescing high water mark needs to be greater
			 * than the Rx threshold. Set hwm to PBA - max frame
			 * size in 16B units, capping it at PBA - 6KB.
			 */
			hwm = 64 * pba - adapter->max_frame_size / 16;
			if (hwm < 64 * (pba - 6))
				hwm = 64 * (pba - 6);
			reg = rd32(E1000_FCRTC);
			reg &= ~E1000_FCRTC_RTH_COAL_MASK;
			reg |= ((hwm << E1000_FCRTC_RTH_COAL_SHIFT)
				& E1000_FCRTC_RTH_COAL_MASK);
			wr32(E1000_FCRTC, reg);

			/* Set the DMA Coalescing Rx threshold to PBA - 2 * max
			 * frame size, capping it at PBA - 10KB.
			 */
			dmac_thr = pba - adapter->max_frame_size / 512;
			if (dmac_thr < pba - 10)
				dmac_thr = pba - 10;
			reg = rd32(E1000_DMACR);
			reg &= ~E1000_DMACR_DMACTHR_MASK;
			reg |= ((dmac_thr << E1000_DMACR_DMACTHR_SHIFT)
				& E1000_DMACR_DMACTHR_MASK);

			/* transition to L0x or L1 if available..*/
			reg |= (E1000_DMACR_DMAC_EN | E1000_DMACR_DMAC_LX_MASK);

			/* watchdog timer= +-1000 usec in 32usec intervals */
			reg |= (1000 >> 5);

			/* Disable BMC-to-OS Watchdog Enable */
			if (hw->mac.type != e1000_i354)
				reg &= ~E1000_DMACR_DC_BMC2OSW_EN;

			wr32(E1000_DMACR, reg);

			/* no lower threshold to disable
			 * coalescing(smart fifb)-UTRESH=0
			 */
			wr32(E1000_DMCRTRH, 0);

			reg = (IGB_DMCTLX_DCFLUSH_DIS | 0x4);

			wr32(E1000_DMCTLX, reg);

			/* free space in tx packet buffer to wake from
			 * DMA coal
			 */
			wr32(E1000_DMCTXTH, (IGB_MIN_TXPBSIZE -
			     (IGB_TX_BUF_4096 + adapter->max_frame_size)) >> 6);

			/* make low power state decision controlled
			 * by DMA coal
			 */
			reg = rd32(E1000_PCIEMISC);
			reg &= ~E1000_PCIEMISC_LX_DECISION;
			wr32(E1000_PCIEMISC, reg);
		} /* endif adapter->dmac is not disabled */
	} else if (hw->mac.type == e1000_82580) {
		u32 reg = rd32(E1000_PCIEMISC);
		wr32(E1000_PCIEMISC, reg & ~E1000_PCIEMISC_LX_DECISION);
		wr32(E1000_DMACR, 0);
	}
}

/**
 *  igb_read_i2c_byte - Reads 8 bit word over I2C
 *  @hw: pointer to hardware structure
 *  @byte_offset: byte offset to read
 *  @dev_addr: device address
 *  @data: value read
 *
 *  Performs byte read operation over I2C interface at
 *  a specified device address.
 **/
s32 igb_read_i2c_byte(struct e1000_hw *hw, u8 byte_offset,
		      u8 dev_addr, u8 *data)
{
	struct igb_adapter *adapter = container_of(hw, struct igb_adapter, hw);
	struct i2c_client *this_client = adapter->i2c_client;
	s32 status;
	u16 swfw_mask = 0;

	if (!this_client)
		return E1000_ERR_I2C;

	swfw_mask = E1000_SWFW_PHY0_SM;

	if (hw->mac.ops.acquire_swfw_sync(hw, swfw_mask)
	    != E1000_SUCCESS)
		return E1000_ERR_SWFW_SYNC;

	status = i2c_smbus_read_byte_data(this_client, byte_offset);
	hw->mac.ops.release_swfw_sync(hw, swfw_mask);

	if (status < 0)
		return E1000_ERR_I2C;
	else {
		*data = status;
		return E1000_SUCCESS;
	}
}

/**
 *  igb_write_i2c_byte - Writes 8 bit word over I2C
 *  @hw: pointer to hardware structure
 *  @byte_offset: byte offset to write
 *  @dev_addr: device address
 *  @data: value to write
 *
 *  Performs byte write operation over I2C interface at
 *  a specified device address.
 **/
s32 igb_write_i2c_byte(struct e1000_hw *hw, u8 byte_offset,
		       u8 dev_addr, u8 data)
{
	struct igb_adapter *adapter = container_of(hw, struct igb_adapter, hw);
	struct i2c_client *this_client = adapter->i2c_client;
	s32 status;
	u16 swfw_mask = E1000_SWFW_PHY0_SM;

	if (!this_client)
		return E1000_ERR_I2C;

	if (hw->mac.ops.acquire_swfw_sync(hw, swfw_mask) != E1000_SUCCESS)
		return E1000_ERR_SWFW_SYNC;
	status = i2c_smbus_write_byte_data(this_client, byte_offset, data);
	hw->mac.ops.release_swfw_sync(hw, swfw_mask);

	if (status)
		return E1000_ERR_I2C;
	else
		return E1000_SUCCESS;

}

int igb_reinit_queues(struct igb_adapter *adapter)
{
	struct net_device *netdev = adapter->netdev;
	struct pci_dev *pdev = adapter->pdev;
	int err = 0;

	if (netif_running(netdev))
		igb_close(netdev);

	igb_clear_interrupt_scheme(adapter);

	if (igb_init_interrupt_scheme(adapter, true)) {
		dev_err(&pdev->dev, "Unable to allocate memory for queues\n");
		return -ENOMEM;
	}

	if (netif_running(netdev))
		err = igb_open(netdev);

	return err;
}
/* igb_main.c */<|MERGE_RESOLUTION|>--- conflicted
+++ resolved
@@ -2470,26 +2470,7 @@
 	int err = 0;
 	int i;
 
-<<<<<<< HEAD
-	if (!adapter->msix_entries) {
-		err = -EPERM;
-		goto out;
-	}
-
-	if (!num_vfs)
-		goto out;
-	else if (old_vfs && old_vfs == num_vfs)
-		goto out;
-	else if (old_vfs && old_vfs != num_vfs)
-		err = igb_disable_sriov(pdev);
-
-	if (err)
-		goto out;
-
-	if (num_vfs > 7) {
-=======
 	if (!adapter->msix_entries || num_vfs > 7) {
->>>>>>> d8ec26d7
 		err = -EPERM;
 		goto out;
 	}
