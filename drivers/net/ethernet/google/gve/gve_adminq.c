--- conflicted
+++ resolved
@@ -38,12 +38,8 @@
 			     struct gve_device_option *option,
 			     struct gve_device_option_gqi_rda **dev_op_gqi_rda,
 			     struct gve_device_option_gqi_qpl **dev_op_gqi_qpl,
-<<<<<<< HEAD
-			     struct gve_device_option_dqo_rda **dev_op_dqo_rda)
-=======
 			     struct gve_device_option_dqo_rda **dev_op_dqo_rda,
 			     struct gve_device_option_jumbo_frames **dev_op_jumbo_frames)
->>>>>>> df0cc57e
 {
 	u32 req_feat_mask = be32_to_cpu(option->required_features_mask);
 	u16 option_length = be16_to_cpu(option->option_length);
@@ -115,8 +111,6 @@
 				 GVE_DEVICE_OPTION_TOO_BIG_FMT, "DQO RDA");
 		}
 		*dev_op_dqo_rda = (void *)(option + 1);
-<<<<<<< HEAD
-=======
 		break;
 	case GVE_DEV_OPT_ID_JUMBO_FRAMES:
 		if (option_length < sizeof(**dev_op_jumbo_frames) ||
@@ -135,7 +129,6 @@
 				 "Jumbo Frames");
 		}
 		*dev_op_jumbo_frames = (void *)(option + 1);
->>>>>>> df0cc57e
 		break;
 	default:
 		/* If we don't recognize the option just continue
@@ -152,12 +145,8 @@
 			   struct gve_device_descriptor *descriptor,
 			   struct gve_device_option_gqi_rda **dev_op_gqi_rda,
 			   struct gve_device_option_gqi_qpl **dev_op_gqi_qpl,
-<<<<<<< HEAD
-			   struct gve_device_option_dqo_rda **dev_op_dqo_rda)
-=======
 			   struct gve_device_option_dqo_rda **dev_op_dqo_rda,
 			   struct gve_device_option_jumbo_frames **dev_op_jumbo_frames)
->>>>>>> df0cc57e
 {
 	const int num_options = be16_to_cpu(descriptor->num_device_options);
 	struct gve_device_option *dev_opt;
@@ -177,11 +166,7 @@
 
 		gve_parse_device_option(priv, descriptor, dev_opt,
 					dev_op_gqi_rda, dev_op_gqi_qpl,
-<<<<<<< HEAD
-					dev_op_dqo_rda);
-=======
 					dev_op_dqo_rda, dev_op_jumbo_frames);
->>>>>>> df0cc57e
 		dev_opt = next_opt;
 	}
 
@@ -565,10 +550,7 @@
 			cpu_to_be64(rx->data.data_bus),
 		cmd.create_rx_queue.index = cpu_to_be32(queue_index);
 		cmd.create_rx_queue.queue_page_list_id = cpu_to_be32(qpl_id);
-<<<<<<< HEAD
-=======
 		cmd.create_rx_queue.packet_buffer_size = cpu_to_be16(rx->packet_buffer_size);
->>>>>>> df0cc57e
 	} else {
 		cmd.create_rx_queue.rx_ring_size =
 			cpu_to_be16(priv->rx_desc_cnt);
@@ -699,10 +681,6 @@
 	return 0;
 }
 
-<<<<<<< HEAD
-int gve_adminq_describe_device(struct gve_priv *priv)
-{
-=======
 static void gve_enable_supported_features(struct gve_priv *priv,
 					  u32 supported_features_mask,
 					  const struct gve_device_option_jumbo_frames
@@ -723,15 +701,11 @@
 int gve_adminq_describe_device(struct gve_priv *priv)
 {
 	struct gve_device_option_jumbo_frames *dev_op_jumbo_frames = NULL;
->>>>>>> df0cc57e
 	struct gve_device_option_gqi_rda *dev_op_gqi_rda = NULL;
 	struct gve_device_option_gqi_qpl *dev_op_gqi_qpl = NULL;
 	struct gve_device_option_dqo_rda *dev_op_dqo_rda = NULL;
 	struct gve_device_descriptor *descriptor;
-<<<<<<< HEAD
-=======
 	u32 supported_features_mask = 0;
->>>>>>> df0cc57e
 	union gve_adminq_command cmd;
 	dma_addr_t descriptor_bus;
 	int err = 0;
@@ -755,12 +729,8 @@
 		goto free_device_descriptor;
 
 	err = gve_process_device_options(priv, descriptor, &dev_op_gqi_rda,
-<<<<<<< HEAD
-					 &dev_op_gqi_qpl, &dev_op_dqo_rda);
-=======
 					 &dev_op_gqi_qpl, &dev_op_dqo_rda,
 					 &dev_op_jumbo_frames);
->>>>>>> df0cc57e
 	if (err)
 		goto free_device_descriptor;
 
@@ -768,30 +738,16 @@
 	 * is not set to GqiRda, choose the queue format in a priority order:
 	 * DqoRda, GqiRda, GqiQpl. Use GqiQpl as default.
 	 */
-<<<<<<< HEAD
-	if (priv->queue_format == GVE_GQI_RDA_FORMAT) {
-		dev_info(&priv->pdev->dev,
-			 "Driver is running with GQI RDA queue format.\n");
-	} else if (dev_op_dqo_rda) {
-		priv->queue_format = GVE_DQO_RDA_FORMAT;
-		dev_info(&priv->pdev->dev,
-			 "Driver is running with DQO RDA queue format.\n");
-=======
 	if (dev_op_dqo_rda) {
 		priv->queue_format = GVE_DQO_RDA_FORMAT;
 		dev_info(&priv->pdev->dev,
 			 "Driver is running with DQO RDA queue format.\n");
 		supported_features_mask =
 			be32_to_cpu(dev_op_dqo_rda->supported_features_mask);
->>>>>>> df0cc57e
 	} else if (dev_op_gqi_rda) {
 		priv->queue_format = GVE_GQI_RDA_FORMAT;
 		dev_info(&priv->pdev->dev,
 			 "Driver is running with GQI RDA queue format.\n");
-<<<<<<< HEAD
-	} else {
-		priv->queue_format = GVE_GQI_QPL_FORMAT;
-=======
 		supported_features_mask =
 			be32_to_cpu(dev_op_gqi_rda->supported_features_mask);
 	} else if (priv->queue_format == GVE_GQI_RDA_FORMAT) {
@@ -802,7 +758,6 @@
 		if (dev_op_gqi_qpl)
 			supported_features_mask =
 				be32_to_cpu(dev_op_gqi_qpl->supported_features_mask);
->>>>>>> df0cc57e
 		dev_info(&priv->pdev->dev,
 			 "Driver is running with GQI QPL queue format.\n");
 	}
@@ -838,12 +793,9 @@
 		priv->rx_desc_cnt = priv->rx_data_slot_cnt;
 	}
 	priv->default_num_queues = be16_to_cpu(descriptor->default_num_queues);
-<<<<<<< HEAD
-=======
 
 	gve_enable_supported_features(priv, supported_features_mask,
 				      dev_op_jumbo_frames);
->>>>>>> df0cc57e
 
 free_device_descriptor:
 	dma_free_coherent(&priv->pdev->dev, PAGE_SIZE, descriptor,
