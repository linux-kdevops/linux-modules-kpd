// SPDX-License-Identifier: (GPL-2.0-or-later OR BSD-3-Clause)
/*
 * Copyright (c) 2014-2025, Advanced Micro Devices, Inc.
 * Copyright (c) 2014, Synopsys, Inc.
 * All rights reserved
 */

#include <linux/clk.h>
#include <linux/clocksource.h>
#include <linux/ptp_clock_kernel.h>
#include <linux/net_tstamp.h>

#include "xgbe.h"
#include "xgbe-common.h"

<<<<<<< HEAD
static u64 xgbe_cc_read(struct cyclecounter *cc)
{
	struct xgbe_prv_data *pdata = container_of(cc,
						   struct xgbe_prv_data,
						   tstamp_cc);
	u64 nsec;

	nsec = pdata->hw_if.get_tstamp_time(pdata);

	return nsec;
}

=======
>>>>>>> fa582ca7
static int xgbe_adjfine(struct ptp_clock_info *info, long scaled_ppm)
{
	struct xgbe_prv_data *pdata = container_of(info,
						   struct xgbe_prv_data,
						   ptp_clock_info);
	unsigned long flags;
	u64 addend;

	addend = adjust_by_scaled_ppm(pdata->tstamp_addend, scaled_ppm);

	spin_lock_irqsave(&pdata->tstamp_lock, flags);

	xgbe_update_tstamp_addend(pdata, addend);

	spin_unlock_irqrestore(&pdata->tstamp_lock, flags);

	return 0;
}

static int xgbe_adjtime(struct ptp_clock_info *info, s64 delta)
{
	struct xgbe_prv_data *pdata = container_of(info,
						   struct xgbe_prv_data,
						   ptp_clock_info);
	unsigned int neg_adjust = 0;
	unsigned int sec, nsec;
	u32 quotient, reminder;
	unsigned long flags;

	if (delta < 0) {
		neg_adjust = 1;
		delta = -delta;
	}

	quotient = div_u64_rem(delta, 1000000000ULL, &reminder);
	sec = quotient;
	nsec = reminder;

	/* Negative adjustment for Hw timer register. */
	if (neg_adjust) {
		sec = -sec;
		if (XGMAC_IOREAD_BITS(pdata, MAC_TSCR, TSCTRLSSR))
			nsec = (1000000000UL - nsec);
		else
			nsec = (0x80000000UL - nsec);
	}
	nsec = (neg_adjust << 31) | nsec;

	spin_lock_irqsave(&pdata->tstamp_lock, flags);
	xgbe_update_tstamp_time(pdata, sec, nsec);
	spin_unlock_irqrestore(&pdata->tstamp_lock, flags);

	return 0;
}

static int xgbe_gettimex(struct ptp_clock_info *info, struct timespec64 *ts,
			 struct ptp_system_timestamp *sts)
{
	struct xgbe_prv_data *pdata = container_of(info,
						   struct xgbe_prv_data,
						   ptp_clock_info);
	unsigned long flags;
	u64 nsec;

	spin_lock_irqsave(&pdata->tstamp_lock, flags);
	ptp_read_system_prets(sts);
	nsec = xgbe_get_tstamp_time(pdata);
	ptp_read_system_postts(sts);
	spin_unlock_irqrestore(&pdata->tstamp_lock, flags);

	*ts = ns_to_timespec64(nsec);

	return 0;
}

static int xgbe_settime(struct ptp_clock_info *info,
			const struct timespec64 *ts)
{
	struct xgbe_prv_data *pdata = container_of(info,
						   struct xgbe_prv_data,
						   ptp_clock_info);
	unsigned long flags;

	spin_lock_irqsave(&pdata->tstamp_lock, flags);
	xgbe_set_tstamp_time(pdata, ts->tv_sec, ts->tv_nsec);
	spin_unlock_irqrestore(&pdata->tstamp_lock, flags);

	return 0;
}

static int xgbe_enable(struct ptp_clock_info *info,
		       struct ptp_clock_request *request, int on)
{
	return -EOPNOTSUPP;
}

void xgbe_ptp_register(struct xgbe_prv_data *pdata)
{
	struct ptp_clock_info *info = &pdata->ptp_clock_info;
	struct ptp_clock *clock;

	snprintf(info->name, sizeof(info->name), "%s",
		 netdev_name(pdata->netdev));
	info->owner = THIS_MODULE;
	info->max_adj = pdata->ptpclk_rate;
	info->adjfine = xgbe_adjfine;
	info->adjtime = xgbe_adjtime;
	info->gettimex64 = xgbe_gettimex;
	info->settime64 = xgbe_settime;
	info->enable = xgbe_enable;

	clock = ptp_clock_register(info, pdata->dev);
	if (IS_ERR(clock)) {
		dev_err(pdata->dev, "ptp_clock_register failed\n");
		return;
	}

	pdata->ptp_clock = clock;

	/* Disable all timestamping to start */
	XGMAC_IOWRITE(pdata, MAC_TSCR, 0);
	pdata->tstamp_config.tx_type = HWTSTAMP_TX_OFF;
	pdata->tstamp_config.rx_filter = HWTSTAMP_FILTER_NONE;
}

void xgbe_ptp_unregister(struct xgbe_prv_data *pdata)
{
	if (pdata->ptp_clock)
		ptp_clock_unregister(pdata->ptp_clock);
}<|MERGE_RESOLUTION|>--- conflicted
+++ resolved
@@ -13,21 +13,6 @@
 #include "xgbe.h"
 #include "xgbe-common.h"
 
-<<<<<<< HEAD
-static u64 xgbe_cc_read(struct cyclecounter *cc)
-{
-	struct xgbe_prv_data *pdata = container_of(cc,
-						   struct xgbe_prv_data,
-						   tstamp_cc);
-	u64 nsec;
-
-	nsec = pdata->hw_if.get_tstamp_time(pdata);
-
-	return nsec;
-}
-
-=======
->>>>>>> fa582ca7
 static int xgbe_adjfine(struct ptp_clock_info *info, long scaled_ppm)
 {
 	struct xgbe_prv_data *pdata = container_of(info,
