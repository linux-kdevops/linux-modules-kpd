// SPDX-License-Identifier: BSD-3-Clause-Clear
/*
 * Copyright (c) 2018-2020 The Linux Foundation. All rights reserved.
 * Copyright (c) 2021-2025 Qualcomm Innovation Center, Inc. All rights reserved.
<<<<<<< HEAD
=======
 * Copyright (c) Qualcomm Technologies, Inc. and/or its subsidiaries.
>>>>>>> cda2b2d6
 */

#include <linux/export.h>
#include <linux/vmalloc.h>

#include "debugfs.h"

#include "core.h"
#include "debug.h"
#include "wmi.h"
#include "hal_rx.h"
#include "dp_tx.h"
#include "debugfs_htt_stats.h"
#include "peer.h"
#include "hif.h"

static const char *htt_bp_umac_ring[HTT_SW_UMAC_RING_IDX_MAX] = {
	"REO2SW1_RING",
	"REO2SW2_RING",
	"REO2SW3_RING",
	"REO2SW4_RING",
	"WBM2REO_LINK_RING",
	"REO2TCL_RING",
	"REO2FW_RING",
	"RELEASE_RING",
	"PPE_RELEASE_RING",
	"TCL2TQM_RING",
	"TQM_RELEASE_RING",
	"REO_RELEASE_RING",
	"WBM2SW0_RELEASE_RING",
	"WBM2SW1_RELEASE_RING",
	"WBM2SW2_RELEASE_RING",
	"WBM2SW3_RELEASE_RING",
	"REO_CMD_RING",
	"REO_STATUS_RING",
};

static const char *htt_bp_lmac_ring[HTT_SW_LMAC_RING_IDX_MAX] = {
	"FW2RXDMA_BUF_RING",
	"FW2RXDMA_STATUS_RING",
	"FW2RXDMA_LINK_RING",
	"SW2RXDMA_BUF_RING",
	"WBM2RXDMA_LINK_RING",
	"RXDMA2FW_RING",
	"RXDMA2SW_RING",
	"RXDMA2RELEASE_RING",
	"RXDMA2REO_RING",
	"MONITOR_STATUS_RING",
	"MONITOR_BUF_RING",
	"MONITOR_DESC_RING",
	"MONITOR_DEST_RING",
};

void ath11k_debugfs_add_dbring_entry(struct ath11k *ar,
				     enum wmi_direct_buffer_module id,
				     enum ath11k_dbg_dbr_event event,
				     struct hal_srng *srng)
{
	struct ath11k_debug_dbr *dbr_debug;
	struct ath11k_dbg_dbr_data *dbr_data;
	struct ath11k_dbg_dbr_entry *entry;

	if (id >= WMI_DIRECT_BUF_MAX || event >= ATH11K_DBG_DBR_EVENT_MAX)
		return;

	dbr_debug = ar->debug.dbr_debug[id];
	if (!dbr_debug)
		return;

	if (!dbr_debug->dbr_debug_enabled)
		return;

	dbr_data = &dbr_debug->dbr_dbg_data;

	spin_lock_bh(&dbr_data->lock);

	if (dbr_data->entries) {
		entry = &dbr_data->entries[dbr_data->dbr_debug_idx];
		entry->hp = srng->u.src_ring.hp;
		entry->tp = *srng->u.src_ring.tp_addr;
		entry->timestamp = jiffies;
		entry->event = event;

		dbr_data->dbr_debug_idx++;
		if (dbr_data->dbr_debug_idx ==
		    dbr_data->num_ring_debug_entries)
			dbr_data->dbr_debug_idx = 0;
	}

	spin_unlock_bh(&dbr_data->lock);
}

void ath11k_debugfs_fw_stats_process(struct ath11k *ar, struct ath11k_fw_stats *stats)
{
	struct ath11k_base *ab = ar->ab;
	bool is_end = true;

	/* WMI_REQUEST_PDEV_STAT, WMI_REQUEST_RSSI_PER_CHAIN_STAT and
	 * WMI_REQUEST_VDEV_STAT requests have been already processed.
	 */
	if (stats->stats_id == WMI_REQUEST_BCN_STAT) {
		if (list_empty(&stats->bcn)) {
			ath11k_warn(ab, "empty bcn stats");
			return;
		}
		/* Mark end until we reached the count of all started VDEVs
		 * within the PDEV
		 */
		if (ar->num_started_vdevs)
			is_end = ((++ar->fw_stats.num_bcn_recvd) ==
				  ar->num_started_vdevs);

		list_splice_tail_init(&stats->bcn,
				      &ar->fw_stats.bcn);

		if (is_end)
			complete(&ar->fw_stats_done);
	}
}

static int ath11k_open_pdev_stats(struct inode *inode, struct file *file)
{
	struct ath11k *ar = inode->i_private;
	struct ath11k_base *ab = ar->ab;
	struct stats_request_params req_param;
	void *buf = NULL;
	int ret;

	mutex_lock(&ar->conf_mutex);

	if (ar->state != ATH11K_STATE_ON) {
		ret = -ENETDOWN;
		goto err_unlock;
	}

	buf = vmalloc(ATH11K_FW_STATS_BUF_SIZE);
	if (!buf) {
		ret = -ENOMEM;
		goto err_unlock;
	}

	req_param.pdev_id = ar->pdev->pdev_id;
	req_param.vdev_id = 0;
	req_param.stats_id = WMI_REQUEST_PDEV_STAT;

	ret = ath11k_mac_fw_stats_request(ar, &req_param);
	if (ret) {
		ath11k_warn(ab, "failed to request fw pdev stats: %d\n", ret);
		goto err_free;
	}

	ath11k_wmi_fw_stats_fill(ar, &ar->fw_stats, req_param.stats_id, buf);

	file->private_data = buf;

	mutex_unlock(&ar->conf_mutex);
	return 0;

err_free:
	vfree(buf);

err_unlock:
	mutex_unlock(&ar->conf_mutex);
	return ret;
}

static int ath11k_release_pdev_stats(struct inode *inode, struct file *file)
{
	vfree(file->private_data);

	return 0;
}

static ssize_t ath11k_read_pdev_stats(struct file *file,
				      char __user *user_buf,
				      size_t count, loff_t *ppos)
{
	const char *buf = file->private_data;
	size_t len = strlen(buf);

	return simple_read_from_buffer(user_buf, count, ppos, buf, len);
}

static const struct file_operations fops_pdev_stats = {
	.open = ath11k_open_pdev_stats,
	.release = ath11k_release_pdev_stats,
	.read = ath11k_read_pdev_stats,
	.owner = THIS_MODULE,
	.llseek = default_llseek,
};

static int ath11k_open_vdev_stats(struct inode *inode, struct file *file)
{
	struct ath11k *ar = inode->i_private;
	struct stats_request_params req_param;
	void *buf = NULL;
	int ret;

	mutex_lock(&ar->conf_mutex);

	if (ar->state != ATH11K_STATE_ON) {
		ret = -ENETDOWN;
		goto err_unlock;
	}

	buf = vmalloc(ATH11K_FW_STATS_BUF_SIZE);
	if (!buf) {
		ret = -ENOMEM;
		goto err_unlock;
	}

	req_param.pdev_id = ar->pdev->pdev_id;
	/* VDEV stats is always sent for all active VDEVs from FW */
	req_param.vdev_id = 0;
	req_param.stats_id = WMI_REQUEST_VDEV_STAT;

	ret = ath11k_mac_fw_stats_request(ar, &req_param);
	if (ret) {
		ath11k_warn(ar->ab, "failed to request fw vdev stats: %d\n", ret);
		goto err_free;
	}

	ath11k_wmi_fw_stats_fill(ar, &ar->fw_stats, req_param.stats_id, buf);

	file->private_data = buf;

	mutex_unlock(&ar->conf_mutex);
	return 0;

err_free:
	vfree(buf);

err_unlock:
	mutex_unlock(&ar->conf_mutex);
	return ret;
}

static int ath11k_release_vdev_stats(struct inode *inode, struct file *file)
{
	vfree(file->private_data);

	return 0;
}

static ssize_t ath11k_read_vdev_stats(struct file *file,
				      char __user *user_buf,
				      size_t count, loff_t *ppos)
{
	const char *buf = file->private_data;
	size_t len = strlen(buf);

	return simple_read_from_buffer(user_buf, count, ppos, buf, len);
}

static const struct file_operations fops_vdev_stats = {
	.open = ath11k_open_vdev_stats,
	.release = ath11k_release_vdev_stats,
	.read = ath11k_read_vdev_stats,
	.owner = THIS_MODULE,
	.llseek = default_llseek,
};

static int ath11k_open_bcn_stats(struct inode *inode, struct file *file)
{
	struct ath11k *ar = inode->i_private;
	struct ath11k_vif *arvif;
	struct stats_request_params req_param;
	void *buf = NULL;
	int ret;

	mutex_lock(&ar->conf_mutex);

	if (ar->state != ATH11K_STATE_ON) {
		ret = -ENETDOWN;
		goto err_unlock;
	}

	buf = vmalloc(ATH11K_FW_STATS_BUF_SIZE);
	if (!buf) {
		ret = -ENOMEM;
		goto err_unlock;
	}

	req_param.stats_id = WMI_REQUEST_BCN_STAT;
	req_param.pdev_id = ar->pdev->pdev_id;

	/* loop all active VDEVs for bcn stats */
	list_for_each_entry(arvif, &ar->arvifs, list) {
		if (!arvif->is_up)
			continue;

		req_param.vdev_id = arvif->vdev_id;
		ret = ath11k_mac_fw_stats_request(ar, &req_param);
		if (ret) {
			ath11k_warn(ar->ab, "failed to request fw bcn stats: %d\n", ret);
			goto err_free;
		}
	}

	ath11k_wmi_fw_stats_fill(ar, &ar->fw_stats, req_param.stats_id, buf);

	/* since beacon stats request is looped for all active VDEVs, saved fw
	 * stats is not freed for each request until done for all active VDEVs
	 */
	spin_lock_bh(&ar->data_lock);
	ath11k_fw_stats_bcn_free(&ar->fw_stats.bcn);
	spin_unlock_bh(&ar->data_lock);

	file->private_data = buf;

	mutex_unlock(&ar->conf_mutex);
	return 0;

err_free:
	vfree(buf);

err_unlock:
	mutex_unlock(&ar->conf_mutex);
	return ret;
}

static int ath11k_release_bcn_stats(struct inode *inode, struct file *file)
{
	vfree(file->private_data);

	return 0;
}

static ssize_t ath11k_read_bcn_stats(struct file *file,
				     char __user *user_buf,
				     size_t count, loff_t *ppos)
{
	const char *buf = file->private_data;
	size_t len = strlen(buf);

	return simple_read_from_buffer(user_buf, count, ppos, buf, len);
}

static const struct file_operations fops_bcn_stats = {
	.open = ath11k_open_bcn_stats,
	.release = ath11k_release_bcn_stats,
	.read = ath11k_read_bcn_stats,
	.owner = THIS_MODULE,
	.llseek = default_llseek,
};

static ssize_t ath11k_read_simulate_fw_crash(struct file *file,
					     char __user *user_buf,
					     size_t count, loff_t *ppos)
{
	const char buf[] =
		"To simulate firmware crash write one of the keywords to this file:\n"
		"`assert` - this will send WMI_FORCE_FW_HANG_CMDID to firmware to cause assert.\n"
		"`hw-restart` - this will simply queue hw restart without fw/hw actually crashing.\n";

	return simple_read_from_buffer(user_buf, count, ppos, buf, strlen(buf));
}

/* Simulate firmware crash:
 * 'soft': Call wmi command causing firmware hang. This firmware hang is
 * recoverable by warm firmware reset.
 * 'hard': Force firmware crash by setting any vdev parameter for not allowed
 * vdev id. This is hard firmware crash because it is recoverable only by cold
 * firmware reset.
 */
static ssize_t ath11k_write_simulate_fw_crash(struct file *file,
					      const char __user *user_buf,
					      size_t count, loff_t *ppos)
{
	struct ath11k_base *ab = file->private_data;
	struct ath11k_pdev *pdev;
	struct ath11k *ar = ab->pdevs[0].ar;
	char buf[32] = {};
	ssize_t rc;
	int i, ret, radioup = 0;

	for (i = 0; i < ab->num_radios; i++) {
		pdev = &ab->pdevs[i];
		ar = pdev->ar;
		if (ar && ar->state == ATH11K_STATE_ON) {
			radioup = 1;
			break;
		}
	}
	/* filter partial writes and invalid commands */
	if (*ppos != 0 || count >= sizeof(buf) || count == 0)
		return -EINVAL;

	rc = simple_write_to_buffer(buf, sizeof(buf) - 1, ppos, user_buf, count);
	if (rc < 0)
		return rc;

	/* drop the possible '\n' from the end */
	if (buf[*ppos - 1] == '\n')
		buf[*ppos - 1] = '\0';

	if (radioup == 0) {
		ret = -ENETDOWN;
		goto exit;
	}

	if (!strcmp(buf, "assert")) {
		ath11k_info(ab, "simulating firmware assert crash\n");
		ret = ath11k_wmi_force_fw_hang_cmd(ar,
						   ATH11K_WMI_FW_HANG_ASSERT_TYPE,
						   ATH11K_WMI_FW_HANG_DELAY);
	} else if (!strcmp(buf, "hw-restart")) {
		ath11k_info(ab, "user requested hw restart\n");
		queue_work(ab->workqueue_aux, &ab->reset_work);
		ret = 0;
	} else {
		ret = -EINVAL;
		goto exit;
	}

	if (ret) {
		ath11k_warn(ab, "failed to simulate firmware crash: %d\n", ret);
		goto exit;
	}

	ret = count;

exit:
	return ret;
}

static const struct file_operations fops_simulate_fw_crash = {
	.read = ath11k_read_simulate_fw_crash,
	.write = ath11k_write_simulate_fw_crash,
	.open = simple_open,
	.owner = THIS_MODULE,
	.llseek = default_llseek,
};

static ssize_t ath11k_write_enable_extd_tx_stats(struct file *file,
						 const char __user *ubuf,
						 size_t count, loff_t *ppos)
{
	struct ath11k *ar = file->private_data;
	u32 filter;
	int ret;

	if (kstrtouint_from_user(ubuf, count, 0, &filter))
		return -EINVAL;

	mutex_lock(&ar->conf_mutex);

	if (ar->state != ATH11K_STATE_ON) {
		ret = -ENETDOWN;
		goto out;
	}

	if (filter == ar->debug.extd_tx_stats) {
		ret = count;
		goto out;
	}

	ar->debug.extd_tx_stats = filter;
	ret = count;

out:
	mutex_unlock(&ar->conf_mutex);
	return ret;
}

static ssize_t ath11k_read_enable_extd_tx_stats(struct file *file,
						char __user *ubuf,
						size_t count, loff_t *ppos)

{
	char buf[32] = {};
	struct ath11k *ar = file->private_data;
	int len = 0;

	mutex_lock(&ar->conf_mutex);
	len = scnprintf(buf, sizeof(buf) - len, "%08x\n",
			ar->debug.extd_tx_stats);
	mutex_unlock(&ar->conf_mutex);

	return simple_read_from_buffer(ubuf, count, ppos, buf, len);
}

static const struct file_operations fops_extd_tx_stats = {
	.read = ath11k_read_enable_extd_tx_stats,
	.write = ath11k_write_enable_extd_tx_stats,
	.open = simple_open
};

static ssize_t ath11k_write_extd_rx_stats(struct file *file,
					  const char __user *ubuf,
					  size_t count, loff_t *ppos)
{
	struct ath11k *ar = file->private_data;
	struct ath11k_base *ab = ar->ab;
	struct htt_rx_ring_tlv_filter tlv_filter = {};
	u32 enable, rx_filter = 0, ring_id;
	int i;
	int ret;

	if (kstrtouint_from_user(ubuf, count, 0, &enable))
		return -EINVAL;

	mutex_lock(&ar->conf_mutex);

	if (ar->state != ATH11K_STATE_ON) {
		ret = -ENETDOWN;
		goto exit;
	}

	if (enable > 1) {
		ret = -EINVAL;
		goto exit;
	}

	if (enable == ar->debug.extd_rx_stats) {
		ret = count;
		goto exit;
	}

	if (test_bit(ATH11K_FLAG_MONITOR_STARTED, &ar->monitor_flags)) {
		ar->debug.extd_rx_stats = enable;
		ret = count;
		goto exit;
	}

	if (enable) {
		rx_filter =  HTT_RX_FILTER_TLV_FLAGS_MPDU_START;
		rx_filter |= HTT_RX_FILTER_TLV_FLAGS_PPDU_START;
		rx_filter |= HTT_RX_FILTER_TLV_FLAGS_PPDU_END;
		rx_filter |= HTT_RX_FILTER_TLV_FLAGS_PPDU_END_USER_STATS;
		rx_filter |= HTT_RX_FILTER_TLV_FLAGS_PPDU_END_USER_STATS_EXT;
		rx_filter |= HTT_RX_FILTER_TLV_FLAGS_PPDU_END_STATUS_DONE;

		tlv_filter.rx_filter = rx_filter;
		tlv_filter.pkt_filter_flags0 = HTT_RX_FP_MGMT_FILTER_FLAGS0;
		tlv_filter.pkt_filter_flags1 = HTT_RX_FP_MGMT_FILTER_FLAGS1;
		tlv_filter.pkt_filter_flags2 = HTT_RX_FP_CTRL_FILTER_FLASG2;
		tlv_filter.pkt_filter_flags3 = HTT_RX_FP_CTRL_FILTER_FLASG3 |
			HTT_RX_FP_DATA_FILTER_FLASG3;
	} else {
		tlv_filter = ath11k_mac_mon_status_filter_default;
	}

	ar->debug.rx_filter = tlv_filter.rx_filter;

	for (i = 0; i < ab->hw_params.num_rxdma_per_pdev; i++) {
		ring_id = ar->dp.rx_mon_status_refill_ring[i].refill_buf_ring.ring_id;
		ret = ath11k_dp_tx_htt_rx_filter_setup(ar->ab, ring_id, ar->dp.mac_id,
						       HAL_RXDMA_MONITOR_STATUS,
						       DP_RX_BUFFER_SIZE, &tlv_filter);

		if (ret) {
			ath11k_warn(ar->ab, "failed to set rx filter for monitor status ring\n");
			goto exit;
		}
	}

	ar->debug.extd_rx_stats = enable;
	ret = count;
exit:
	mutex_unlock(&ar->conf_mutex);
	return ret;
}

static ssize_t ath11k_read_extd_rx_stats(struct file *file,
					 char __user *ubuf,
					 size_t count, loff_t *ppos)
{
	struct ath11k *ar = file->private_data;
	char buf[32];
	int len = 0;

	mutex_lock(&ar->conf_mutex);
	len = scnprintf(buf, sizeof(buf) - len, "%d\n",
			ar->debug.extd_rx_stats);
	mutex_unlock(&ar->conf_mutex);

	return simple_read_from_buffer(ubuf, count, ppos, buf, len);
}

static const struct file_operations fops_extd_rx_stats = {
	.read = ath11k_read_extd_rx_stats,
	.write = ath11k_write_extd_rx_stats,
	.open = simple_open,
};

static int ath11k_fill_bp_stats(struct ath11k_base *ab,
				struct ath11k_bp_stats *bp_stats,
				char *buf, int len, int size)
{
	lockdep_assert_held(&ab->base_lock);

	len += scnprintf(buf + len, size - len, "count: %u\n",
			 bp_stats->count);
	len += scnprintf(buf + len, size - len, "hp: %u\n",
			 bp_stats->hp);
	len += scnprintf(buf + len, size - len, "tp: %u\n",
			 bp_stats->tp);
	len += scnprintf(buf + len, size - len, "seen before: %ums\n\n",
			 jiffies_to_msecs(jiffies - bp_stats->jiffies));
	return len;
}

static ssize_t ath11k_debugfs_dump_soc_ring_bp_stats(struct ath11k_base *ab,
						     char *buf, int size)
{
	struct ath11k_bp_stats *bp_stats;
	bool stats_rxd = false;
	u8 i, pdev_idx;
	int len = 0;

	len += scnprintf(buf + len, size - len, "\nBackpressure Stats\n");
	len += scnprintf(buf + len, size - len, "==================\n");

	spin_lock_bh(&ab->base_lock);
	for (i = 0; i < HTT_SW_UMAC_RING_IDX_MAX; i++) {
		bp_stats = &ab->soc_stats.bp_stats.umac_ring_bp_stats[i];

		if (!bp_stats->count)
			continue;

		len += scnprintf(buf + len, size - len, "Ring: %s\n",
				 htt_bp_umac_ring[i]);
		len = ath11k_fill_bp_stats(ab, bp_stats, buf, len, size);
		stats_rxd = true;
	}

	for (i = 0; i < HTT_SW_LMAC_RING_IDX_MAX; i++) {
		for (pdev_idx = 0; pdev_idx < MAX_RADIOS; pdev_idx++) {
			bp_stats =
				&ab->soc_stats.bp_stats.lmac_ring_bp_stats[i][pdev_idx];

			if (!bp_stats->count)
				continue;

			len += scnprintf(buf + len, size - len, "Ring: %s\n",
					 htt_bp_lmac_ring[i]);
			len += scnprintf(buf + len, size - len, "pdev: %d\n",
					 pdev_idx);
			len = ath11k_fill_bp_stats(ab, bp_stats, buf, len, size);
			stats_rxd = true;
		}
	}
	spin_unlock_bh(&ab->base_lock);

	if (!stats_rxd)
		len += scnprintf(buf + len, size - len,
				 "No Ring Backpressure stats received\n\n");

	return len;
}

static ssize_t ath11k_debugfs_dump_soc_dp_stats(struct file *file,
						char __user *user_buf,
						size_t count, loff_t *ppos)
{
	struct ath11k_base *ab = file->private_data;
	struct ath11k_soc_dp_stats *soc_stats = &ab->soc_stats;
	int len = 0, i, retval;
	const int size = 4096;
	static const char *rxdma_err[HAL_REO_ENTR_RING_RXDMA_ECODE_MAX] = {
			"Overflow", "MPDU len", "FCS", "Decrypt", "TKIP MIC",
			"Unencrypt", "MSDU len", "MSDU limit", "WiFi parse",
			"AMSDU parse", "SA timeout", "DA timeout",
			"Flow timeout", "Flush req"};
	static const char *reo_err[HAL_REO_DEST_RING_ERROR_CODE_MAX] = {
			"Desc addr zero", "Desc inval", "AMPDU in non BA",
			"Non BA dup", "BA dup", "Frame 2k jump", "BAR 2k jump",
			"Frame OOR", "BAR OOR", "No BA session",
			"Frame SN equal SSN", "PN check fail", "2k err",
			"PN err", "Desc blocked"};

	char *buf;

	buf = kzalloc(size, GFP_KERNEL);
	if (!buf)
		return -ENOMEM;

	len += scnprintf(buf + len, size - len, "SOC RX STATS:\n\n");
	len += scnprintf(buf + len, size - len, "err ring pkts: %u\n",
			 soc_stats->err_ring_pkts);
	len += scnprintf(buf + len, size - len, "Invalid RBM: %u\n\n",
			 soc_stats->invalid_rbm);
	len += scnprintf(buf + len, size - len, "RXDMA errors:\n");
	for (i = 0; i < HAL_REO_ENTR_RING_RXDMA_ECODE_MAX; i++)
		len += scnprintf(buf + len, size - len, "%s: %u\n",
				 rxdma_err[i], soc_stats->rxdma_error[i]);

	len += scnprintf(buf + len, size - len, "\nREO errors:\n");
	for (i = 0; i < HAL_REO_DEST_RING_ERROR_CODE_MAX; i++)
		len += scnprintf(buf + len, size - len, "%s: %u\n",
				 reo_err[i], soc_stats->reo_error[i]);

	len += scnprintf(buf + len, size - len, "\nHAL REO errors:\n");
	len += scnprintf(buf + len, size - len,
			 "ring0: %u\nring1: %u\nring2: %u\nring3: %u\n",
			 soc_stats->hal_reo_error[0],
			 soc_stats->hal_reo_error[1],
			 soc_stats->hal_reo_error[2],
			 soc_stats->hal_reo_error[3]);

	len += scnprintf(buf + len, size - len, "\nSOC TX STATS:\n");
	len += scnprintf(buf + len, size - len, "\nTCL Ring Full Failures:\n");

	for (i = 0; i < ab->hw_params.max_tx_ring; i++)
		len += scnprintf(buf + len, size - len, "ring%d: %u\n",
				 i, soc_stats->tx_err.desc_na[i]);

	len += scnprintf(buf + len, size - len,
			 "\nMisc Transmit Failures: %d\n",
			 atomic_read(&soc_stats->tx_err.misc_fail));

	len += ath11k_debugfs_dump_soc_ring_bp_stats(ab, buf + len, size - len);

	if (len > size)
		len = size;
	retval = simple_read_from_buffer(user_buf, count, ppos, buf, len);
	kfree(buf);

	return retval;
}

static const struct file_operations fops_soc_dp_stats = {
	.read = ath11k_debugfs_dump_soc_dp_stats,
	.open = simple_open,
	.owner = THIS_MODULE,
	.llseek = default_llseek,
};

static ssize_t ath11k_write_fw_dbglog(struct file *file,
				      const char __user *user_buf,
				      size_t count, loff_t *ppos)
{
	struct ath11k *ar = file->private_data;
	char buf[128] = {};
	struct ath11k_fw_dbglog dbglog;
	unsigned int param, mod_id_index, is_end;
	u64 value;
	int ret, num;

	ret = simple_write_to_buffer(buf, sizeof(buf) - 1, ppos,
				     user_buf, count);
	if (ret <= 0)
		return ret;

	num = sscanf(buf, "%u %llx %u %u", &param, &value, &mod_id_index, &is_end);

	if (num < 2)
		return -EINVAL;

	mutex_lock(&ar->conf_mutex);
	if (param == WMI_DEBUG_LOG_PARAM_MOD_ENABLE_BITMAP ||
	    param == WMI_DEBUG_LOG_PARAM_WOW_MOD_ENABLE_BITMAP) {
		if (num != 4 || mod_id_index > (MAX_MODULE_ID_BITMAP_WORDS - 1)) {
			ret = -EINVAL;
			goto out;
		}
		ar->debug.module_id_bitmap[mod_id_index] = upper_32_bits(value);
		if (!is_end) {
			ret = count;
			goto out;
		}
	} else {
		if (num != 2) {
			ret = -EINVAL;
			goto out;
		}
	}

	dbglog.param = param;
	dbglog.value = lower_32_bits(value);
	ret = ath11k_wmi_fw_dbglog_cfg(ar, ar->debug.module_id_bitmap, &dbglog);
	if (ret) {
		ath11k_warn(ar->ab, "fw dbglog config failed from debugfs: %d\n",
			    ret);
		goto out;
	}

	ret = count;

out:
	mutex_unlock(&ar->conf_mutex);
	return ret;
}

static const struct file_operations fops_fw_dbglog = {
	.write = ath11k_write_fw_dbglog,
	.open = simple_open,
	.owner = THIS_MODULE,
	.llseek = default_llseek,
};

static int ath11k_open_sram_dump(struct inode *inode, struct file *file)
{
	struct ath11k_base *ab = inode->i_private;
	u8 *buf;
	u32 start, end;
	int ret;

	start = ab->hw_params.sram_dump.start;
	end = ab->hw_params.sram_dump.end;

	buf = vmalloc(end - start + 1);
	if (!buf)
		return -ENOMEM;

	ret = ath11k_hif_read(ab, buf, start, end);
	if (ret) {
		ath11k_warn(ab, "failed to dump sram: %d\n", ret);
		vfree(buf);
		return ret;
	}

	file->private_data = buf;
	return 0;
}

static ssize_t ath11k_read_sram_dump(struct file *file,
				     char __user *user_buf,
				     size_t count, loff_t *ppos)
{
	struct ath11k_base *ab = file->f_inode->i_private;
	const char *buf = file->private_data;
	int len;
	u32 start, end;

	start = ab->hw_params.sram_dump.start;
	end = ab->hw_params.sram_dump.end;
	len = end - start + 1;

	return simple_read_from_buffer(user_buf, count, ppos, buf, len);
}

static int ath11k_release_sram_dump(struct inode *inode, struct file *file)
{
	vfree(file->private_data);
	file->private_data = NULL;

	return 0;
}

static const struct file_operations fops_sram_dump = {
	.open = ath11k_open_sram_dump,
	.read = ath11k_read_sram_dump,
	.release = ath11k_release_sram_dump,
	.owner = THIS_MODULE,
	.llseek = default_llseek,
};

int ath11k_debugfs_pdev_create(struct ath11k_base *ab)
{
	if (test_bit(ATH11K_FLAG_REGISTERED, &ab->dev_flags))
		return 0;

	debugfs_create_file("simulate_fw_crash", 0600, ab->debugfs_soc, ab,
			    &fops_simulate_fw_crash);

	debugfs_create_file("soc_dp_stats", 0400, ab->debugfs_soc, ab,
			    &fops_soc_dp_stats);

	if (ab->hw_params.sram_dump.start != 0)
		debugfs_create_file("sram", 0400, ab->debugfs_soc, ab,
				    &fops_sram_dump);

	return 0;
}

void ath11k_debugfs_pdev_destroy(struct ath11k_base *ab)
{
	debugfs_remove_recursive(ab->debugfs_soc);
	ab->debugfs_soc = NULL;
}

int ath11k_debugfs_soc_create(struct ath11k_base *ab)
{
	struct dentry *root;
	bool dput_needed;
	char name[64];
	int ret;

	root = debugfs_lookup("ath11k", NULL);
	if (!root) {
		root = debugfs_create_dir("ath11k", NULL);
		if (IS_ERR_OR_NULL(root))
			return PTR_ERR(root);

		dput_needed = false;
	} else {
		/* a dentry from lookup() needs dput() after we don't use it */
		dput_needed = true;
	}

	scnprintf(name, sizeof(name), "%s-%s", ath11k_bus_str(ab->hif.bus),
		  dev_name(ab->dev));

	ab->debugfs_soc = debugfs_create_dir(name, root);
	if (IS_ERR_OR_NULL(ab->debugfs_soc)) {
		ret = PTR_ERR(ab->debugfs_soc);
		goto out;
	}

	ret = 0;

out:
	if (dput_needed)
		dput(root);

	return ret;
}

void ath11k_debugfs_soc_destroy(struct ath11k_base *ab)
{
	debugfs_remove_recursive(ab->debugfs_soc);
	ab->debugfs_soc = NULL;

	/* We are not removing ath11k directory on purpose, even if it
	 * would be empty. This simplifies the directory handling and it's
	 * a minor cosmetic issue to leave an empty ath11k directory to
	 * debugfs.
	 */
}
EXPORT_SYMBOL(ath11k_debugfs_soc_destroy);

void ath11k_debugfs_fw_stats_init(struct ath11k *ar)
{
	struct dentry *fwstats_dir = debugfs_create_dir("fw_stats",
							ar->debug.debugfs_pdev);

	ar->fw_stats.debugfs_fwstats = fwstats_dir;

	/* all stats debugfs files created are under "fw_stats" directory
	 * created per PDEV
	 */
	debugfs_create_file("pdev_stats", 0600, fwstats_dir, ar,
			    &fops_pdev_stats);
	debugfs_create_file("vdev_stats", 0600, fwstats_dir, ar,
			    &fops_vdev_stats);
	debugfs_create_file("beacon_stats", 0600, fwstats_dir, ar,
			    &fops_bcn_stats);
}

static ssize_t ath11k_write_pktlog_filter(struct file *file,
					  const char __user *ubuf,
					  size_t count, loff_t *ppos)
{
	struct ath11k *ar = file->private_data;
	struct ath11k_base *ab = ar->ab;
	struct htt_rx_ring_tlv_filter tlv_filter = {};
	u32 rx_filter = 0, ring_id, filter, mode;
	u8 buf[128] = {};
	int i, ret, rx_buf_sz = 0;
	ssize_t rc;

	mutex_lock(&ar->conf_mutex);
	if (ar->state != ATH11K_STATE_ON) {
		ret = -ENETDOWN;
		goto out;
	}

	rc = simple_write_to_buffer(buf, sizeof(buf) - 1, ppos, ubuf, count);
	if (rc < 0) {
		ret = rc;
		goto out;
	}
	buf[rc] = '\0';

	ret = sscanf(buf, "0x%x %u", &filter, &mode);
	if (ret != 2) {
		ret = -EINVAL;
		goto out;
	}

	if (filter) {
		ret = ath11k_wmi_pdev_pktlog_enable(ar, filter);
		if (ret) {
			ath11k_warn(ar->ab,
				    "failed to enable pktlog filter %x: %d\n",
				    ar->debug.pktlog_filter, ret);
			goto out;
		}
	} else {
		ret = ath11k_wmi_pdev_pktlog_disable(ar);
		if (ret) {
			ath11k_warn(ar->ab, "failed to disable pktlog: %d\n", ret);
			goto out;
		}
	}

	/* Clear rx filter set for monitor mode and rx status */
	for (i = 0; i < ab->hw_params.num_rxdma_per_pdev; i++) {
		ring_id = ar->dp.rx_mon_status_refill_ring[i].refill_buf_ring.ring_id;
		ret = ath11k_dp_tx_htt_rx_filter_setup(ar->ab, ring_id, ar->dp.mac_id,
						       HAL_RXDMA_MONITOR_STATUS,
						       rx_buf_sz, &tlv_filter);
		if (ret) {
			ath11k_warn(ar->ab, "failed to set rx filter for monitor status ring\n");
			goto out;
		}
	}
#define HTT_RX_FILTER_TLV_LITE_MODE \
			(HTT_RX_FILTER_TLV_FLAGS_PPDU_START | \
			HTT_RX_FILTER_TLV_FLAGS_PPDU_END | \
			HTT_RX_FILTER_TLV_FLAGS_PPDU_END_USER_STATS | \
			HTT_RX_FILTER_TLV_FLAGS_PPDU_END_USER_STATS_EXT | \
			HTT_RX_FILTER_TLV_FLAGS_PPDU_END_STATUS_DONE | \
			HTT_RX_FILTER_TLV_FLAGS_MPDU_START)

	if (mode == ATH11K_PKTLOG_MODE_FULL) {
		rx_filter = HTT_RX_FILTER_TLV_LITE_MODE |
			    HTT_RX_FILTER_TLV_FLAGS_MSDU_START |
			    HTT_RX_FILTER_TLV_FLAGS_MSDU_END |
			    HTT_RX_FILTER_TLV_FLAGS_MPDU_END |
			    HTT_RX_FILTER_TLV_FLAGS_PACKET_HEADER |
			    HTT_RX_FILTER_TLV_FLAGS_ATTENTION;
		rx_buf_sz = DP_RX_BUFFER_SIZE;
	} else if (mode == ATH11K_PKTLOG_MODE_LITE) {
		ret = ath11k_dp_tx_htt_h2t_ppdu_stats_req(ar,
							  HTT_PPDU_STATS_TAG_PKTLOG);
		if (ret) {
			ath11k_err(ar->ab, "failed to enable pktlog lite: %d\n", ret);
			goto out;
		}

		rx_filter = HTT_RX_FILTER_TLV_LITE_MODE;
		rx_buf_sz = DP_RX_BUFFER_SIZE_LITE;
	} else {
		rx_buf_sz = DP_RX_BUFFER_SIZE;
		tlv_filter = ath11k_mac_mon_status_filter_default;
		rx_filter = tlv_filter.rx_filter;

		ret = ath11k_dp_tx_htt_h2t_ppdu_stats_req(ar,
							  HTT_PPDU_STATS_TAG_DEFAULT);
		if (ret) {
			ath11k_err(ar->ab, "failed to send htt ppdu stats req: %d\n",
				   ret);
			goto out;
		}
	}

	tlv_filter.rx_filter = rx_filter;
	if (rx_filter) {
		tlv_filter.pkt_filter_flags0 = HTT_RX_FP_MGMT_FILTER_FLAGS0;
		tlv_filter.pkt_filter_flags1 = HTT_RX_FP_MGMT_FILTER_FLAGS1;
		tlv_filter.pkt_filter_flags2 = HTT_RX_FP_CTRL_FILTER_FLASG2;
		tlv_filter.pkt_filter_flags3 = HTT_RX_FP_CTRL_FILTER_FLASG3 |
					       HTT_RX_FP_DATA_FILTER_FLASG3;
	}

	for (i = 0; i < ab->hw_params.num_rxdma_per_pdev; i++) {
		ring_id = ar->dp.rx_mon_status_refill_ring[i].refill_buf_ring.ring_id;
		ret = ath11k_dp_tx_htt_rx_filter_setup(ab, ring_id,
						       ar->dp.mac_id + i,
						       HAL_RXDMA_MONITOR_STATUS,
						       rx_buf_sz, &tlv_filter);

		if (ret) {
			ath11k_warn(ab, "failed to set rx filter for monitor status ring\n");
			goto out;
		}
	}

	ath11k_info(ab, "pktlog mode %s\n",
		    ((mode == ATH11K_PKTLOG_MODE_FULL) ? "full" : "lite"));

	ar->debug.pktlog_filter = filter;
	ar->debug.pktlog_mode = mode;
	ret = count;

out:
	mutex_unlock(&ar->conf_mutex);
	return ret;
}

static ssize_t ath11k_read_pktlog_filter(struct file *file,
					 char __user *ubuf,
					 size_t count, loff_t *ppos)

{
	char buf[32] = {};
	struct ath11k *ar = file->private_data;
	int len = 0;

	mutex_lock(&ar->conf_mutex);
	len = scnprintf(buf, sizeof(buf) - len, "%08x %08x\n",
			ar->debug.pktlog_filter,
			ar->debug.pktlog_mode);
	mutex_unlock(&ar->conf_mutex);

	return simple_read_from_buffer(ubuf, count, ppos, buf, len);
}

static const struct file_operations fops_pktlog_filter = {
	.read = ath11k_read_pktlog_filter,
	.write = ath11k_write_pktlog_filter,
	.open = simple_open
};

static ssize_t ath11k_write_simulate_radar(struct file *file,
					   const char __user *user_buf,
					   size_t count, loff_t *ppos)
{
	struct ath11k *ar = file->private_data;
	int ret;

	ret = ath11k_wmi_simulate_radar(ar);
	if (ret)
		return ret;

	return count;
}

static const struct file_operations fops_simulate_radar = {
	.write = ath11k_write_simulate_radar,
	.open = simple_open
};

static ssize_t ath11k_debug_dump_dbr_entries(struct file *file,
					     char __user *user_buf,
					     size_t count, loff_t *ppos)
{
	struct ath11k_dbg_dbr_data *dbr_dbg_data = file->private_data;
	static const char * const event_id_to_string[] = {"empty", "Rx", "Replenish"};
	int size = ATH11K_DEBUG_DBR_ENTRIES_MAX * 100;
	char *buf;
	int i, ret;
	int len = 0;

	buf = kzalloc(size, GFP_KERNEL);
	if (!buf)
		return -ENOMEM;

	len += scnprintf(buf + len, size - len,
			 "-----------------------------------------\n");
	len += scnprintf(buf + len, size - len,
			 "| idx |  hp  |  tp  | timestamp |  event |\n");
	len += scnprintf(buf + len, size - len,
			 "-----------------------------------------\n");

	spin_lock_bh(&dbr_dbg_data->lock);

	for (i = 0; i < dbr_dbg_data->num_ring_debug_entries; i++) {
		len += scnprintf(buf + len, size - len,
				 "|%4u|%8u|%8u|%11llu|%8s|\n", i,
				 dbr_dbg_data->entries[i].hp,
				 dbr_dbg_data->entries[i].tp,
				 dbr_dbg_data->entries[i].timestamp,
				 event_id_to_string[dbr_dbg_data->entries[i].event]);
	}

	spin_unlock_bh(&dbr_dbg_data->lock);

	ret = simple_read_from_buffer(user_buf, count, ppos, buf, len);
	kfree(buf);

	return ret;
}

static const struct file_operations fops_debug_dump_dbr_entries = {
	.read = ath11k_debug_dump_dbr_entries,
	.open = simple_open,
	.owner = THIS_MODULE,
	.llseek = default_llseek,
};

static void ath11k_debugfs_dbr_dbg_destroy(struct ath11k *ar, int dbr_id)
{
	struct ath11k_debug_dbr *dbr_debug;
	struct ath11k_dbg_dbr_data *dbr_dbg_data;

	if (!ar->debug.dbr_debug[dbr_id])
		return;

	dbr_debug = ar->debug.dbr_debug[dbr_id];
	dbr_dbg_data = &dbr_debug->dbr_dbg_data;

	debugfs_remove_recursive(dbr_debug->dbr_debugfs);
	kfree(dbr_dbg_data->entries);
	kfree(dbr_debug);
	ar->debug.dbr_debug[dbr_id] = NULL;
}

static int ath11k_debugfs_dbr_dbg_init(struct ath11k *ar, int dbr_id)
{
	struct ath11k_debug_dbr *dbr_debug;
	struct ath11k_dbg_dbr_data *dbr_dbg_data;
	static const char * const dbr_id_to_str[] = {"spectral", "CFR"};

	if (ar->debug.dbr_debug[dbr_id])
		return 0;

	ar->debug.dbr_debug[dbr_id] = kzalloc(sizeof(*dbr_debug),
					      GFP_KERNEL);

	if (!ar->debug.dbr_debug[dbr_id])
		return -ENOMEM;

	dbr_debug = ar->debug.dbr_debug[dbr_id];
	dbr_dbg_data = &dbr_debug->dbr_dbg_data;

	if (dbr_debug->dbr_debugfs)
		return 0;

	dbr_debug->dbr_debugfs = debugfs_create_dir(dbr_id_to_str[dbr_id],
						    ar->debug.debugfs_pdev);
	if (IS_ERR_OR_NULL(dbr_debug->dbr_debugfs)) {
		if (IS_ERR(dbr_debug->dbr_debugfs))
			return PTR_ERR(dbr_debug->dbr_debugfs);
		return -ENOMEM;
	}

	dbr_debug->dbr_debug_enabled = true;
	dbr_dbg_data->num_ring_debug_entries = ATH11K_DEBUG_DBR_ENTRIES_MAX;
	dbr_dbg_data->dbr_debug_idx = 0;
	dbr_dbg_data->entries = kcalloc(ATH11K_DEBUG_DBR_ENTRIES_MAX,
					sizeof(struct ath11k_dbg_dbr_entry),
					GFP_KERNEL);
	if (!dbr_dbg_data->entries)
		return -ENOMEM;

	spin_lock_init(&dbr_dbg_data->lock);

	debugfs_create_file("dump_dbr_debug", 0444, dbr_debug->dbr_debugfs,
			    dbr_dbg_data, &fops_debug_dump_dbr_entries);

	return 0;
}

static ssize_t ath11k_debugfs_write_enable_dbr_dbg(struct file *file,
						   const char __user *ubuf,
						   size_t count, loff_t *ppos)
{
	struct ath11k *ar = file->private_data;
	char buf[32] = {};
	u32 dbr_id, enable;
	int ret;

	mutex_lock(&ar->conf_mutex);

	if (ar->state != ATH11K_STATE_ON) {
		ret = -ENETDOWN;
		goto out;
	}

	ret = simple_write_to_buffer(buf, sizeof(buf) - 1, ppos, ubuf, count);
	if (ret < 0)
		goto out;

	buf[ret] = '\0';
	ret = sscanf(buf, "%u %u", &dbr_id, &enable);
	if (ret != 2 || dbr_id > 1 || enable > 1) {
		ret = -EINVAL;
		ath11k_warn(ar->ab, "usage: echo <dbr_id> <val> dbr_id:0-Spectral 1-CFR val:0-disable 1-enable\n");
		goto out;
	}

	if (enable) {
		ret = ath11k_debugfs_dbr_dbg_init(ar, dbr_id);
		if (ret) {
			ath11k_warn(ar->ab, "db ring module debugfs init failed: %d\n",
				    ret);
			goto out;
		}
	} else {
		ath11k_debugfs_dbr_dbg_destroy(ar, dbr_id);
	}

	ret = count;
out:
	mutex_unlock(&ar->conf_mutex);
	return ret;
}

static const struct file_operations fops_dbr_debug = {
	.write = ath11k_debugfs_write_enable_dbr_dbg,
	.open = simple_open,
	.owner = THIS_MODULE,
	.llseek = default_llseek,
};

static ssize_t ath11k_write_ps_timekeeper_enable(struct file *file,
						 const char __user *user_buf,
						 size_t count, loff_t *ppos)
{
	struct ath11k *ar = file->private_data;
	ssize_t ret;
	u8 ps_timekeeper_enable;

	if (kstrtou8_from_user(user_buf, count, 0, &ps_timekeeper_enable))
		return -EINVAL;

	mutex_lock(&ar->conf_mutex);

	if (ar->state != ATH11K_STATE_ON) {
		ret = -ENETDOWN;
		goto exit;
	}

	if (!ar->ps_state_enable) {
		ret = -EINVAL;
		goto exit;
	}

	ar->ps_timekeeper_enable = !!ps_timekeeper_enable;
	ret = count;
exit:
	mutex_unlock(&ar->conf_mutex);

	return ret;
}

static ssize_t ath11k_read_ps_timekeeper_enable(struct file *file,
						char __user *user_buf,
						size_t count, loff_t *ppos)
{
	struct ath11k *ar = file->private_data;
	char buf[32];
	int len;

	mutex_lock(&ar->conf_mutex);
	len = scnprintf(buf, sizeof(buf), "%d\n", ar->ps_timekeeper_enable);
	mutex_unlock(&ar->conf_mutex);

	return simple_read_from_buffer(user_buf, count, ppos, buf, len);
}

static const struct file_operations fops_ps_timekeeper_enable = {
	.read = ath11k_read_ps_timekeeper_enable,
	.write = ath11k_write_ps_timekeeper_enable,
	.open = simple_open,
	.owner = THIS_MODULE,
	.llseek = default_llseek,
};

static void ath11k_reset_peer_ps_duration(void *data,
					  struct ieee80211_sta *sta)
{
	struct ath11k *ar = data;
	struct ath11k_sta *arsta = ath11k_sta_to_arsta(sta);

	spin_lock_bh(&ar->data_lock);
	arsta->ps_total_duration = 0;
	spin_unlock_bh(&ar->data_lock);
}

static ssize_t ath11k_write_reset_ps_duration(struct file *file,
					      const  char __user *user_buf,
					      size_t count, loff_t *ppos)
{
	struct ath11k *ar = file->private_data;
	int ret;
	u8 reset_ps_duration;

	if (kstrtou8_from_user(user_buf, count, 0, &reset_ps_duration))
		return -EINVAL;

	mutex_lock(&ar->conf_mutex);

	if (ar->state != ATH11K_STATE_ON) {
		ret = -ENETDOWN;
		goto exit;
	}

	if (!ar->ps_state_enable) {
		ret = -EINVAL;
		goto exit;
	}

	ieee80211_iterate_stations_atomic(ar->hw,
					  ath11k_reset_peer_ps_duration,
					  ar);

	ret = count;
exit:
	mutex_unlock(&ar->conf_mutex);
	return ret;
}

static const struct file_operations fops_reset_ps_duration = {
	.write = ath11k_write_reset_ps_duration,
	.open = simple_open,
	.owner = THIS_MODULE,
	.llseek = default_llseek,
};

static void ath11k_peer_ps_state_disable(void *data,
					 struct ieee80211_sta *sta)
{
	struct ath11k *ar = data;
	struct ath11k_sta *arsta = ath11k_sta_to_arsta(sta);

	spin_lock_bh(&ar->data_lock);
	arsta->peer_ps_state = WMI_PEER_PS_STATE_DISABLED;
	arsta->ps_start_time = 0;
	arsta->ps_total_duration = 0;
	spin_unlock_bh(&ar->data_lock);
}

static ssize_t ath11k_write_ps_state_enable(struct file *file,
					    const char __user *user_buf,
					    size_t count, loff_t *ppos)
{
	struct ath11k *ar = file->private_data;
	struct ath11k_pdev *pdev = ar->pdev;
	int ret;
	u32 param;
	u8 ps_state_enable;

	if (kstrtou8_from_user(user_buf, count, 0, &ps_state_enable))
		return -EINVAL;

	mutex_lock(&ar->conf_mutex);

	ps_state_enable = !!ps_state_enable;

	if (ar->ps_state_enable == ps_state_enable) {
		ret = count;
		goto exit;
	}

	param = WMI_PDEV_PEER_STA_PS_STATECHG_ENABLE;
	ret = ath11k_wmi_pdev_set_param(ar, param, ps_state_enable, pdev->pdev_id);
	if (ret) {
		ath11k_warn(ar->ab, "failed to enable ps_state_enable: %d\n",
			    ret);
		goto exit;
	}
	ar->ps_state_enable = ps_state_enable;

	if (!ar->ps_state_enable) {
		ar->ps_timekeeper_enable = false;
		ieee80211_iterate_stations_atomic(ar->hw,
						  ath11k_peer_ps_state_disable,
						  ar);
	}

	ret = count;

exit:
	mutex_unlock(&ar->conf_mutex);

	return ret;
}

static ssize_t ath11k_read_ps_state_enable(struct file *file,
					   char __user *user_buf,
					   size_t count, loff_t *ppos)
{
	struct ath11k *ar = file->private_data;
	char buf[32];
	int len;

	mutex_lock(&ar->conf_mutex);
	len = scnprintf(buf, sizeof(buf), "%d\n", ar->ps_state_enable);
	mutex_unlock(&ar->conf_mutex);

	return simple_read_from_buffer(user_buf, count, ppos, buf, len);
}

static const struct file_operations fops_ps_state_enable = {
	.read = ath11k_read_ps_state_enable,
	.write = ath11k_write_ps_state_enable,
	.open = simple_open,
	.owner = THIS_MODULE,
	.llseek = default_llseek,
};

int ath11k_debugfs_register(struct ath11k *ar)
{
	struct ath11k_base *ab = ar->ab;
	char pdev_name[10];
	char buf[100] = {};

	snprintf(pdev_name, sizeof(pdev_name), "%s%u", "mac", ar->pdev_idx);

	ar->debug.debugfs_pdev = debugfs_create_dir(pdev_name, ab->debugfs_soc);
	if (IS_ERR(ar->debug.debugfs_pdev))
		return PTR_ERR(ar->debug.debugfs_pdev);

	/* Create a symlink under ieee80211/phy* */
	snprintf(buf, 100, "../../ath11k/%pd2", ar->debug.debugfs_pdev);
	debugfs_create_symlink("ath11k", ar->hw->wiphy->debugfsdir, buf);

	ath11k_debugfs_htt_stats_init(ar);

	ath11k_debugfs_fw_stats_init(ar);

	debugfs_create_file("ext_tx_stats", 0644,
			    ar->debug.debugfs_pdev, ar,
			    &fops_extd_tx_stats);
	debugfs_create_file("ext_rx_stats", 0644,
			    ar->debug.debugfs_pdev, ar,
			    &fops_extd_rx_stats);
	debugfs_create_file("pktlog_filter", 0644,
			    ar->debug.debugfs_pdev, ar,
			    &fops_pktlog_filter);
	debugfs_create_file("fw_dbglog_config", 0600,
			    ar->debug.debugfs_pdev, ar,
			    &fops_fw_dbglog);

	if (ar->hw->wiphy->bands[NL80211_BAND_5GHZ]) {
		debugfs_create_file("dfs_simulate_radar", 0200,
				    ar->debug.debugfs_pdev, ar,
				    &fops_simulate_radar);
		debugfs_create_bool("dfs_block_radar_events", 0200,
				    ar->debug.debugfs_pdev,
				    &ar->dfs_block_radar_events);
	}

	if (ab->hw_params.dbr_debug_support)
		debugfs_create_file("enable_dbr_debug", 0200, ar->debug.debugfs_pdev,
				    ar, &fops_dbr_debug);

	debugfs_create_file("ps_state_enable", 0600, ar->debug.debugfs_pdev, ar,
			    &fops_ps_state_enable);

	if (test_bit(WMI_TLV_SERVICE_PEER_POWER_SAVE_DURATION_SUPPORT,
		     ar->ab->wmi_ab.svc_map)) {
		debugfs_create_file("ps_timekeeper_enable", 0600,
				    ar->debug.debugfs_pdev, ar,
				    &fops_ps_timekeeper_enable);

		debugfs_create_file("reset_ps_duration", 0200,
				    ar->debug.debugfs_pdev, ar,
				    &fops_reset_ps_duration);
	}

	return 0;
}

void ath11k_debugfs_unregister(struct ath11k *ar)
{
	struct ath11k_debug_dbr *dbr_debug;
	struct ath11k_dbg_dbr_data *dbr_dbg_data;
	int i;

	for (i = 0; i < WMI_DIRECT_BUF_MAX; i++) {
		dbr_debug = ar->debug.dbr_debug[i];
		if (!dbr_debug)
			continue;

		dbr_dbg_data = &dbr_debug->dbr_dbg_data;
		kfree(dbr_dbg_data->entries);
		debugfs_remove_recursive(dbr_debug->dbr_debugfs);
		kfree(dbr_debug);
		ar->debug.dbr_debug[i] = NULL;
	}
}

static ssize_t ath11k_write_twt_add_dialog(struct file *file,
					   const char __user *ubuf,
					   size_t count, loff_t *ppos)
{
	struct ath11k_vif *arvif = file->private_data;
	struct wmi_twt_add_dialog_params params = {};
	struct wmi_twt_enable_params twt_params = {};
	struct ath11k *ar = arvif->ar;
	u8 buf[128] = {};
	int ret;

	if (ar->twt_enabled == 0) {
		ath11k_err(ar->ab, "twt support is not enabled\n");
		return -EOPNOTSUPP;
	}

	ret = simple_write_to_buffer(buf, sizeof(buf) - 1, ppos, ubuf, count);
	if (ret < 0)
		return ret;

	buf[ret] = '\0';
	ret = sscanf(buf,
		     "%02hhx:%02hhx:%02hhx:%02hhx:%02hhx:%02hhx %u %u %u %u %u %hhu %hhu %hhu %hhu %hhu",
		     &params.peer_macaddr[0],
		     &params.peer_macaddr[1],
		     &params.peer_macaddr[2],
		     &params.peer_macaddr[3],
		     &params.peer_macaddr[4],
		     &params.peer_macaddr[5],
		     &params.dialog_id,
		     &params.wake_intvl_us,
		     &params.wake_intvl_mantis,
		     &params.wake_dura_us,
		     &params.sp_offset_us,
		     &params.twt_cmd,
		     &params.flag_bcast,
		     &params.flag_trigger,
		     &params.flag_flow_type,
		     &params.flag_protection);
	if (ret != 16)
		return -EINVAL;

	/* In the case of station vif, TWT is entirely handled by
	 * the firmware based on the input parameters in the TWT enable
	 * WMI command that is sent to the target during assoc.
	 * For manually testing the TWT feature, we need to first disable
	 * TWT and send enable command again with TWT input parameter
	 * sta_cong_timer_ms set to 0.
	 */
	if (arvif->vif->type == NL80211_IFTYPE_STATION) {
		ath11k_wmi_send_twt_disable_cmd(ar, ar->pdev->pdev_id);

		ath11k_wmi_fill_default_twt_params(&twt_params);
		twt_params.sta_cong_timer_ms = 0;

		ath11k_wmi_send_twt_enable_cmd(ar, ar->pdev->pdev_id, &twt_params);
	}

	params.vdev_id = arvif->vdev_id;

	ret = ath11k_wmi_send_twt_add_dialog_cmd(arvif->ar, &params);
	if (ret)
		goto err_twt_add_dialog;

	return count;

err_twt_add_dialog:
	if (arvif->vif->type == NL80211_IFTYPE_STATION) {
		ath11k_wmi_send_twt_disable_cmd(ar, ar->pdev->pdev_id);
		ath11k_wmi_fill_default_twt_params(&twt_params);
		ath11k_wmi_send_twt_enable_cmd(ar, ar->pdev->pdev_id, &twt_params);
	}

	return ret;
}

static ssize_t ath11k_write_twt_del_dialog(struct file *file,
					   const char __user *ubuf,
					   size_t count, loff_t *ppos)
{
	struct ath11k_vif *arvif = file->private_data;
	struct wmi_twt_del_dialog_params params = {};
	struct wmi_twt_enable_params twt_params = {};
	struct ath11k *ar = arvif->ar;
	u8 buf[64] = {};
	int ret;

	if (ar->twt_enabled == 0) {
		ath11k_err(ar->ab, "twt support is not enabled\n");
		return -EOPNOTSUPP;
	}

	ret = simple_write_to_buffer(buf, sizeof(buf) - 1, ppos, ubuf, count);
	if (ret < 0)
		return ret;

	buf[ret] = '\0';
	ret = sscanf(buf, "%02hhx:%02hhx:%02hhx:%02hhx:%02hhx:%02hhx %u",
		     &params.peer_macaddr[0],
		     &params.peer_macaddr[1],
		     &params.peer_macaddr[2],
		     &params.peer_macaddr[3],
		     &params.peer_macaddr[4],
		     &params.peer_macaddr[5],
		     &params.dialog_id);
	if (ret != 7)
		return -EINVAL;

	params.vdev_id = arvif->vdev_id;

	ret = ath11k_wmi_send_twt_del_dialog_cmd(arvif->ar, &params);
	if (ret)
		return ret;

	if (arvif->vif->type == NL80211_IFTYPE_STATION) {
		ath11k_wmi_send_twt_disable_cmd(ar, ar->pdev->pdev_id);
		ath11k_wmi_fill_default_twt_params(&twt_params);
		ath11k_wmi_send_twt_enable_cmd(ar, ar->pdev->pdev_id, &twt_params);
	}

	return count;
}

static ssize_t ath11k_write_twt_pause_dialog(struct file *file,
					     const char __user *ubuf,
					     size_t count, loff_t *ppos)
{
	struct ath11k_vif *arvif = file->private_data;
	struct wmi_twt_pause_dialog_params params = {};
	u8 buf[64] = {};
	int ret;

	if (arvif->ar->twt_enabled == 0) {
		ath11k_err(arvif->ar->ab, "twt support is not enabled\n");
		return -EOPNOTSUPP;
	}

	ret = simple_write_to_buffer(buf, sizeof(buf) - 1, ppos, ubuf, count);
	if (ret < 0)
		return ret;

	buf[ret] = '\0';
	ret = sscanf(buf, "%02hhx:%02hhx:%02hhx:%02hhx:%02hhx:%02hhx %u",
		     &params.peer_macaddr[0],
		     &params.peer_macaddr[1],
		     &params.peer_macaddr[2],
		     &params.peer_macaddr[3],
		     &params.peer_macaddr[4],
		     &params.peer_macaddr[5],
		     &params.dialog_id);
	if (ret != 7)
		return -EINVAL;

	params.vdev_id = arvif->vdev_id;

	ret = ath11k_wmi_send_twt_pause_dialog_cmd(arvif->ar, &params);
	if (ret)
		return ret;

	return count;
}

static ssize_t ath11k_write_twt_resume_dialog(struct file *file,
					      const char __user *ubuf,
					      size_t count, loff_t *ppos)
{
	struct ath11k_vif *arvif = file->private_data;
	struct wmi_twt_resume_dialog_params params = {};
	u8 buf[64] = {};
	int ret;

	if (arvif->ar->twt_enabled == 0) {
		ath11k_err(arvif->ar->ab, "twt support is not enabled\n");
		return -EOPNOTSUPP;
	}

	ret = simple_write_to_buffer(buf, sizeof(buf) - 1, ppos, ubuf, count);
	if (ret < 0)
		return ret;

	buf[ret] = '\0';
	ret = sscanf(buf, "%02hhx:%02hhx:%02hhx:%02hhx:%02hhx:%02hhx %u %u %u",
		     &params.peer_macaddr[0],
		     &params.peer_macaddr[1],
		     &params.peer_macaddr[2],
		     &params.peer_macaddr[3],
		     &params.peer_macaddr[4],
		     &params.peer_macaddr[5],
		     &params.dialog_id,
		     &params.sp_offset_us,
		     &params.next_twt_size);
	if (ret != 9)
		return -EINVAL;

	params.vdev_id = arvif->vdev_id;

	ret = ath11k_wmi_send_twt_resume_dialog_cmd(arvif->ar, &params);
	if (ret)
		return ret;

	return count;
}

static const struct file_operations ath11k_fops_twt_add_dialog = {
	.write = ath11k_write_twt_add_dialog,
	.open = simple_open
};

static const struct file_operations ath11k_fops_twt_del_dialog = {
	.write = ath11k_write_twt_del_dialog,
	.open = simple_open
};

static const struct file_operations ath11k_fops_twt_pause_dialog = {
	.write = ath11k_write_twt_pause_dialog,
	.open = simple_open
};

static const struct file_operations ath11k_fops_twt_resume_dialog = {
	.write = ath11k_write_twt_resume_dialog,
	.open = simple_open
};

void ath11k_debugfs_op_vif_add(struct ieee80211_hw *hw,
			       struct ieee80211_vif *vif)
{
	struct ath11k_vif *arvif = ath11k_vif_to_arvif(vif);
	struct ath11k_base *ab = arvif->ar->ab;
	struct dentry *debugfs_twt;

	if (arvif->vif->type != NL80211_IFTYPE_AP &&
	    !(arvif->vif->type == NL80211_IFTYPE_STATION &&
	      test_bit(WMI_TLV_SERVICE_STA_TWT, ab->wmi_ab.svc_map)))
		return;

	debugfs_twt = debugfs_create_dir("twt",
					 arvif->vif->debugfs_dir);
	debugfs_create_file("add_dialog", 0200, debugfs_twt,
			    arvif, &ath11k_fops_twt_add_dialog);

	debugfs_create_file("del_dialog", 0200, debugfs_twt,
			    arvif, &ath11k_fops_twt_del_dialog);

	debugfs_create_file("pause_dialog", 0200, debugfs_twt,
			    arvif, &ath11k_fops_twt_pause_dialog);

	debugfs_create_file("resume_dialog", 0200, debugfs_twt,
			    arvif, &ath11k_fops_twt_resume_dialog);
}
<|MERGE_RESOLUTION|>--- conflicted
+++ resolved
@@ -2,10 +2,7 @@
 /*
  * Copyright (c) 2018-2020 The Linux Foundation. All rights reserved.
  * Copyright (c) 2021-2025 Qualcomm Innovation Center, Inc. All rights reserved.
-<<<<<<< HEAD
-=======
  * Copyright (c) Qualcomm Technologies, Inc. and/or its subsidiaries.
->>>>>>> cda2b2d6
  */
 
 #include <linux/export.h>
