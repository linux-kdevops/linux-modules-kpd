/* SPDX-License-Identifier: GPL-2.0 OR BSD-3-Clause */
/*
 * Copyright (C) 2017 Intel Deutschland GmbH
 * Copyright (C) 2018-2025 Intel Corporation
 */
#ifndef __iwl_fw_runtime_h__
#define __iwl_fw_runtime_h__

#include "iwl-config.h"
#include "iwl-trans.h"
#include "img.h"
#include "fw/api/debug.h"
#include "fw/api/paging.h"
#include "fw/api/power.h"
#include "iwl-nvm-utils.h"
#include "fw/acpi.h"
#include "fw/regulatory.h"

struct iwl_fw_runtime_ops {
	void (*dump_start)(void *ctx);
	void (*dump_end)(void *ctx);
	int (*send_hcmd)(void *ctx, struct iwl_host_cmd *host_cmd);
	bool (*d3_debug_enable)(void *ctx);
};

#define MAX_NUM_LMAC 2
#define MAX_NUM_TCM 2
#define MAX_NUM_RCM 2
struct iwl_fwrt_shared_mem_cfg {
	int num_lmacs;
	int num_txfifo_entries;
	struct {
		u32 txfifo_size[TX_FIFO_MAX_NUM];
		u32 rxfifo1_size;
	} lmac[MAX_NUM_LMAC];
	u32 rxfifo2_size;
	u32 rxfifo2_control_size;
	u32 internal_txfifo_addr;
	u32 internal_txfifo_size[TX_FIFO_INTERNAL_MAX_NUM];
};

#define IWL_FW_RUNTIME_DUMP_WK_NUM 5

/**
 * struct iwl_fwrt_dump_data - dump data
 * @trig: trigger the worker was scheduled upon
 * @fw_pkt: packet received from FW
 * @desc: dump descriptor
 * @monitor_only: only dump for monitor
 *
 * Note that the decision which part of the union is used
 * is based on iwl_trans_dbg_ini_valid(): the 'trig' part
 * is used if it is %true, the 'desc' part otherwise.
 */
struct iwl_fwrt_dump_data {
	union {
		struct {
			struct iwl_fw_ini_trigger_tlv *trig;
			struct iwl_rx_packet *fw_pkt;
		};
		struct {
			/* must be first to be same as 'trig' */
			const struct iwl_fw_dump_desc *desc;
			bool monitor_only;
		};
	};
};

/**
 * struct iwl_fwrt_wk_data - dump worker data struct
 * @idx: index of the worker
 * @wk: worker
 * @dump_data: dump data
 */
struct iwl_fwrt_wk_data  {
	u8 idx;
	struct delayed_work wk;
	struct iwl_fwrt_dump_data dump_data;
};

/**
 * struct iwl_txf_iter_data - Tx fifo iterator data struct
 * @fifo: fifo number
 * @lmac: lmac number
 * @fifo_size: fifo size
 * @internal_txf: non zero if fifo is  internal Tx fifo
 */
struct iwl_txf_iter_data {
	int fifo;
	int lmac;
	u32 fifo_size;
	u8 internal_txf;
};

/**
 * struct iwl_fw_runtime - runtime data for firmware
 * @trans: transport pointer
 * @fw: firmware image
 * @dev: device pointer
 * @ops: user ops
 * @ops_ctx: user ops context
 * @fw_paging_db: paging database
 * @num_of_paging_blk: number of paging blocks
 * @num_of_pages_in_last_blk: number of pages in the last block
 * @smem_cfg: saved firmware SMEM configuration
 * @cur_fw_img: current firmware image, must be maintained by
 *	the driver by calling &iwl_fw_set_current_image()
 * @dump: debug dump data
 * @uats_table: AP type table
 * @uats_valid: is AP type table valid
 * @uefi_tables_lock_status: The status of the WIFI GUID UEFI variables lock:
 *	0: Unlocked, 1 and 2: Locked.
 *	Only read the UEFI variables if locked.
 * @sar_profiles: sar profiles as read from WRDS/EWRD BIOS tables
 * @geo_profiles: geographic profiles as read from WGDS BIOS table
 * @phy_filters: specific phy filters as read from WPFC BIOS table
 * @ppag_bios_rev: PPAG BIOS revision
 * @ppag_bios_source: see &enum bios_source
<<<<<<< HEAD
 * @acpi_dsm_funcs_valid: bitmap indicating which DSM values are valid,
 *	zero (default initialization) means it hasn't been read yet,
 *	and BIT(0) is set when it has since function 0 also has this
 *	bitmap and is always supported
=======
 * @geo_enabled: WGDS table is present
 * @geo_num_profiles: number of geo profiles
 * @geo_rev: geo profiles table revision
 * @ppag_chains: PPAG table data
 * @ppag_flags: PPAG flags
 * @reduced_power_flags: reduced power flags
 * @sanitize_ctx: context for dump sanitizer
 * @sanitize_ops: dump sanitizer ops
 * @sar_chain_a_profile: SAR chain A profile
 * @sar_chain_b_profile: SAR chain B profile
 * @sgom_enabled: SGOM enabled
 * @sgom_table: SGOM table
 * @timestamp: timestamp marker data
 * @timestamp.wk: timestamp marking worker
 * @timestamp.seq: timestamp marking sequence
 * @timestamp.delay: timestamp marking worker delay
 * @tpc_enabled: TPC enabled
>>>>>>> 2c2cac5d
 */
struct iwl_fw_runtime {
	struct iwl_trans *trans;
	const struct iwl_fw *fw;
	struct device *dev;

	const struct iwl_fw_runtime_ops *ops;
	void *ops_ctx;

	const struct iwl_dump_sanitize_ops *sanitize_ops;
	void *sanitize_ctx;

	/* Paging */
	struct iwl_fw_paging fw_paging_db[NUM_OF_FW_PAGING_BLOCKS];
	u16 num_of_paging_blk;
	u16 num_of_pages_in_last_blk;

	enum iwl_ucode_type cur_fw_img;

	/* memory configuration */
	struct iwl_fwrt_shared_mem_cfg smem_cfg;

	/* debug */
	struct {
		struct iwl_fwrt_wk_data wks[IWL_FW_RUNTIME_DUMP_WK_NUM];
		unsigned long active_wks;

		u8 conf;

		/* ts of the beginning of a non-collect fw dbg data period */
		unsigned long non_collect_ts_start[IWL_FW_INI_TIME_POINT_NUM];
		u32 *d3_debug_data;
		u32 lmac_err_id[MAX_NUM_LMAC];
		u32 umac_err_id;

		struct iwl_txf_iter_data txf_iter_data;

		struct {
			u8 type;
			u8 subtype;
			u32 lmac_major;
			u32 lmac_minor;
			u32 umac_major;
			u32 umac_minor;
		} fw_ver;
	} dump;
	struct {
#ifdef CONFIG_IWLWIFI_DEBUGFS
		struct delayed_work wk;
		u32 delay;
#endif
		u64 seq;
	} timestamp;
#ifdef CONFIG_IWLWIFI_DEBUGFS
	bool tpc_enabled;
#endif /* CONFIG_IWLWIFI_DEBUGFS */
	struct iwl_sar_profile sar_profiles[BIOS_SAR_MAX_PROFILE_NUM];
	u8 sar_chain_a_profile;
	u8 sar_chain_b_profile;
	u8 reduced_power_flags;
	struct iwl_geo_profile geo_profiles[BIOS_GEO_MAX_PROFILE_NUM];
	u32 geo_rev;
	u32 geo_num_profiles;
	bool geo_enabled;
	struct iwl_ppag_chain ppag_chains[IWL_NUM_CHAIN_LIMITS];
	u32 ppag_flags;
	u8 ppag_bios_rev;
	u8 ppag_bios_source;
	struct iwl_sar_offset_mapping_cmd sgom_table;
	bool sgom_enabled;
	struct iwl_mcc_allowed_ap_type_cmd uats_table;
	bool uats_valid;
	u8 uefi_tables_lock_status;
	struct iwl_phy_specific_cfg phy_filters;

#ifdef CONFIG_ACPI
	u32 acpi_dsm_funcs_valid;
#endif
};

void iwl_fw_runtime_init(struct iwl_fw_runtime *fwrt, struct iwl_trans *trans,
			const struct iwl_fw *fw,
			const struct iwl_fw_runtime_ops *ops, void *ops_ctx,
			const struct iwl_dump_sanitize_ops *sanitize_ops,
			void *sanitize_ctx,
			struct dentry *dbgfs_dir);

static inline void iwl_fw_runtime_free(struct iwl_fw_runtime *fwrt)
{
	int i;

	kfree(fwrt->dump.d3_debug_data);
	fwrt->dump.d3_debug_data = NULL;

	iwl_dbg_tlv_del_timers(fwrt->trans);
	for (i = 0; i < IWL_FW_RUNTIME_DUMP_WK_NUM; i++)
		cancel_delayed_work_sync(&fwrt->dump.wks[i].wk);
}

void iwl_fw_runtime_suspend(struct iwl_fw_runtime *fwrt);

void iwl_fw_runtime_resume(struct iwl_fw_runtime *fwrt);

static inline void iwl_fw_set_current_image(struct iwl_fw_runtime *fwrt,
					    enum iwl_ucode_type cur_fw_img)
{
	fwrt->cur_fw_img = cur_fw_img;
}

int iwl_init_paging(struct iwl_fw_runtime *fwrt, enum iwl_ucode_type type);
void iwl_free_fw_paging(struct iwl_fw_runtime *fwrt);

void iwl_get_shared_mem_conf(struct iwl_fw_runtime *fwrt);
int iwl_set_soc_latency(struct iwl_fw_runtime *fwrt);
int iwl_configure_rxq(struct iwl_fw_runtime *fwrt);

#endif /* __iwl_fw_runtime_h__ */<|MERGE_RESOLUTION|>--- conflicted
+++ resolved
@@ -116,12 +116,10 @@
  * @phy_filters: specific phy filters as read from WPFC BIOS table
  * @ppag_bios_rev: PPAG BIOS revision
  * @ppag_bios_source: see &enum bios_source
-<<<<<<< HEAD
  * @acpi_dsm_funcs_valid: bitmap indicating which DSM values are valid,
  *	zero (default initialization) means it hasn't been read yet,
  *	and BIT(0) is set when it has since function 0 also has this
  *	bitmap and is always supported
-=======
  * @geo_enabled: WGDS table is present
  * @geo_num_profiles: number of geo profiles
  * @geo_rev: geo profiles table revision
@@ -139,7 +137,6 @@
  * @timestamp.seq: timestamp marking sequence
  * @timestamp.delay: timestamp marking worker delay
  * @tpc_enabled: TPC enabled
->>>>>>> 2c2cac5d
  */
 struct iwl_fw_runtime {
 	struct iwl_trans *trans;
