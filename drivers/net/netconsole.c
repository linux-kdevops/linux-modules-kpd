--- conflicted
+++ resolved
@@ -338,12 +338,7 @@
 		if (err)
 			return err;
 
-<<<<<<< HEAD
-		pr_info("network logging started\n");
-
-=======
-		printk(KERN_INFO "netconsole: network logging started\n");
->>>>>>> be408cd3
+		pr_info("netconsole: network logging started\n");
 	} else {	/* 0 */
 		/* We need to disable the netconsole before cleaning it up
 		 * otherwise we might end up in write_msg() with
