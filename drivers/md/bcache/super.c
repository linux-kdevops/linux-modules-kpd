--- conflicted
+++ resolved
@@ -2380,11 +2380,7 @@
 }
 
 struct async_reg_args {
-<<<<<<< HEAD
-	struct work_struct reg_work;
-=======
 	struct delayed_work reg_work;
->>>>>>> 84569f32
 	char *path;
 	struct cache_sb *sb;
 	struct cache_sb_disk *sb_disk;
@@ -2395,11 +2391,7 @@
 {
 	int fail = false;
 	struct async_reg_args *args =
-<<<<<<< HEAD
-		container_of(work, struct async_reg_args, reg_work);
-=======
 		container_of(work, struct async_reg_args, reg_work.work);
->>>>>>> 84569f32
 	struct cached_dev *dc;
 
 	dc = kzalloc(sizeof(*dc), GFP_KERNEL);
@@ -2429,11 +2421,7 @@
 {
 	int fail = false;
 	struct async_reg_args *args =
-<<<<<<< HEAD
-		container_of(work, struct async_reg_args, reg_work);
-=======
 		container_of(work, struct async_reg_args, reg_work.work);
->>>>>>> 84569f32
 	struct cache *ca;
 
 	ca = kzalloc(sizeof(*ca), GFP_KERNEL);
@@ -2461,20 +2449,12 @@
 static void register_device_aync(struct async_reg_args *args)
 {
 	if (SB_IS_BDEV(args->sb))
-<<<<<<< HEAD
-		INIT_WORK(&args->reg_work, register_bdev_worker);
-	else
-		INIT_WORK(&args->reg_work, register_cache_worker);
-
-	queue_work(system_wq, &args->reg_work);
-=======
 		INIT_DELAYED_WORK(&args->reg_work, register_bdev_worker);
 	else
 		INIT_DELAYED_WORK(&args->reg_work, register_cache_worker);
 
 	/* 10 jiffies is enough for a delay */
 	queue_delayed_work(system_wq, &args->reg_work, 10);
->>>>>>> 84569f32
 }
 
 static ssize_t register_bcache(struct kobject *k, struct kobj_attribute *attr,
