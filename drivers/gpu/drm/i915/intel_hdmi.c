/*
 * Copyright 2006 Dave Airlie <airlied@linux.ie>
 * Copyright © 2006-2009 Intel Corporation
 *
 * Permission is hereby granted, free of charge, to any person obtaining a
 * copy of this software and associated documentation files (the "Software"),
 * to deal in the Software without restriction, including without limitation
 * the rights to use, copy, modify, merge, publish, distribute, sublicense,
 * and/or sell copies of the Software, and to permit persons to whom the
 * Software is furnished to do so, subject to the following conditions:
 *
 * The above copyright notice and this permission notice (including the next
 * paragraph) shall be included in all copies or substantial portions of the
 * Software.
 *
 * THE SOFTWARE IS PROVIDED "AS IS", WITHOUT WARRANTY OF ANY KIND, EXPRESS OR
 * IMPLIED, INCLUDING BUT NOT LIMITED TO THE WARRANTIES OF MERCHANTABILITY,
 * FITNESS FOR A PARTICULAR PURPOSE AND NONINFRINGEMENT.  IN NO EVENT SHALL
 * THE AUTHORS OR COPYRIGHT HOLDERS BE LIABLE FOR ANY CLAIM, DAMAGES OR OTHER
 * LIABILITY, WHETHER IN AN ACTION OF CONTRACT, TORT OR OTHERWISE, ARISING
 * FROM, OUT OF OR IN CONNECTION WITH THE SOFTWARE OR THE USE OR OTHER
 * DEALINGS IN THE SOFTWARE.
 *
 * Authors:
 *	Eric Anholt <eric@anholt.net>
 *	Jesse Barnes <jesse.barnes@intel.com>
 */

#include <linux/i2c.h>
#include <linux/slab.h>
#include <linux/delay.h>
#include <linux/hdmi.h>
#include <drm/drmP.h>
#include <drm/drm_atomic_helper.h>
#include <drm/drm_crtc.h>
#include <drm/drm_edid.h>
#include "intel_drv.h"
#include <drm/i915_drm.h>
#include "i915_drv.h"

static struct drm_device *intel_hdmi_to_dev(struct intel_hdmi *intel_hdmi)
{
	return hdmi_to_dig_port(intel_hdmi)->base.base.dev;
}

static void
assert_hdmi_port_disabled(struct intel_hdmi *intel_hdmi)
{
	struct drm_device *dev = intel_hdmi_to_dev(intel_hdmi);
	struct drm_i915_private *dev_priv = dev->dev_private;
	uint32_t enabled_bits;

	enabled_bits = HAS_DDI(dev) ? DDI_BUF_CTL_ENABLE : SDVO_ENABLE;

	WARN(I915_READ(intel_hdmi->hdmi_reg) & enabled_bits,
	     "HDMI port enabled, expecting disabled\n");
}

struct intel_hdmi *enc_to_intel_hdmi(struct drm_encoder *encoder)
{
	struct intel_digital_port *intel_dig_port =
		container_of(encoder, struct intel_digital_port, base.base);
	return &intel_dig_port->hdmi;
}

static struct intel_hdmi *intel_attached_hdmi(struct drm_connector *connector)
{
	return enc_to_intel_hdmi(&intel_attached_encoder(connector)->base);
}

static u32 g4x_infoframe_index(enum hdmi_infoframe_type type)
{
	switch (type) {
	case HDMI_INFOFRAME_TYPE_AVI:
		return VIDEO_DIP_SELECT_AVI;
	case HDMI_INFOFRAME_TYPE_SPD:
		return VIDEO_DIP_SELECT_SPD;
	case HDMI_INFOFRAME_TYPE_VENDOR:
		return VIDEO_DIP_SELECT_VENDOR;
	default:
		MISSING_CASE(type);
		return 0;
	}
}

static u32 g4x_infoframe_enable(enum hdmi_infoframe_type type)
{
	switch (type) {
	case HDMI_INFOFRAME_TYPE_AVI:
		return VIDEO_DIP_ENABLE_AVI;
	case HDMI_INFOFRAME_TYPE_SPD:
		return VIDEO_DIP_ENABLE_SPD;
	case HDMI_INFOFRAME_TYPE_VENDOR:
		return VIDEO_DIP_ENABLE_VENDOR;
	default:
		MISSING_CASE(type);
		return 0;
	}
}

static u32 hsw_infoframe_enable(enum hdmi_infoframe_type type)
{
	switch (type) {
	case HDMI_INFOFRAME_TYPE_AVI:
		return VIDEO_DIP_ENABLE_AVI_HSW;
	case HDMI_INFOFRAME_TYPE_SPD:
		return VIDEO_DIP_ENABLE_SPD_HSW;
	case HDMI_INFOFRAME_TYPE_VENDOR:
		return VIDEO_DIP_ENABLE_VS_HSW;
	default:
		MISSING_CASE(type);
		return 0;
	}
}

static i915_reg_t
hsw_dip_data_reg(struct drm_i915_private *dev_priv,
		 enum transcoder cpu_transcoder,
		 enum hdmi_infoframe_type type,
		 int i)
{
	switch (type) {
	case HDMI_INFOFRAME_TYPE_AVI:
		return HSW_TVIDEO_DIP_AVI_DATA(cpu_transcoder, i);
	case HDMI_INFOFRAME_TYPE_SPD:
		return HSW_TVIDEO_DIP_SPD_DATA(cpu_transcoder, i);
	case HDMI_INFOFRAME_TYPE_VENDOR:
		return HSW_TVIDEO_DIP_VS_DATA(cpu_transcoder, i);
	default:
		MISSING_CASE(type);
		return INVALID_MMIO_REG;
	}
}

static void g4x_write_infoframe(struct drm_encoder *encoder,
				enum hdmi_infoframe_type type,
				const void *frame, ssize_t len)
{
	const uint32_t *data = frame;
	struct drm_device *dev = encoder->dev;
	struct drm_i915_private *dev_priv = dev->dev_private;
	u32 val = I915_READ(VIDEO_DIP_CTL);
	int i;

	WARN(!(val & VIDEO_DIP_ENABLE), "Writing DIP with CTL reg disabled\n");

	val &= ~(VIDEO_DIP_SELECT_MASK | 0xf); /* clear DIP data offset */
	val |= g4x_infoframe_index(type);

	val &= ~g4x_infoframe_enable(type);

	I915_WRITE(VIDEO_DIP_CTL, val);

	mmiowb();
	for (i = 0; i < len; i += 4) {
		I915_WRITE(VIDEO_DIP_DATA, *data);
		data++;
	}
	/* Write every possible data byte to force correct ECC calculation. */
	for (; i < VIDEO_DIP_DATA_SIZE; i += 4)
		I915_WRITE(VIDEO_DIP_DATA, 0);
	mmiowb();

	val |= g4x_infoframe_enable(type);
	val &= ~VIDEO_DIP_FREQ_MASK;
	val |= VIDEO_DIP_FREQ_VSYNC;

	I915_WRITE(VIDEO_DIP_CTL, val);
	POSTING_READ(VIDEO_DIP_CTL);
}

static bool g4x_infoframe_enabled(struct drm_encoder *encoder,
				  const struct intel_crtc_state *pipe_config)
{
	struct drm_i915_private *dev_priv = to_i915(encoder->dev);
	struct intel_digital_port *intel_dig_port = enc_to_dig_port(encoder);
	u32 val = I915_READ(VIDEO_DIP_CTL);

	if ((val & VIDEO_DIP_ENABLE) == 0)
		return false;

	if ((val & VIDEO_DIP_PORT_MASK) != VIDEO_DIP_PORT(intel_dig_port->port))
		return false;

	return val & (VIDEO_DIP_ENABLE_AVI |
		      VIDEO_DIP_ENABLE_VENDOR | VIDEO_DIP_ENABLE_SPD);
}

static void ibx_write_infoframe(struct drm_encoder *encoder,
				enum hdmi_infoframe_type type,
				const void *frame, ssize_t len)
{
	const uint32_t *data = frame;
	struct drm_device *dev = encoder->dev;
	struct drm_i915_private *dev_priv = dev->dev_private;
	struct intel_crtc *intel_crtc = to_intel_crtc(encoder->crtc);
	i915_reg_t reg = TVIDEO_DIP_CTL(intel_crtc->pipe);
	u32 val = I915_READ(reg);
	int i;

	WARN(!(val & VIDEO_DIP_ENABLE), "Writing DIP with CTL reg disabled\n");

	val &= ~(VIDEO_DIP_SELECT_MASK | 0xf); /* clear DIP data offset */
	val |= g4x_infoframe_index(type);

	val &= ~g4x_infoframe_enable(type);

	I915_WRITE(reg, val);

	mmiowb();
	for (i = 0; i < len; i += 4) {
		I915_WRITE(TVIDEO_DIP_DATA(intel_crtc->pipe), *data);
		data++;
	}
	/* Write every possible data byte to force correct ECC calculation. */
	for (; i < VIDEO_DIP_DATA_SIZE; i += 4)
		I915_WRITE(TVIDEO_DIP_DATA(intel_crtc->pipe), 0);
	mmiowb();

	val |= g4x_infoframe_enable(type);
	val &= ~VIDEO_DIP_FREQ_MASK;
	val |= VIDEO_DIP_FREQ_VSYNC;

	I915_WRITE(reg, val);
	POSTING_READ(reg);
}

static bool ibx_infoframe_enabled(struct drm_encoder *encoder,
				  const struct intel_crtc_state *pipe_config)
{
	struct drm_i915_private *dev_priv = to_i915(encoder->dev);
	struct intel_digital_port *intel_dig_port = enc_to_dig_port(encoder);
	enum pipe pipe = to_intel_crtc(pipe_config->base.crtc)->pipe;
	i915_reg_t reg = TVIDEO_DIP_CTL(pipe);
	u32 val = I915_READ(reg);

	if ((val & VIDEO_DIP_ENABLE) == 0)
		return false;

	if ((val & VIDEO_DIP_PORT_MASK) != VIDEO_DIP_PORT(intel_dig_port->port))
		return false;

	return val & (VIDEO_DIP_ENABLE_AVI |
		      VIDEO_DIP_ENABLE_VENDOR | VIDEO_DIP_ENABLE_GAMUT |
		      VIDEO_DIP_ENABLE_SPD | VIDEO_DIP_ENABLE_GCP);
}

static void cpt_write_infoframe(struct drm_encoder *encoder,
				enum hdmi_infoframe_type type,
				const void *frame, ssize_t len)
{
	const uint32_t *data = frame;
	struct drm_device *dev = encoder->dev;
	struct drm_i915_private *dev_priv = dev->dev_private;
	struct intel_crtc *intel_crtc = to_intel_crtc(encoder->crtc);
	i915_reg_t reg = TVIDEO_DIP_CTL(intel_crtc->pipe);
	u32 val = I915_READ(reg);
	int i;

	WARN(!(val & VIDEO_DIP_ENABLE), "Writing DIP with CTL reg disabled\n");

	val &= ~(VIDEO_DIP_SELECT_MASK | 0xf); /* clear DIP data offset */
	val |= g4x_infoframe_index(type);

	/* The DIP control register spec says that we need to update the AVI
	 * infoframe without clearing its enable bit */
	if (type != HDMI_INFOFRAME_TYPE_AVI)
		val &= ~g4x_infoframe_enable(type);

	I915_WRITE(reg, val);

	mmiowb();
	for (i = 0; i < len; i += 4) {
		I915_WRITE(TVIDEO_DIP_DATA(intel_crtc->pipe), *data);
		data++;
	}
	/* Write every possible data byte to force correct ECC calculation. */
	for (; i < VIDEO_DIP_DATA_SIZE; i += 4)
		I915_WRITE(TVIDEO_DIP_DATA(intel_crtc->pipe), 0);
	mmiowb();

	val |= g4x_infoframe_enable(type);
	val &= ~VIDEO_DIP_FREQ_MASK;
	val |= VIDEO_DIP_FREQ_VSYNC;

	I915_WRITE(reg, val);
	POSTING_READ(reg);
}

static bool cpt_infoframe_enabled(struct drm_encoder *encoder,
				  const struct intel_crtc_state *pipe_config)
{
	struct drm_i915_private *dev_priv = to_i915(encoder->dev);
	enum pipe pipe = to_intel_crtc(pipe_config->base.crtc)->pipe;
	u32 val = I915_READ(TVIDEO_DIP_CTL(pipe));

	if ((val & VIDEO_DIP_ENABLE) == 0)
		return false;

	return val & (VIDEO_DIP_ENABLE_AVI |
		      VIDEO_DIP_ENABLE_VENDOR | VIDEO_DIP_ENABLE_GAMUT |
		      VIDEO_DIP_ENABLE_SPD | VIDEO_DIP_ENABLE_GCP);
}

static void vlv_write_infoframe(struct drm_encoder *encoder,
				enum hdmi_infoframe_type type,
				const void *frame, ssize_t len)
{
	const uint32_t *data = frame;
	struct drm_device *dev = encoder->dev;
	struct drm_i915_private *dev_priv = dev->dev_private;
	struct intel_crtc *intel_crtc = to_intel_crtc(encoder->crtc);
	i915_reg_t reg = VLV_TVIDEO_DIP_CTL(intel_crtc->pipe);
	u32 val = I915_READ(reg);
	int i;

	WARN(!(val & VIDEO_DIP_ENABLE), "Writing DIP with CTL reg disabled\n");

	val &= ~(VIDEO_DIP_SELECT_MASK | 0xf); /* clear DIP data offset */
	val |= g4x_infoframe_index(type);

	val &= ~g4x_infoframe_enable(type);

	I915_WRITE(reg, val);

	mmiowb();
	for (i = 0; i < len; i += 4) {
		I915_WRITE(VLV_TVIDEO_DIP_DATA(intel_crtc->pipe), *data);
		data++;
	}
	/* Write every possible data byte to force correct ECC calculation. */
	for (; i < VIDEO_DIP_DATA_SIZE; i += 4)
		I915_WRITE(VLV_TVIDEO_DIP_DATA(intel_crtc->pipe), 0);
	mmiowb();

	val |= g4x_infoframe_enable(type);
	val &= ~VIDEO_DIP_FREQ_MASK;
	val |= VIDEO_DIP_FREQ_VSYNC;

	I915_WRITE(reg, val);
	POSTING_READ(reg);
}

static bool vlv_infoframe_enabled(struct drm_encoder *encoder,
				  const struct intel_crtc_state *pipe_config)
{
	struct drm_i915_private *dev_priv = to_i915(encoder->dev);
	struct intel_digital_port *intel_dig_port = enc_to_dig_port(encoder);
	enum pipe pipe = to_intel_crtc(pipe_config->base.crtc)->pipe;
	u32 val = I915_READ(VLV_TVIDEO_DIP_CTL(pipe));

	if ((val & VIDEO_DIP_ENABLE) == 0)
		return false;

	if ((val & VIDEO_DIP_PORT_MASK) != VIDEO_DIP_PORT(intel_dig_port->port))
		return false;

	return val & (VIDEO_DIP_ENABLE_AVI |
		      VIDEO_DIP_ENABLE_VENDOR | VIDEO_DIP_ENABLE_GAMUT |
		      VIDEO_DIP_ENABLE_SPD | VIDEO_DIP_ENABLE_GCP);
}

static void hsw_write_infoframe(struct drm_encoder *encoder,
				enum hdmi_infoframe_type type,
				const void *frame, ssize_t len)
{
	const uint32_t *data = frame;
	struct drm_device *dev = encoder->dev;
	struct drm_i915_private *dev_priv = dev->dev_private;
	struct intel_crtc *intel_crtc = to_intel_crtc(encoder->crtc);
	enum transcoder cpu_transcoder = intel_crtc->config->cpu_transcoder;
	i915_reg_t ctl_reg = HSW_TVIDEO_DIP_CTL(cpu_transcoder);
	i915_reg_t data_reg;
	int i;
	u32 val = I915_READ(ctl_reg);

	data_reg = hsw_dip_data_reg(dev_priv, cpu_transcoder, type, 0);

	val &= ~hsw_infoframe_enable(type);
	I915_WRITE(ctl_reg, val);

	mmiowb();
	for (i = 0; i < len; i += 4) {
		I915_WRITE(hsw_dip_data_reg(dev_priv, cpu_transcoder,
					    type, i >> 2), *data);
		data++;
	}
	/* Write every possible data byte to force correct ECC calculation. */
	for (; i < VIDEO_DIP_DATA_SIZE; i += 4)
		I915_WRITE(hsw_dip_data_reg(dev_priv, cpu_transcoder,
					    type, i >> 2), 0);
	mmiowb();

	val |= hsw_infoframe_enable(type);
	I915_WRITE(ctl_reg, val);
	POSTING_READ(ctl_reg);
}

static bool hsw_infoframe_enabled(struct drm_encoder *encoder,
				  const struct intel_crtc_state *pipe_config)
{
	struct drm_i915_private *dev_priv = to_i915(encoder->dev);
	u32 val = I915_READ(HSW_TVIDEO_DIP_CTL(pipe_config->cpu_transcoder));

	return val & (VIDEO_DIP_ENABLE_VSC_HSW | VIDEO_DIP_ENABLE_AVI_HSW |
		      VIDEO_DIP_ENABLE_GCP_HSW | VIDEO_DIP_ENABLE_VS_HSW |
		      VIDEO_DIP_ENABLE_GMP_HSW | VIDEO_DIP_ENABLE_SPD_HSW);
}

/*
 * The data we write to the DIP data buffer registers is 1 byte bigger than the
 * HDMI infoframe size because of an ECC/reserved byte at position 3 (starting
 * at 0). It's also a byte used by DisplayPort so the same DIP registers can be
 * used for both technologies.
 *
 * DW0: Reserved/ECC/DP | HB2 | HB1 | HB0
 * DW1:       DB3       | DB2 | DB1 | DB0
 * DW2:       DB7       | DB6 | DB5 | DB4
 * DW3: ...
 *
 * (HB is Header Byte, DB is Data Byte)
 *
 * The hdmi pack() functions don't know about that hardware specific hole so we
 * trick them by giving an offset into the buffer and moving back the header
 * bytes by one.
 */
static void intel_write_infoframe(struct drm_encoder *encoder,
				  union hdmi_infoframe *frame)
{
	struct intel_hdmi *intel_hdmi = enc_to_intel_hdmi(encoder);
	uint8_t buffer[VIDEO_DIP_DATA_SIZE];
	ssize_t len;

	/* see comment above for the reason for this offset */
	len = hdmi_infoframe_pack(frame, buffer + 1, sizeof(buffer) - 1);
	if (len < 0)
		return;

	/* Insert the 'hole' (see big comment above) at position 3 */
	buffer[0] = buffer[1];
	buffer[1] = buffer[2];
	buffer[2] = buffer[3];
	buffer[3] = 0;
	len++;

	intel_hdmi->write_infoframe(encoder, frame->any.type, buffer, len);
}

static void intel_hdmi_set_avi_infoframe(struct drm_encoder *encoder,
					 const struct drm_display_mode *adjusted_mode)
{
	struct intel_hdmi *intel_hdmi = enc_to_intel_hdmi(encoder);
	struct intel_crtc *intel_crtc = to_intel_crtc(encoder->crtc);
	union hdmi_infoframe frame;
	int ret;

	ret = drm_hdmi_avi_infoframe_from_display_mode(&frame.avi,
						       adjusted_mode);
	if (ret < 0) {
		DRM_ERROR("couldn't fill AVI infoframe\n");
		return;
	}

	if (intel_hdmi->rgb_quant_range_selectable) {
		if (intel_crtc->config->limited_color_range)
			frame.avi.quantization_range =
				HDMI_QUANTIZATION_RANGE_LIMITED;
		else
			frame.avi.quantization_range =
				HDMI_QUANTIZATION_RANGE_FULL;
	}

	intel_write_infoframe(encoder, &frame);
}

static void intel_hdmi_set_spd_infoframe(struct drm_encoder *encoder)
{
	union hdmi_infoframe frame;
	int ret;

	ret = hdmi_spd_infoframe_init(&frame.spd, "Intel", "Integrated gfx");
	if (ret < 0) {
		DRM_ERROR("couldn't fill SPD infoframe\n");
		return;
	}

	frame.spd.sdi = HDMI_SPD_SDI_PC;

	intel_write_infoframe(encoder, &frame);
}

static void
intel_hdmi_set_hdmi_infoframe(struct drm_encoder *encoder,
			      const struct drm_display_mode *adjusted_mode)
{
	union hdmi_infoframe frame;
	int ret;

	ret = drm_hdmi_vendor_infoframe_from_display_mode(&frame.vendor.hdmi,
							  adjusted_mode);
	if (ret < 0)
		return;

	intel_write_infoframe(encoder, &frame);
}

static void g4x_set_infoframes(struct drm_encoder *encoder,
			       bool enable,
			       const struct drm_display_mode *adjusted_mode)
{
	struct drm_i915_private *dev_priv = encoder->dev->dev_private;
	struct intel_digital_port *intel_dig_port = enc_to_dig_port(encoder);
	struct intel_hdmi *intel_hdmi = &intel_dig_port->hdmi;
	i915_reg_t reg = VIDEO_DIP_CTL;
	u32 val = I915_READ(reg);
	u32 port = VIDEO_DIP_PORT(intel_dig_port->port);

	assert_hdmi_port_disabled(intel_hdmi);

	/* If the registers were not initialized yet, they might be zeroes,
	 * which means we're selecting the AVI DIP and we're setting its
	 * frequency to once. This seems to really confuse the HW and make
	 * things stop working (the register spec says the AVI always needs to
	 * be sent every VSync). So here we avoid writing to the register more
	 * than we need and also explicitly select the AVI DIP and explicitly
	 * set its frequency to every VSync. Avoiding to write it twice seems to
	 * be enough to solve the problem, but being defensive shouldn't hurt us
	 * either. */
	val |= VIDEO_DIP_SELECT_AVI | VIDEO_DIP_FREQ_VSYNC;

	if (!enable) {
		if (!(val & VIDEO_DIP_ENABLE))
			return;
		if (port != (val & VIDEO_DIP_PORT_MASK)) {
			DRM_DEBUG_KMS("video DIP still enabled on port %c\n",
				      (val & VIDEO_DIP_PORT_MASK) >> 29);
			return;
		}
		val &= ~(VIDEO_DIP_ENABLE | VIDEO_DIP_ENABLE_AVI |
			 VIDEO_DIP_ENABLE_VENDOR | VIDEO_DIP_ENABLE_SPD);
		I915_WRITE(reg, val);
		POSTING_READ(reg);
		return;
	}

	if (port != (val & VIDEO_DIP_PORT_MASK)) {
		if (val & VIDEO_DIP_ENABLE) {
			DRM_DEBUG_KMS("video DIP already enabled on port %c\n",
				      (val & VIDEO_DIP_PORT_MASK) >> 29);
			return;
		}
		val &= ~VIDEO_DIP_PORT_MASK;
		val |= port;
	}

	val |= VIDEO_DIP_ENABLE;
	val &= ~(VIDEO_DIP_ENABLE_AVI |
		 VIDEO_DIP_ENABLE_VENDOR | VIDEO_DIP_ENABLE_SPD);

	I915_WRITE(reg, val);
	POSTING_READ(reg);

	intel_hdmi_set_avi_infoframe(encoder, adjusted_mode);
	intel_hdmi_set_spd_infoframe(encoder);
	intel_hdmi_set_hdmi_infoframe(encoder, adjusted_mode);
}

static bool hdmi_sink_is_deep_color(struct drm_encoder *encoder)
{
	struct drm_device *dev = encoder->dev;
	struct drm_connector *connector;

	WARN_ON(!drm_modeset_is_locked(&dev->mode_config.connection_mutex));

	/*
	 * HDMI cloning is only supported on g4x which doesn't
	 * support deep color or GCP infoframes anyway so no
	 * need to worry about multiple HDMI sinks here.
	 */
	list_for_each_entry(connector, &dev->mode_config.connector_list, head)
		if (connector->encoder == encoder)
			return connector->display_info.bpc > 8;

	return false;
}

/*
 * Determine if default_phase=1 can be indicated in the GCP infoframe.
 *
 * From HDMI specification 1.4a:
 * - The first pixel of each Video Data Period shall always have a pixel packing phase of 0
 * - The first pixel following each Video Data Period shall have a pixel packing phase of 0
 * - The PP bits shall be constant for all GCPs and will be equal to the last packing phase
 * - The first pixel following every transition of HSYNC or VSYNC shall have a pixel packing
 *   phase of 0
 */
static bool gcp_default_phase_possible(int pipe_bpp,
				       const struct drm_display_mode *mode)
{
	unsigned int pixels_per_group;

	switch (pipe_bpp) {
	case 30:
		/* 4 pixels in 5 clocks */
		pixels_per_group = 4;
		break;
	case 36:
		/* 2 pixels in 3 clocks */
		pixels_per_group = 2;
		break;
	case 48:
		/* 1 pixel in 2 clocks */
		pixels_per_group = 1;
		break;
	default:
		/* phase information not relevant for 8bpc */
		return false;
	}

	return mode->crtc_hdisplay % pixels_per_group == 0 &&
		mode->crtc_htotal % pixels_per_group == 0 &&
		mode->crtc_hblank_start % pixels_per_group == 0 &&
		mode->crtc_hblank_end % pixels_per_group == 0 &&
		mode->crtc_hsync_start % pixels_per_group == 0 &&
		mode->crtc_hsync_end % pixels_per_group == 0 &&
		((mode->flags & DRM_MODE_FLAG_INTERLACE) == 0 ||
		 mode->crtc_htotal/2 % pixels_per_group == 0);
}

static bool intel_hdmi_set_gcp_infoframe(struct drm_encoder *encoder)
{
	struct drm_i915_private *dev_priv = encoder->dev->dev_private;
	struct intel_crtc *crtc = to_intel_crtc(encoder->crtc);
	i915_reg_t reg;
	u32 val = 0;

	if (HAS_DDI(dev_priv))
		reg = HSW_TVIDEO_DIP_GCP(crtc->config->cpu_transcoder);
	else if (IS_VALLEYVIEW(dev_priv) || IS_CHERRYVIEW(dev_priv))
		reg = VLV_TVIDEO_DIP_GCP(crtc->pipe);
	else if (HAS_PCH_SPLIT(dev_priv->dev))
		reg = TVIDEO_DIP_GCP(crtc->pipe);
	else
		return false;

	/* Indicate color depth whenever the sink supports deep color */
	if (hdmi_sink_is_deep_color(encoder))
		val |= GCP_COLOR_INDICATION;

	/* Enable default_phase whenever the display mode is suitably aligned */
	if (gcp_default_phase_possible(crtc->config->pipe_bpp,
				       &crtc->config->base.adjusted_mode))
		val |= GCP_DEFAULT_PHASE_ENABLE;

	I915_WRITE(reg, val);

	return val != 0;
}

static void ibx_set_infoframes(struct drm_encoder *encoder,
			       bool enable,
			       const struct drm_display_mode *adjusted_mode)
{
	struct drm_i915_private *dev_priv = encoder->dev->dev_private;
	struct intel_crtc *intel_crtc = to_intel_crtc(encoder->crtc);
	struct intel_digital_port *intel_dig_port = enc_to_dig_port(encoder);
	struct intel_hdmi *intel_hdmi = &intel_dig_port->hdmi;
	i915_reg_t reg = TVIDEO_DIP_CTL(intel_crtc->pipe);
	u32 val = I915_READ(reg);
	u32 port = VIDEO_DIP_PORT(intel_dig_port->port);

	assert_hdmi_port_disabled(intel_hdmi);

	/* See the big comment in g4x_set_infoframes() */
	val |= VIDEO_DIP_SELECT_AVI | VIDEO_DIP_FREQ_VSYNC;

	if (!enable) {
		if (!(val & VIDEO_DIP_ENABLE))
			return;
		val &= ~(VIDEO_DIP_ENABLE | VIDEO_DIP_ENABLE_AVI |
			 VIDEO_DIP_ENABLE_VENDOR | VIDEO_DIP_ENABLE_GAMUT |
			 VIDEO_DIP_ENABLE_SPD | VIDEO_DIP_ENABLE_GCP);
		I915_WRITE(reg, val);
		POSTING_READ(reg);
		return;
	}

	if (port != (val & VIDEO_DIP_PORT_MASK)) {
		WARN(val & VIDEO_DIP_ENABLE,
		     "DIP already enabled on port %c\n",
		     (val & VIDEO_DIP_PORT_MASK) >> 29);
		val &= ~VIDEO_DIP_PORT_MASK;
		val |= port;
	}

	val |= VIDEO_DIP_ENABLE;
	val &= ~(VIDEO_DIP_ENABLE_AVI |
		 VIDEO_DIP_ENABLE_VENDOR | VIDEO_DIP_ENABLE_GAMUT |
		 VIDEO_DIP_ENABLE_SPD | VIDEO_DIP_ENABLE_GCP);

	if (intel_hdmi_set_gcp_infoframe(encoder))
		val |= VIDEO_DIP_ENABLE_GCP;

	I915_WRITE(reg, val);
	POSTING_READ(reg);

	intel_hdmi_set_avi_infoframe(encoder, adjusted_mode);
	intel_hdmi_set_spd_infoframe(encoder);
	intel_hdmi_set_hdmi_infoframe(encoder, adjusted_mode);
}

static void cpt_set_infoframes(struct drm_encoder *encoder,
			       bool enable,
			       const struct drm_display_mode *adjusted_mode)
{
	struct drm_i915_private *dev_priv = encoder->dev->dev_private;
	struct intel_crtc *intel_crtc = to_intel_crtc(encoder->crtc);
	struct intel_hdmi *intel_hdmi = enc_to_intel_hdmi(encoder);
	i915_reg_t reg = TVIDEO_DIP_CTL(intel_crtc->pipe);
	u32 val = I915_READ(reg);

	assert_hdmi_port_disabled(intel_hdmi);

	/* See the big comment in g4x_set_infoframes() */
	val |= VIDEO_DIP_SELECT_AVI | VIDEO_DIP_FREQ_VSYNC;

	if (!enable) {
		if (!(val & VIDEO_DIP_ENABLE))
			return;
		val &= ~(VIDEO_DIP_ENABLE | VIDEO_DIP_ENABLE_AVI |
			 VIDEO_DIP_ENABLE_VENDOR | VIDEO_DIP_ENABLE_GAMUT |
			 VIDEO_DIP_ENABLE_SPD | VIDEO_DIP_ENABLE_GCP);
		I915_WRITE(reg, val);
		POSTING_READ(reg);
		return;
	}

	/* Set both together, unset both together: see the spec. */
	val |= VIDEO_DIP_ENABLE | VIDEO_DIP_ENABLE_AVI;
	val &= ~(VIDEO_DIP_ENABLE_VENDOR | VIDEO_DIP_ENABLE_GAMUT |
		 VIDEO_DIP_ENABLE_SPD | VIDEO_DIP_ENABLE_GCP);

	if (intel_hdmi_set_gcp_infoframe(encoder))
		val |= VIDEO_DIP_ENABLE_GCP;

	I915_WRITE(reg, val);
	POSTING_READ(reg);

	intel_hdmi_set_avi_infoframe(encoder, adjusted_mode);
	intel_hdmi_set_spd_infoframe(encoder);
	intel_hdmi_set_hdmi_infoframe(encoder, adjusted_mode);
}

static void vlv_set_infoframes(struct drm_encoder *encoder,
			       bool enable,
			       const struct drm_display_mode *adjusted_mode)
{
	struct drm_i915_private *dev_priv = encoder->dev->dev_private;
	struct intel_digital_port *intel_dig_port = enc_to_dig_port(encoder);
	struct intel_crtc *intel_crtc = to_intel_crtc(encoder->crtc);
	struct intel_hdmi *intel_hdmi = enc_to_intel_hdmi(encoder);
	i915_reg_t reg = VLV_TVIDEO_DIP_CTL(intel_crtc->pipe);
	u32 val = I915_READ(reg);
	u32 port = VIDEO_DIP_PORT(intel_dig_port->port);

	assert_hdmi_port_disabled(intel_hdmi);

	/* See the big comment in g4x_set_infoframes() */
	val |= VIDEO_DIP_SELECT_AVI | VIDEO_DIP_FREQ_VSYNC;

	if (!enable) {
		if (!(val & VIDEO_DIP_ENABLE))
			return;
		val &= ~(VIDEO_DIP_ENABLE | VIDEO_DIP_ENABLE_AVI |
			 VIDEO_DIP_ENABLE_VENDOR | VIDEO_DIP_ENABLE_GAMUT |
			 VIDEO_DIP_ENABLE_SPD | VIDEO_DIP_ENABLE_GCP);
		I915_WRITE(reg, val);
		POSTING_READ(reg);
		return;
	}

	if (port != (val & VIDEO_DIP_PORT_MASK)) {
		WARN(val & VIDEO_DIP_ENABLE,
		     "DIP already enabled on port %c\n",
		     (val & VIDEO_DIP_PORT_MASK) >> 29);
		val &= ~VIDEO_DIP_PORT_MASK;
		val |= port;
	}

	val |= VIDEO_DIP_ENABLE;
	val &= ~(VIDEO_DIP_ENABLE_AVI |
		 VIDEO_DIP_ENABLE_VENDOR | VIDEO_DIP_ENABLE_GAMUT |
		 VIDEO_DIP_ENABLE_SPD | VIDEO_DIP_ENABLE_GCP);

	if (intel_hdmi_set_gcp_infoframe(encoder))
		val |= VIDEO_DIP_ENABLE_GCP;

	I915_WRITE(reg, val);
	POSTING_READ(reg);

	intel_hdmi_set_avi_infoframe(encoder, adjusted_mode);
	intel_hdmi_set_spd_infoframe(encoder);
	intel_hdmi_set_hdmi_infoframe(encoder, adjusted_mode);
}

static void hsw_set_infoframes(struct drm_encoder *encoder,
			       bool enable,
			       const struct drm_display_mode *adjusted_mode)
{
	struct drm_i915_private *dev_priv = encoder->dev->dev_private;
	struct intel_crtc *intel_crtc = to_intel_crtc(encoder->crtc);
	struct intel_hdmi *intel_hdmi = enc_to_intel_hdmi(encoder);
	i915_reg_t reg = HSW_TVIDEO_DIP_CTL(intel_crtc->config->cpu_transcoder);
	u32 val = I915_READ(reg);

	assert_hdmi_port_disabled(intel_hdmi);

	val &= ~(VIDEO_DIP_ENABLE_VSC_HSW | VIDEO_DIP_ENABLE_AVI_HSW |
		 VIDEO_DIP_ENABLE_GCP_HSW | VIDEO_DIP_ENABLE_VS_HSW |
		 VIDEO_DIP_ENABLE_GMP_HSW | VIDEO_DIP_ENABLE_SPD_HSW);

	if (!enable) {
		I915_WRITE(reg, val);
		POSTING_READ(reg);
		return;
	}

	if (intel_hdmi_set_gcp_infoframe(encoder))
		val |= VIDEO_DIP_ENABLE_GCP_HSW;

	I915_WRITE(reg, val);
	POSTING_READ(reg);

	intel_hdmi_set_avi_infoframe(encoder, adjusted_mode);
	intel_hdmi_set_spd_infoframe(encoder);
	intel_hdmi_set_hdmi_infoframe(encoder, adjusted_mode);
}

static void intel_hdmi_prepare(struct intel_encoder *encoder)
{
	struct drm_device *dev = encoder->base.dev;
	struct drm_i915_private *dev_priv = dev->dev_private;
	struct intel_crtc *crtc = to_intel_crtc(encoder->base.crtc);
	struct intel_hdmi *intel_hdmi = enc_to_intel_hdmi(&encoder->base);
	const struct drm_display_mode *adjusted_mode = &crtc->config->base.adjusted_mode;
	u32 hdmi_val;

	hdmi_val = SDVO_ENCODING_HDMI;
	if (!HAS_PCH_SPLIT(dev) && crtc->config->limited_color_range)
		hdmi_val |= HDMI_COLOR_RANGE_16_235;
	if (adjusted_mode->flags & DRM_MODE_FLAG_PVSYNC)
		hdmi_val |= SDVO_VSYNC_ACTIVE_HIGH;
	if (adjusted_mode->flags & DRM_MODE_FLAG_PHSYNC)
		hdmi_val |= SDVO_HSYNC_ACTIVE_HIGH;

	if (crtc->config->pipe_bpp > 24)
		hdmi_val |= HDMI_COLOR_FORMAT_12bpc;
	else
		hdmi_val |= SDVO_COLOR_FORMAT_8bpc;

	if (crtc->config->has_hdmi_sink)
		hdmi_val |= HDMI_MODE_SELECT_HDMI;

	if (HAS_PCH_CPT(dev))
		hdmi_val |= SDVO_PIPE_SEL_CPT(crtc->pipe);
	else if (IS_CHERRYVIEW(dev))
		hdmi_val |= SDVO_PIPE_SEL_CHV(crtc->pipe);
	else
		hdmi_val |= SDVO_PIPE_SEL(crtc->pipe);

	I915_WRITE(intel_hdmi->hdmi_reg, hdmi_val);
	POSTING_READ(intel_hdmi->hdmi_reg);
}

static bool intel_hdmi_get_hw_state(struct intel_encoder *encoder,
				    enum pipe *pipe)
{
	struct drm_device *dev = encoder->base.dev;
	struct drm_i915_private *dev_priv = dev->dev_private;
	struct intel_hdmi *intel_hdmi = enc_to_intel_hdmi(&encoder->base);
	enum intel_display_power_domain power_domain;
	u32 tmp;

	power_domain = intel_display_port_power_domain(encoder);
	if (!intel_display_power_is_enabled(dev_priv, power_domain))
		return false;

	tmp = I915_READ(intel_hdmi->hdmi_reg);

	if (!(tmp & SDVO_ENABLE))
		return false;

	if (HAS_PCH_CPT(dev))
		*pipe = PORT_TO_PIPE_CPT(tmp);
	else if (IS_CHERRYVIEW(dev))
		*pipe = SDVO_PORT_TO_PIPE_CHV(tmp);
	else
		*pipe = PORT_TO_PIPE(tmp);

	return true;
}

static void intel_hdmi_get_config(struct intel_encoder *encoder,
				  struct intel_crtc_state *pipe_config)
{
	struct intel_hdmi *intel_hdmi = enc_to_intel_hdmi(&encoder->base);
	struct drm_device *dev = encoder->base.dev;
	struct drm_i915_private *dev_priv = dev->dev_private;
	u32 tmp, flags = 0;
	int dotclock;

	tmp = I915_READ(intel_hdmi->hdmi_reg);

	if (tmp & SDVO_HSYNC_ACTIVE_HIGH)
		flags |= DRM_MODE_FLAG_PHSYNC;
	else
		flags |= DRM_MODE_FLAG_NHSYNC;

	if (tmp & SDVO_VSYNC_ACTIVE_HIGH)
		flags |= DRM_MODE_FLAG_PVSYNC;
	else
		flags |= DRM_MODE_FLAG_NVSYNC;

	if (tmp & HDMI_MODE_SELECT_HDMI)
		pipe_config->has_hdmi_sink = true;

	if (intel_hdmi->infoframe_enabled(&encoder->base, pipe_config))
		pipe_config->has_infoframe = true;

	if (tmp & SDVO_AUDIO_ENABLE)
		pipe_config->has_audio = true;

	if (!HAS_PCH_SPLIT(dev) &&
	    tmp & HDMI_COLOR_RANGE_16_235)
		pipe_config->limited_color_range = true;

	pipe_config->base.adjusted_mode.flags |= flags;

	if ((tmp & SDVO_COLOR_FORMAT_MASK) == HDMI_COLOR_FORMAT_12bpc)
		dotclock = pipe_config->port_clock * 2 / 3;
	else
		dotclock = pipe_config->port_clock;

	if (pipe_config->pixel_multiplier)
		dotclock /= pipe_config->pixel_multiplier;

	if (HAS_PCH_SPLIT(dev_priv->dev))
		ironlake_check_encoder_dotclock(pipe_config, dotclock);

	pipe_config->base.adjusted_mode.crtc_clock = dotclock;
}

static void intel_enable_hdmi_audio(struct intel_encoder *encoder)
{
	struct intel_crtc *crtc = to_intel_crtc(encoder->base.crtc);

	WARN_ON(!crtc->config->has_hdmi_sink);
	DRM_DEBUG_DRIVER("Enabling HDMI audio on pipe %c\n",
			 pipe_name(crtc->pipe));
	intel_audio_codec_enable(encoder);
}

static void g4x_enable_hdmi(struct intel_encoder *encoder)
{
	struct drm_device *dev = encoder->base.dev;
	struct drm_i915_private *dev_priv = dev->dev_private;
	struct intel_crtc *crtc = to_intel_crtc(encoder->base.crtc);
	struct intel_hdmi *intel_hdmi = enc_to_intel_hdmi(&encoder->base);
	u32 temp;

	temp = I915_READ(intel_hdmi->hdmi_reg);

	temp |= SDVO_ENABLE;
	if (crtc->config->has_audio)
		temp |= SDVO_AUDIO_ENABLE;

	I915_WRITE(intel_hdmi->hdmi_reg, temp);
	POSTING_READ(intel_hdmi->hdmi_reg);

	if (crtc->config->has_audio)
		intel_enable_hdmi_audio(encoder);
}

static void ibx_enable_hdmi(struct intel_encoder *encoder)
{
	struct drm_device *dev = encoder->base.dev;
	struct drm_i915_private *dev_priv = dev->dev_private;
	struct intel_crtc *crtc = to_intel_crtc(encoder->base.crtc);
	struct intel_hdmi *intel_hdmi = enc_to_intel_hdmi(&encoder->base);
	u32 temp;

	temp = I915_READ(intel_hdmi->hdmi_reg);

	temp |= SDVO_ENABLE;
	if (crtc->config->has_audio)
		temp |= SDVO_AUDIO_ENABLE;

	/*
	 * HW workaround, need to write this twice for issue
	 * that may result in first write getting masked.
	 */
	I915_WRITE(intel_hdmi->hdmi_reg, temp);
	POSTING_READ(intel_hdmi->hdmi_reg);
	I915_WRITE(intel_hdmi->hdmi_reg, temp);
	POSTING_READ(intel_hdmi->hdmi_reg);

	/*
	 * HW workaround, need to toggle enable bit off and on
	 * for 12bpc with pixel repeat.
	 *
	 * FIXME: BSpec says this should be done at the end of
	 * of the modeset sequence, so not sure if this isn't too soon.
	 */
	if (crtc->config->pipe_bpp > 24 &&
	    crtc->config->pixel_multiplier > 1) {
		I915_WRITE(intel_hdmi->hdmi_reg, temp & ~SDVO_ENABLE);
		POSTING_READ(intel_hdmi->hdmi_reg);

		/*
		 * HW workaround, need to write this twice for issue
		 * that may result in first write getting masked.
		 */
		I915_WRITE(intel_hdmi->hdmi_reg, temp);
		POSTING_READ(intel_hdmi->hdmi_reg);
		I915_WRITE(intel_hdmi->hdmi_reg, temp);
		POSTING_READ(intel_hdmi->hdmi_reg);
	}

	if (crtc->config->has_audio)
		intel_enable_hdmi_audio(encoder);
}

static void cpt_enable_hdmi(struct intel_encoder *encoder)
{
	struct drm_device *dev = encoder->base.dev;
	struct drm_i915_private *dev_priv = dev->dev_private;
	struct intel_crtc *crtc = to_intel_crtc(encoder->base.crtc);
	struct intel_hdmi *intel_hdmi = enc_to_intel_hdmi(&encoder->base);
	enum pipe pipe = crtc->pipe;
	u32 temp;

	temp = I915_READ(intel_hdmi->hdmi_reg);

	temp |= SDVO_ENABLE;
	if (crtc->config->has_audio)
		temp |= SDVO_AUDIO_ENABLE;

	/*
	 * WaEnableHDMI8bpcBefore12bpc:snb,ivb
	 *
	 * The procedure for 12bpc is as follows:
	 * 1. disable HDMI clock gating
	 * 2. enable HDMI with 8bpc
	 * 3. enable HDMI with 12bpc
	 * 4. enable HDMI clock gating
	 */

	if (crtc->config->pipe_bpp > 24) {
		I915_WRITE(TRANS_CHICKEN1(pipe),
			   I915_READ(TRANS_CHICKEN1(pipe)) |
			   TRANS_CHICKEN1_HDMIUNIT_GC_DISABLE);

		temp &= ~SDVO_COLOR_FORMAT_MASK;
		temp |= SDVO_COLOR_FORMAT_8bpc;
	}

	I915_WRITE(intel_hdmi->hdmi_reg, temp);
	POSTING_READ(intel_hdmi->hdmi_reg);

	if (crtc->config->pipe_bpp > 24) {
		temp &= ~SDVO_COLOR_FORMAT_MASK;
		temp |= HDMI_COLOR_FORMAT_12bpc;

		I915_WRITE(intel_hdmi->hdmi_reg, temp);
		POSTING_READ(intel_hdmi->hdmi_reg);

		I915_WRITE(TRANS_CHICKEN1(pipe),
			   I915_READ(TRANS_CHICKEN1(pipe)) &
			   ~TRANS_CHICKEN1_HDMIUNIT_GC_DISABLE);
	}

	if (crtc->config->has_audio)
		intel_enable_hdmi_audio(encoder);
}

static void vlv_enable_hdmi(struct intel_encoder *encoder)
{
}

static void intel_disable_hdmi(struct intel_encoder *encoder)
{
	struct drm_device *dev = encoder->base.dev;
	struct drm_i915_private *dev_priv = dev->dev_private;
	struct intel_hdmi *intel_hdmi = enc_to_intel_hdmi(&encoder->base);
	struct intel_crtc *crtc = to_intel_crtc(encoder->base.crtc);
	u32 temp;

	temp = I915_READ(intel_hdmi->hdmi_reg);

	temp &= ~(SDVO_ENABLE | SDVO_AUDIO_ENABLE);
	I915_WRITE(intel_hdmi->hdmi_reg, temp);
	POSTING_READ(intel_hdmi->hdmi_reg);

	/*
	 * HW workaround for IBX, we need to move the port
	 * to transcoder A after disabling it to allow the
	 * matching DP port to be enabled on transcoder A.
	 */
	if (HAS_PCH_IBX(dev) && crtc->pipe == PIPE_B) {
		/*
		 * We get CPU/PCH FIFO underruns on the other pipe when
		 * doing the workaround. Sweep them under the rug.
		 */
		intel_set_cpu_fifo_underrun_reporting(dev_priv, PIPE_A, false);
		intel_set_pch_fifo_underrun_reporting(dev_priv, PIPE_A, false);

		temp &= ~SDVO_PIPE_B_SELECT;
		temp |= SDVO_ENABLE;
		/*
		 * HW workaround, need to write this twice for issue
		 * that may result in first write getting masked.
		 */
		I915_WRITE(intel_hdmi->hdmi_reg, temp);
		POSTING_READ(intel_hdmi->hdmi_reg);
		I915_WRITE(intel_hdmi->hdmi_reg, temp);
		POSTING_READ(intel_hdmi->hdmi_reg);

		temp &= ~SDVO_ENABLE;
		I915_WRITE(intel_hdmi->hdmi_reg, temp);
		POSTING_READ(intel_hdmi->hdmi_reg);

		intel_wait_for_vblank_if_active(dev_priv->dev, PIPE_A);
		intel_set_cpu_fifo_underrun_reporting(dev_priv, PIPE_A, true);
		intel_set_pch_fifo_underrun_reporting(dev_priv, PIPE_A, true);
	}

	intel_hdmi->set_infoframes(&encoder->base, false, NULL);
}

static void g4x_disable_hdmi(struct intel_encoder *encoder)
{
	struct intel_crtc *crtc = to_intel_crtc(encoder->base.crtc);

	if (crtc->config->has_audio)
		intel_audio_codec_disable(encoder);

	intel_disable_hdmi(encoder);
}

static void pch_disable_hdmi(struct intel_encoder *encoder)
{
	struct intel_crtc *crtc = to_intel_crtc(encoder->base.crtc);

	if (crtc->config->has_audio)
		intel_audio_codec_disable(encoder);
}

static void pch_post_disable_hdmi(struct intel_encoder *encoder)
{
	intel_disable_hdmi(encoder);
}

static int hdmi_port_clock_limit(struct intel_hdmi *hdmi, bool respect_dvi_limit)
{
	struct drm_device *dev = intel_hdmi_to_dev(hdmi);

	if ((respect_dvi_limit && !hdmi->has_hdmi_sink) || IS_G4X(dev))
		return 165000;
	else if (IS_HASWELL(dev) || INTEL_INFO(dev)->gen >= 8)
		return 300000;
	else
		return 225000;
}

static enum drm_mode_status
hdmi_port_clock_valid(struct intel_hdmi *hdmi,
		      int clock, bool respect_dvi_limit)
{
	struct drm_device *dev = intel_hdmi_to_dev(hdmi);

	if (clock < 25000)
		return MODE_CLOCK_LOW;
	if (clock > hdmi_port_clock_limit(hdmi, respect_dvi_limit))
		return MODE_CLOCK_HIGH;

	/* BXT DPLL can't generate 223-240 MHz */
	if (IS_BROXTON(dev) && clock > 223333 && clock < 240000)
		return MODE_CLOCK_RANGE;

	/* CHV DPLL can't generate 216-240 MHz */
	if (IS_CHERRYVIEW(dev) && clock > 216000 && clock < 240000)
		return MODE_CLOCK_RANGE;

	return MODE_OK;
}

static enum drm_mode_status
intel_hdmi_mode_valid(struct drm_connector *connector,
		      struct drm_display_mode *mode)
{
	struct intel_hdmi *hdmi = intel_attached_hdmi(connector);
	struct drm_device *dev = intel_hdmi_to_dev(hdmi);
	enum drm_mode_status status;
	int clock;

	if (mode->flags & DRM_MODE_FLAG_DBLSCAN)
		return MODE_NO_DBLESCAN;

	clock = mode->clock;
	if (mode->flags & DRM_MODE_FLAG_DBLCLK)
		clock *= 2;

	/* check if we can do 8bpc */
	status = hdmi_port_clock_valid(hdmi, clock, true);

	/* if we can't do 8bpc we may still be able to do 12bpc */
	if (!HAS_GMCH_DISPLAY(dev) && status != MODE_OK)
		status = hdmi_port_clock_valid(hdmi, clock * 3 / 2, true);

	return status;
}

static bool hdmi_12bpc_possible(struct intel_crtc_state *crtc_state)
{
	struct drm_device *dev = crtc_state->base.crtc->dev;
	struct drm_atomic_state *state;
	struct intel_encoder *encoder;
	struct drm_connector *connector;
	struct drm_connector_state *connector_state;
	int count = 0, count_hdmi = 0;
	int i;

	if (HAS_GMCH_DISPLAY(dev))
		return false;

	state = crtc_state->base.state;

	for_each_connector_in_state(state, connector, connector_state, i) {
		if (connector_state->crtc != crtc_state->base.crtc)
			continue;

		encoder = to_intel_encoder(connector_state->best_encoder);

		count_hdmi += encoder->type == INTEL_OUTPUT_HDMI;
		count++;
	}

	/*
	 * HDMI 12bpc affects the clocks, so it's only possible
	 * when not cloning with other encoder types.
	 */
	return count_hdmi > 0 && count_hdmi == count;
}

bool intel_hdmi_compute_config(struct intel_encoder *encoder,
			       struct intel_crtc_state *pipe_config)
{
	struct intel_hdmi *intel_hdmi = enc_to_intel_hdmi(&encoder->base);
	struct drm_device *dev = encoder->base.dev;
	struct drm_display_mode *adjusted_mode = &pipe_config->base.adjusted_mode;
	int clock_8bpc = pipe_config->base.adjusted_mode.crtc_clock;
	int clock_12bpc = clock_8bpc * 3 / 2;
	int desired_bpp;

	pipe_config->has_hdmi_sink = intel_hdmi->has_hdmi_sink;

	if (pipe_config->has_hdmi_sink)
		pipe_config->has_infoframe = true;

	if (intel_hdmi->color_range_auto) {
		/* See CEA-861-E - 5.1 Default Encoding Parameters */
		pipe_config->limited_color_range =
			pipe_config->has_hdmi_sink &&
			drm_match_cea_mode(adjusted_mode) > 1;
	} else {
		pipe_config->limited_color_range =
			intel_hdmi->limited_color_range;
	}

	if (adjusted_mode->flags & DRM_MODE_FLAG_DBLCLK) {
		pipe_config->pixel_multiplier = 2;
		clock_8bpc *= 2;
		clock_12bpc *= 2;
	}

	if (HAS_PCH_SPLIT(dev) && !HAS_DDI(dev))
		pipe_config->has_pch_encoder = true;

	if (pipe_config->has_hdmi_sink && intel_hdmi->has_audio)
		pipe_config->has_audio = true;

	/*
	 * HDMI is either 12 or 8, so if the display lets 10bpc sneak
	 * through, clamp it down. Note that g4x/vlv don't support 12bpc hdmi
	 * outputs. We also need to check that the higher clock still fits
	 * within limits.
	 */
	if (pipe_config->pipe_bpp > 8*3 && pipe_config->has_hdmi_sink &&
	    hdmi_port_clock_valid(intel_hdmi, clock_12bpc, false) == MODE_OK &&
	    hdmi_12bpc_possible(pipe_config)) {
		DRM_DEBUG_KMS("picking bpc to 12 for HDMI output\n");
		desired_bpp = 12*3;

		/* Need to adjust the port link by 1.5x for 12bpc. */
		pipe_config->port_clock = clock_12bpc;
	} else {
		DRM_DEBUG_KMS("picking bpc to 8 for HDMI output\n");
		desired_bpp = 8*3;

		pipe_config->port_clock = clock_8bpc;
	}

	if (!pipe_config->bw_constrained) {
		DRM_DEBUG_KMS("forcing pipe bpc to %i for HDMI\n", desired_bpp);
		pipe_config->pipe_bpp = desired_bpp;
	}

	if (hdmi_port_clock_valid(intel_hdmi, pipe_config->port_clock,
				  false) != MODE_OK) {
		DRM_DEBUG_KMS("unsupported HDMI clock, rejecting mode\n");
		return false;
	}

	/* Set user selected PAR to incoming mode's member */
	adjusted_mode->picture_aspect_ratio = intel_hdmi->aspect_ratio;

	return true;
}

static void
intel_hdmi_unset_edid(struct drm_connector *connector)
{
	struct intel_hdmi *intel_hdmi = intel_attached_hdmi(connector);

	intel_hdmi->has_hdmi_sink = false;
	intel_hdmi->has_audio = false;
	intel_hdmi->rgb_quant_range_selectable = false;

	kfree(to_intel_connector(connector)->detect_edid);
	to_intel_connector(connector)->detect_edid = NULL;
}

static bool
intel_hdmi_set_edid(struct drm_connector *connector, bool force)
{
	struct drm_i915_private *dev_priv = to_i915(connector->dev);
	struct intel_hdmi *intel_hdmi = intel_attached_hdmi(connector);
	struct edid *edid = NULL;
	bool connected = false;

	if (force) {
		intel_display_power_get(dev_priv, POWER_DOMAIN_GMBUS);

		edid = drm_get_edid(connector,
				    intel_gmbus_get_adapter(dev_priv,
				    intel_hdmi->ddc_bus));

		intel_display_power_put(dev_priv, POWER_DOMAIN_GMBUS);
	}

	to_intel_connector(connector)->detect_edid = edid;
	if (edid && edid->input & DRM_EDID_INPUT_DIGITAL) {
		intel_hdmi->rgb_quant_range_selectable =
			drm_rgb_quant_range_selectable(edid);

		intel_hdmi->has_audio = drm_detect_monitor_audio(edid);
		if (intel_hdmi->force_audio != HDMI_AUDIO_AUTO)
			intel_hdmi->has_audio =
				intel_hdmi->force_audio == HDMI_AUDIO_ON;

		if (intel_hdmi->force_audio != HDMI_AUDIO_OFF_DVI)
			intel_hdmi->has_hdmi_sink =
				drm_detect_hdmi_monitor(edid);

		connected = true;
	}

	return connected;
}

static enum drm_connector_status
intel_hdmi_detect(struct drm_connector *connector, bool force)
{
	enum drm_connector_status status;
	struct intel_hdmi *intel_hdmi = intel_attached_hdmi(connector);
	struct drm_i915_private *dev_priv = to_i915(connector->dev);
	bool live_status = false;
	unsigned int try;

	DRM_DEBUG_KMS("[CONNECTOR:%d:%s]\n",
		      connector->base.id, connector->name);

	intel_display_power_get(dev_priv, POWER_DOMAIN_GMBUS);

	for (try = 0; !live_status && try < 4; try++) {
		if (try)
			msleep(10);
		live_status = intel_digital_port_connected(dev_priv,
				hdmi_to_dig_port(intel_hdmi));
<<<<<<< HEAD
		msleep(10);
=======
>>>>>>> 5b726e06
	}

	if (!live_status)
		DRM_DEBUG_KMS("Live status not up!");

	intel_hdmi_unset_edid(connector);

	if (intel_hdmi_set_edid(connector, live_status)) {
		struct intel_hdmi *intel_hdmi = intel_attached_hdmi(connector);

		hdmi_to_dig_port(intel_hdmi)->base.type = INTEL_OUTPUT_HDMI;
		status = connector_status_connected;
	} else
		status = connector_status_disconnected;

	intel_display_power_put(dev_priv, POWER_DOMAIN_GMBUS);

	return status;
}

static void
intel_hdmi_force(struct drm_connector *connector)
{
	struct intel_hdmi *intel_hdmi = intel_attached_hdmi(connector);

	DRM_DEBUG_KMS("[CONNECTOR:%d:%s]\n",
		      connector->base.id, connector->name);

	intel_hdmi_unset_edid(connector);

	if (connector->status != connector_status_connected)
		return;

	intel_hdmi_set_edid(connector, true);
	hdmi_to_dig_port(intel_hdmi)->base.type = INTEL_OUTPUT_HDMI;
}

static int intel_hdmi_get_modes(struct drm_connector *connector)
{
	struct edid *edid;

	edid = to_intel_connector(connector)->detect_edid;
	if (edid == NULL)
		return 0;

	return intel_connector_update_modes(connector, edid);
}

static bool
intel_hdmi_detect_audio(struct drm_connector *connector)
{
	bool has_audio = false;
	struct edid *edid;

	edid = to_intel_connector(connector)->detect_edid;
	if (edid && edid->input & DRM_EDID_INPUT_DIGITAL)
		has_audio = drm_detect_monitor_audio(edid);

	return has_audio;
}

static int
intel_hdmi_set_property(struct drm_connector *connector,
			struct drm_property *property,
			uint64_t val)
{
	struct intel_hdmi *intel_hdmi = intel_attached_hdmi(connector);
	struct intel_digital_port *intel_dig_port =
		hdmi_to_dig_port(intel_hdmi);
	struct drm_i915_private *dev_priv = connector->dev->dev_private;
	int ret;

	ret = drm_object_property_set_value(&connector->base, property, val);
	if (ret)
		return ret;

	if (property == dev_priv->force_audio_property) {
		enum hdmi_force_audio i = val;
		bool has_audio;

		if (i == intel_hdmi->force_audio)
			return 0;

		intel_hdmi->force_audio = i;

		if (i == HDMI_AUDIO_AUTO)
			has_audio = intel_hdmi_detect_audio(connector);
		else
			has_audio = (i == HDMI_AUDIO_ON);

		if (i == HDMI_AUDIO_OFF_DVI)
			intel_hdmi->has_hdmi_sink = 0;

		intel_hdmi->has_audio = has_audio;
		goto done;
	}

	if (property == dev_priv->broadcast_rgb_property) {
		bool old_auto = intel_hdmi->color_range_auto;
		bool old_range = intel_hdmi->limited_color_range;

		switch (val) {
		case INTEL_BROADCAST_RGB_AUTO:
			intel_hdmi->color_range_auto = true;
			break;
		case INTEL_BROADCAST_RGB_FULL:
			intel_hdmi->color_range_auto = false;
			intel_hdmi->limited_color_range = false;
			break;
		case INTEL_BROADCAST_RGB_LIMITED:
			intel_hdmi->color_range_auto = false;
			intel_hdmi->limited_color_range = true;
			break;
		default:
			return -EINVAL;
		}

		if (old_auto == intel_hdmi->color_range_auto &&
		    old_range == intel_hdmi->limited_color_range)
			return 0;

		goto done;
	}

	if (property == connector->dev->mode_config.aspect_ratio_property) {
		switch (val) {
		case DRM_MODE_PICTURE_ASPECT_NONE:
			intel_hdmi->aspect_ratio = HDMI_PICTURE_ASPECT_NONE;
			break;
		case DRM_MODE_PICTURE_ASPECT_4_3:
			intel_hdmi->aspect_ratio = HDMI_PICTURE_ASPECT_4_3;
			break;
		case DRM_MODE_PICTURE_ASPECT_16_9:
			intel_hdmi->aspect_ratio = HDMI_PICTURE_ASPECT_16_9;
			break;
		default:
			return -EINVAL;
		}
		goto done;
	}

	return -EINVAL;

done:
	if (intel_dig_port->base.base.crtc)
		intel_crtc_restore_mode(intel_dig_port->base.base.crtc);

	return 0;
}

static void intel_hdmi_pre_enable(struct intel_encoder *encoder)
{
	struct intel_hdmi *intel_hdmi = enc_to_intel_hdmi(&encoder->base);
	struct intel_crtc *intel_crtc = to_intel_crtc(encoder->base.crtc);
	const struct drm_display_mode *adjusted_mode = &intel_crtc->config->base.adjusted_mode;

	intel_hdmi_prepare(encoder);

	intel_hdmi->set_infoframes(&encoder->base,
				   intel_crtc->config->has_hdmi_sink,
				   adjusted_mode);
}

static void vlv_hdmi_pre_enable(struct intel_encoder *encoder)
{
	struct intel_digital_port *dport = enc_to_dig_port(&encoder->base);
	struct intel_hdmi *intel_hdmi = &dport->hdmi;
	struct drm_device *dev = encoder->base.dev;
	struct drm_i915_private *dev_priv = dev->dev_private;
	struct intel_crtc *intel_crtc =
		to_intel_crtc(encoder->base.crtc);
	const struct drm_display_mode *adjusted_mode = &intel_crtc->config->base.adjusted_mode;
	enum dpio_channel port = vlv_dport_to_channel(dport);
	int pipe = intel_crtc->pipe;
	u32 val;

	/* Enable clock channels for this port */
	mutex_lock(&dev_priv->sb_lock);
	val = vlv_dpio_read(dev_priv, pipe, VLV_PCS01_DW8(port));
	val = 0;
	if (pipe)
		val |= (1<<21);
	else
		val &= ~(1<<21);
	val |= 0x001000c4;
	vlv_dpio_write(dev_priv, pipe, VLV_PCS_DW8(port), val);

	/* HDMI 1.0V-2dB */
	vlv_dpio_write(dev_priv, pipe, VLV_TX_DW5(port), 0);
	vlv_dpio_write(dev_priv, pipe, VLV_TX_DW4(port), 0x2b245f5f);
	vlv_dpio_write(dev_priv, pipe, VLV_TX_DW2(port), 0x5578b83a);
	vlv_dpio_write(dev_priv, pipe, VLV_TX_DW3(port), 0x0c782040);
	vlv_dpio_write(dev_priv, pipe, VLV_TX3_DW4(port), 0x2b247878);
	vlv_dpio_write(dev_priv, pipe, VLV_PCS_DW11(port), 0x00030000);
	vlv_dpio_write(dev_priv, pipe, VLV_PCS_DW9(port), 0x00002000);
	vlv_dpio_write(dev_priv, pipe, VLV_TX_DW5(port), DPIO_TX_OCALINIT_EN);

	/* Program lane clock */
	vlv_dpio_write(dev_priv, pipe, VLV_PCS_DW14(port), 0x00760018);
	vlv_dpio_write(dev_priv, pipe, VLV_PCS_DW23(port), 0x00400888);
	mutex_unlock(&dev_priv->sb_lock);

	intel_hdmi->set_infoframes(&encoder->base,
				   intel_crtc->config->has_hdmi_sink,
				   adjusted_mode);

	g4x_enable_hdmi(encoder);

	vlv_wait_port_ready(dev_priv, dport, 0x0);
}

static void vlv_hdmi_pre_pll_enable(struct intel_encoder *encoder)
{
	struct intel_digital_port *dport = enc_to_dig_port(&encoder->base);
	struct drm_device *dev = encoder->base.dev;
	struct drm_i915_private *dev_priv = dev->dev_private;
	struct intel_crtc *intel_crtc =
		to_intel_crtc(encoder->base.crtc);
	enum dpio_channel port = vlv_dport_to_channel(dport);
	int pipe = intel_crtc->pipe;

	intel_hdmi_prepare(encoder);

	/* Program Tx lane resets to default */
	mutex_lock(&dev_priv->sb_lock);
	vlv_dpio_write(dev_priv, pipe, VLV_PCS_DW0(port),
			 DPIO_PCS_TX_LANE2_RESET |
			 DPIO_PCS_TX_LANE1_RESET);
	vlv_dpio_write(dev_priv, pipe, VLV_PCS_DW1(port),
			 DPIO_PCS_CLK_CRI_RXEB_EIOS_EN |
			 DPIO_PCS_CLK_CRI_RXDIGFILTSG_EN |
			 (1<<DPIO_PCS_CLK_DATAWIDTH_SHIFT) |
			 DPIO_PCS_CLK_SOFT_RESET);

	/* Fix up inter-pair skew failure */
	vlv_dpio_write(dev_priv, pipe, VLV_PCS_DW12(port), 0x00750f00);
	vlv_dpio_write(dev_priv, pipe, VLV_TX_DW11(port), 0x00001500);
	vlv_dpio_write(dev_priv, pipe, VLV_TX_DW14(port), 0x40400000);

	vlv_dpio_write(dev_priv, pipe, VLV_PCS_DW9(port), 0x00002000);
	vlv_dpio_write(dev_priv, pipe, VLV_TX_DW5(port), DPIO_TX_OCALINIT_EN);
	mutex_unlock(&dev_priv->sb_lock);
}

static void chv_data_lane_soft_reset(struct intel_encoder *encoder,
				     bool reset)
{
	struct drm_i915_private *dev_priv = to_i915(encoder->base.dev);
	enum dpio_channel ch = vlv_dport_to_channel(enc_to_dig_port(&encoder->base));
	struct intel_crtc *crtc = to_intel_crtc(encoder->base.crtc);
	enum pipe pipe = crtc->pipe;
	uint32_t val;

	val = vlv_dpio_read(dev_priv, pipe, VLV_PCS01_DW0(ch));
	if (reset)
		val &= ~(DPIO_PCS_TX_LANE2_RESET | DPIO_PCS_TX_LANE1_RESET);
	else
		val |= DPIO_PCS_TX_LANE2_RESET | DPIO_PCS_TX_LANE1_RESET;
	vlv_dpio_write(dev_priv, pipe, VLV_PCS01_DW0(ch), val);

	if (crtc->config->lane_count > 2) {
		val = vlv_dpio_read(dev_priv, pipe, VLV_PCS23_DW0(ch));
		if (reset)
			val &= ~(DPIO_PCS_TX_LANE2_RESET | DPIO_PCS_TX_LANE1_RESET);
		else
			val |= DPIO_PCS_TX_LANE2_RESET | DPIO_PCS_TX_LANE1_RESET;
		vlv_dpio_write(dev_priv, pipe, VLV_PCS23_DW0(ch), val);
	}

	val = vlv_dpio_read(dev_priv, pipe, VLV_PCS01_DW1(ch));
	val |= CHV_PCS_REQ_SOFTRESET_EN;
	if (reset)
		val &= ~DPIO_PCS_CLK_SOFT_RESET;
	else
		val |= DPIO_PCS_CLK_SOFT_RESET;
	vlv_dpio_write(dev_priv, pipe, VLV_PCS01_DW1(ch), val);

	if (crtc->config->lane_count > 2) {
		val = vlv_dpio_read(dev_priv, pipe, VLV_PCS23_DW1(ch));
		val |= CHV_PCS_REQ_SOFTRESET_EN;
		if (reset)
			val &= ~DPIO_PCS_CLK_SOFT_RESET;
		else
			val |= DPIO_PCS_CLK_SOFT_RESET;
		vlv_dpio_write(dev_priv, pipe, VLV_PCS23_DW1(ch), val);
	}
}

static void chv_hdmi_pre_pll_enable(struct intel_encoder *encoder)
{
	struct intel_digital_port *dport = enc_to_dig_port(&encoder->base);
	struct drm_device *dev = encoder->base.dev;
	struct drm_i915_private *dev_priv = dev->dev_private;
	struct intel_crtc *intel_crtc =
		to_intel_crtc(encoder->base.crtc);
	enum dpio_channel ch = vlv_dport_to_channel(dport);
	enum pipe pipe = intel_crtc->pipe;
	u32 val;

	intel_hdmi_prepare(encoder);

	/*
	 * Must trick the second common lane into life.
	 * Otherwise we can't even access the PLL.
	 */
	if (ch == DPIO_CH0 && pipe == PIPE_B)
		dport->release_cl2_override =
			!chv_phy_powergate_ch(dev_priv, DPIO_PHY0, DPIO_CH1, true);

	chv_phy_powergate_lanes(encoder, true, 0x0);

	mutex_lock(&dev_priv->sb_lock);

	/* Assert data lane reset */
	chv_data_lane_soft_reset(encoder, true);

	/* program left/right clock distribution */
	if (pipe != PIPE_B) {
		val = vlv_dpio_read(dev_priv, pipe, _CHV_CMN_DW5_CH0);
		val &= ~(CHV_BUFLEFTENA1_MASK | CHV_BUFRIGHTENA1_MASK);
		if (ch == DPIO_CH0)
			val |= CHV_BUFLEFTENA1_FORCE;
		if (ch == DPIO_CH1)
			val |= CHV_BUFRIGHTENA1_FORCE;
		vlv_dpio_write(dev_priv, pipe, _CHV_CMN_DW5_CH0, val);
	} else {
		val = vlv_dpio_read(dev_priv, pipe, _CHV_CMN_DW1_CH1);
		val &= ~(CHV_BUFLEFTENA2_MASK | CHV_BUFRIGHTENA2_MASK);
		if (ch == DPIO_CH0)
			val |= CHV_BUFLEFTENA2_FORCE;
		if (ch == DPIO_CH1)
			val |= CHV_BUFRIGHTENA2_FORCE;
		vlv_dpio_write(dev_priv, pipe, _CHV_CMN_DW1_CH1, val);
	}

	/* program clock channel usage */
	val = vlv_dpio_read(dev_priv, pipe, VLV_PCS01_DW8(ch));
	val |= CHV_PCS_USEDCLKCHANNEL_OVRRIDE;
	if (pipe != PIPE_B)
		val &= ~CHV_PCS_USEDCLKCHANNEL;
	else
		val |= CHV_PCS_USEDCLKCHANNEL;
	vlv_dpio_write(dev_priv, pipe, VLV_PCS01_DW8(ch), val);

	val = vlv_dpio_read(dev_priv, pipe, VLV_PCS23_DW8(ch));
	val |= CHV_PCS_USEDCLKCHANNEL_OVRRIDE;
	if (pipe != PIPE_B)
		val &= ~CHV_PCS_USEDCLKCHANNEL;
	else
		val |= CHV_PCS_USEDCLKCHANNEL;
	vlv_dpio_write(dev_priv, pipe, VLV_PCS23_DW8(ch), val);

	/*
	 * This a a bit weird since generally CL
	 * matches the pipe, but here we need to
	 * pick the CL based on the port.
	 */
	val = vlv_dpio_read(dev_priv, pipe, CHV_CMN_DW19(ch));
	if (pipe != PIPE_B)
		val &= ~CHV_CMN_USEDCLKCHANNEL;
	else
		val |= CHV_CMN_USEDCLKCHANNEL;
	vlv_dpio_write(dev_priv, pipe, CHV_CMN_DW19(ch), val);

	mutex_unlock(&dev_priv->sb_lock);
}

static void chv_hdmi_post_pll_disable(struct intel_encoder *encoder)
{
	struct drm_i915_private *dev_priv = to_i915(encoder->base.dev);
	enum pipe pipe = to_intel_crtc(encoder->base.crtc)->pipe;
	u32 val;

	mutex_lock(&dev_priv->sb_lock);

	/* disable left/right clock distribution */
	if (pipe != PIPE_B) {
		val = vlv_dpio_read(dev_priv, pipe, _CHV_CMN_DW5_CH0);
		val &= ~(CHV_BUFLEFTENA1_MASK | CHV_BUFRIGHTENA1_MASK);
		vlv_dpio_write(dev_priv, pipe, _CHV_CMN_DW5_CH0, val);
	} else {
		val = vlv_dpio_read(dev_priv, pipe, _CHV_CMN_DW1_CH1);
		val &= ~(CHV_BUFLEFTENA2_MASK | CHV_BUFRIGHTENA2_MASK);
		vlv_dpio_write(dev_priv, pipe, _CHV_CMN_DW1_CH1, val);
	}

	mutex_unlock(&dev_priv->sb_lock);

	/*
	 * Leave the power down bit cleared for at least one
	 * lane so that chv_powergate_phy_ch() will power
	 * on something when the channel is otherwise unused.
	 * When the port is off and the override is removed
	 * the lanes power down anyway, so otherwise it doesn't
	 * really matter what the state of power down bits is
	 * after this.
	 */
	chv_phy_powergate_lanes(encoder, false, 0x0);
}

static void vlv_hdmi_post_disable(struct intel_encoder *encoder)
{
	struct intel_digital_port *dport = enc_to_dig_port(&encoder->base);
	struct drm_i915_private *dev_priv = encoder->base.dev->dev_private;
	struct intel_crtc *intel_crtc =
		to_intel_crtc(encoder->base.crtc);
	enum dpio_channel port = vlv_dport_to_channel(dport);
	int pipe = intel_crtc->pipe;

	/* Reset lanes to avoid HDMI flicker (VLV w/a) */
	mutex_lock(&dev_priv->sb_lock);
	vlv_dpio_write(dev_priv, pipe, VLV_PCS_DW0(port), 0x00000000);
	vlv_dpio_write(dev_priv, pipe, VLV_PCS_DW1(port), 0x00e00060);
	mutex_unlock(&dev_priv->sb_lock);
}

static void chv_hdmi_post_disable(struct intel_encoder *encoder)
{
	struct drm_device *dev = encoder->base.dev;
	struct drm_i915_private *dev_priv = dev->dev_private;

	mutex_lock(&dev_priv->sb_lock);

	/* Assert data lane reset */
	chv_data_lane_soft_reset(encoder, true);

	mutex_unlock(&dev_priv->sb_lock);
}

static void chv_hdmi_pre_enable(struct intel_encoder *encoder)
{
	struct intel_digital_port *dport = enc_to_dig_port(&encoder->base);
	struct intel_hdmi *intel_hdmi = &dport->hdmi;
	struct drm_device *dev = encoder->base.dev;
	struct drm_i915_private *dev_priv = dev->dev_private;
	struct intel_crtc *intel_crtc =
		to_intel_crtc(encoder->base.crtc);
	const struct drm_display_mode *adjusted_mode = &intel_crtc->config->base.adjusted_mode;
	enum dpio_channel ch = vlv_dport_to_channel(dport);
	int pipe = intel_crtc->pipe;
	int data, i, stagger;
	u32 val;

	mutex_lock(&dev_priv->sb_lock);

	/* allow hardware to manage TX FIFO reset source */
	val = vlv_dpio_read(dev_priv, pipe, VLV_PCS01_DW11(ch));
	val &= ~DPIO_LANEDESKEW_STRAP_OVRD;
	vlv_dpio_write(dev_priv, pipe, VLV_PCS01_DW11(ch), val);

	val = vlv_dpio_read(dev_priv, pipe, VLV_PCS23_DW11(ch));
	val &= ~DPIO_LANEDESKEW_STRAP_OVRD;
	vlv_dpio_write(dev_priv, pipe, VLV_PCS23_DW11(ch), val);

	/* Program Tx latency optimal setting */
	for (i = 0; i < 4; i++) {
		/* Set the upar bit */
		data = (i == 1) ? 0x0 : 0x1;
		vlv_dpio_write(dev_priv, pipe, CHV_TX_DW14(ch, i),
				data << DPIO_UPAR_SHIFT);
	}

	/* Data lane stagger programming */
	if (intel_crtc->config->port_clock > 270000)
		stagger = 0x18;
	else if (intel_crtc->config->port_clock > 135000)
		stagger = 0xd;
	else if (intel_crtc->config->port_clock > 67500)
		stagger = 0x7;
	else if (intel_crtc->config->port_clock > 33750)
		stagger = 0x4;
	else
		stagger = 0x2;

	val = vlv_dpio_read(dev_priv, pipe, VLV_PCS01_DW11(ch));
	val |= DPIO_TX2_STAGGER_MASK(0x1f);
	vlv_dpio_write(dev_priv, pipe, VLV_PCS01_DW11(ch), val);

	val = vlv_dpio_read(dev_priv, pipe, VLV_PCS23_DW11(ch));
	val |= DPIO_TX2_STAGGER_MASK(0x1f);
	vlv_dpio_write(dev_priv, pipe, VLV_PCS23_DW11(ch), val);

	vlv_dpio_write(dev_priv, pipe, VLV_PCS01_DW12(ch),
		       DPIO_LANESTAGGER_STRAP(stagger) |
		       DPIO_LANESTAGGER_STRAP_OVRD |
		       DPIO_TX1_STAGGER_MASK(0x1f) |
		       DPIO_TX1_STAGGER_MULT(6) |
		       DPIO_TX2_STAGGER_MULT(0));

	vlv_dpio_write(dev_priv, pipe, VLV_PCS23_DW12(ch),
		       DPIO_LANESTAGGER_STRAP(stagger) |
		       DPIO_LANESTAGGER_STRAP_OVRD |
		       DPIO_TX1_STAGGER_MASK(0x1f) |
		       DPIO_TX1_STAGGER_MULT(7) |
		       DPIO_TX2_STAGGER_MULT(5));

	/* Deassert data lane reset */
	chv_data_lane_soft_reset(encoder, false);

	/* Clear calc init */
	val = vlv_dpio_read(dev_priv, pipe, VLV_PCS01_DW10(ch));
	val &= ~(DPIO_PCS_SWING_CALC_TX0_TX2 | DPIO_PCS_SWING_CALC_TX1_TX3);
	val &= ~(DPIO_PCS_TX1DEEMP_MASK | DPIO_PCS_TX2DEEMP_MASK);
	val |= DPIO_PCS_TX1DEEMP_9P5 | DPIO_PCS_TX2DEEMP_9P5;
	vlv_dpio_write(dev_priv, pipe, VLV_PCS01_DW10(ch), val);

	val = vlv_dpio_read(dev_priv, pipe, VLV_PCS23_DW10(ch));
	val &= ~(DPIO_PCS_SWING_CALC_TX0_TX2 | DPIO_PCS_SWING_CALC_TX1_TX3);
	val &= ~(DPIO_PCS_TX1DEEMP_MASK | DPIO_PCS_TX2DEEMP_MASK);
	val |= DPIO_PCS_TX1DEEMP_9P5 | DPIO_PCS_TX2DEEMP_9P5;
	vlv_dpio_write(dev_priv, pipe, VLV_PCS23_DW10(ch), val);

	val = vlv_dpio_read(dev_priv, pipe, VLV_PCS01_DW9(ch));
	val &= ~(DPIO_PCS_TX1MARGIN_MASK | DPIO_PCS_TX2MARGIN_MASK);
	val |= DPIO_PCS_TX1MARGIN_000 | DPIO_PCS_TX2MARGIN_000;
	vlv_dpio_write(dev_priv, pipe, VLV_PCS01_DW9(ch), val);

	val = vlv_dpio_read(dev_priv, pipe, VLV_PCS23_DW9(ch));
	val &= ~(DPIO_PCS_TX1MARGIN_MASK | DPIO_PCS_TX2MARGIN_MASK);
	val |= DPIO_PCS_TX1MARGIN_000 | DPIO_PCS_TX2MARGIN_000;
	vlv_dpio_write(dev_priv, pipe, VLV_PCS23_DW9(ch), val);

	/* FIXME: Program the support xxx V-dB */
	/* Use 800mV-0dB */
	for (i = 0; i < 4; i++) {
		val = vlv_dpio_read(dev_priv, pipe, CHV_TX_DW4(ch, i));
		val &= ~DPIO_SWING_DEEMPH9P5_MASK;
		val |= 128 << DPIO_SWING_DEEMPH9P5_SHIFT;
		vlv_dpio_write(dev_priv, pipe, CHV_TX_DW4(ch, i), val);
	}

	for (i = 0; i < 4; i++) {
		val = vlv_dpio_read(dev_priv, pipe, CHV_TX_DW2(ch, i));

		val &= ~DPIO_SWING_MARGIN000_MASK;
		val |= 102 << DPIO_SWING_MARGIN000_SHIFT;

		/*
		 * Supposedly this value shouldn't matter when unique transition
		 * scale is disabled, but in fact it does matter. Let's just
		 * always program the same value and hope it's OK.
		 */
		val &= ~(0xff << DPIO_UNIQ_TRANS_SCALE_SHIFT);
		val |= 0x9a << DPIO_UNIQ_TRANS_SCALE_SHIFT;

		vlv_dpio_write(dev_priv, pipe, CHV_TX_DW2(ch, i), val);
	}

	/*
	 * The document said it needs to set bit 27 for ch0 and bit 26
	 * for ch1. Might be a typo in the doc.
	 * For now, for this unique transition scale selection, set bit
	 * 27 for ch0 and ch1.
	 */
	for (i = 0; i < 4; i++) {
		val = vlv_dpio_read(dev_priv, pipe, CHV_TX_DW3(ch, i));
		val &= ~DPIO_TX_UNIQ_TRANS_SCALE_EN;
		vlv_dpio_write(dev_priv, pipe, CHV_TX_DW3(ch, i), val);
	}

	/* Start swing calculation */
	val = vlv_dpio_read(dev_priv, pipe, VLV_PCS01_DW10(ch));
	val |= DPIO_PCS_SWING_CALC_TX0_TX2 | DPIO_PCS_SWING_CALC_TX1_TX3;
	vlv_dpio_write(dev_priv, pipe, VLV_PCS01_DW10(ch), val);

	val = vlv_dpio_read(dev_priv, pipe, VLV_PCS23_DW10(ch));
	val |= DPIO_PCS_SWING_CALC_TX0_TX2 | DPIO_PCS_SWING_CALC_TX1_TX3;
	vlv_dpio_write(dev_priv, pipe, VLV_PCS23_DW10(ch), val);

	mutex_unlock(&dev_priv->sb_lock);

	intel_hdmi->set_infoframes(&encoder->base,
				   intel_crtc->config->has_hdmi_sink,
				   adjusted_mode);

	g4x_enable_hdmi(encoder);

	vlv_wait_port_ready(dev_priv, dport, 0x0);

	/* Second common lane will stay alive on its own now */
	if (dport->release_cl2_override) {
		chv_phy_powergate_ch(dev_priv, DPIO_PHY0, DPIO_CH1, false);
		dport->release_cl2_override = false;
	}
}

static void intel_hdmi_destroy(struct drm_connector *connector)
{
	kfree(to_intel_connector(connector)->detect_edid);
	drm_connector_cleanup(connector);
	kfree(connector);
}

static const struct drm_connector_funcs intel_hdmi_connector_funcs = {
	.dpms = drm_atomic_helper_connector_dpms,
	.detect = intel_hdmi_detect,
	.force = intel_hdmi_force,
	.fill_modes = drm_helper_probe_single_connector_modes,
	.set_property = intel_hdmi_set_property,
	.atomic_get_property = intel_connector_atomic_get_property,
	.destroy = intel_hdmi_destroy,
	.atomic_destroy_state = drm_atomic_helper_connector_destroy_state,
	.atomic_duplicate_state = drm_atomic_helper_connector_duplicate_state,
};

static const struct drm_connector_helper_funcs intel_hdmi_connector_helper_funcs = {
	.get_modes = intel_hdmi_get_modes,
	.mode_valid = intel_hdmi_mode_valid,
	.best_encoder = intel_best_encoder,
};

static const struct drm_encoder_funcs intel_hdmi_enc_funcs = {
	.destroy = intel_encoder_destroy,
};

static void
intel_hdmi_add_properties(struct intel_hdmi *intel_hdmi, struct drm_connector *connector)
{
	intel_attach_force_audio_property(connector);
	intel_attach_broadcast_rgb_property(connector);
	intel_hdmi->color_range_auto = true;
	intel_attach_aspect_ratio_property(connector);
	intel_hdmi->aspect_ratio = HDMI_PICTURE_ASPECT_NONE;
}

void intel_hdmi_init_connector(struct intel_digital_port *intel_dig_port,
			       struct intel_connector *intel_connector)
{
	struct drm_connector *connector = &intel_connector->base;
	struct intel_hdmi *intel_hdmi = &intel_dig_port->hdmi;
	struct intel_encoder *intel_encoder = &intel_dig_port->base;
	struct drm_device *dev = intel_encoder->base.dev;
	struct drm_i915_private *dev_priv = dev->dev_private;
	enum port port = intel_dig_port->port;
	uint8_t alternate_ddc_pin;

	drm_connector_init(dev, connector, &intel_hdmi_connector_funcs,
			   DRM_MODE_CONNECTOR_HDMIA);
	drm_connector_helper_add(connector, &intel_hdmi_connector_helper_funcs);

	connector->interlace_allowed = 1;
	connector->doublescan_allowed = 0;
	connector->stereo_allowed = 1;

	switch (port) {
	case PORT_B:
		if (IS_BROXTON(dev_priv))
			intel_hdmi->ddc_bus = GMBUS_PIN_1_BXT;
		else
			intel_hdmi->ddc_bus = GMBUS_PIN_DPB;
		/*
		 * On BXT A0/A1, sw needs to activate DDIA HPD logic and
		 * interrupts to check the external panel connection.
		 */
		if (IS_BXT_REVID(dev_priv, 0, BXT_REVID_A1))
			intel_encoder->hpd_pin = HPD_PORT_A;
		else
			intel_encoder->hpd_pin = HPD_PORT_B;
		break;
	case PORT_C:
		if (IS_BROXTON(dev_priv))
			intel_hdmi->ddc_bus = GMBUS_PIN_2_BXT;
		else
			intel_hdmi->ddc_bus = GMBUS_PIN_DPC;
		intel_encoder->hpd_pin = HPD_PORT_C;
		break;
	case PORT_D:
		if (WARN_ON(IS_BROXTON(dev_priv)))
			intel_hdmi->ddc_bus = GMBUS_PIN_DISABLED;
		else if (IS_CHERRYVIEW(dev_priv))
			intel_hdmi->ddc_bus = GMBUS_PIN_DPD_CHV;
		else
			intel_hdmi->ddc_bus = GMBUS_PIN_DPD;
		intel_encoder->hpd_pin = HPD_PORT_D;
		break;
	case PORT_E:
		/* On SKL PORT E doesn't have seperate GMBUS pin
		 *  We rely on VBT to set a proper alternate GMBUS pin. */
		alternate_ddc_pin =
			dev_priv->vbt.ddi_port_info[PORT_E].alternate_ddc_pin;
		switch (alternate_ddc_pin) {
		case DDC_PIN_B:
			intel_hdmi->ddc_bus = GMBUS_PIN_DPB;
			break;
		case DDC_PIN_C:
			intel_hdmi->ddc_bus = GMBUS_PIN_DPC;
			break;
		case DDC_PIN_D:
			intel_hdmi->ddc_bus = GMBUS_PIN_DPD;
			break;
		default:
			MISSING_CASE(alternate_ddc_pin);
		}
		intel_encoder->hpd_pin = HPD_PORT_E;
		break;
	case PORT_A:
		intel_encoder->hpd_pin = HPD_PORT_A;
		/* Internal port only for eDP. */
	default:
		BUG();
	}

	if (IS_VALLEYVIEW(dev) || IS_CHERRYVIEW(dev)) {
		intel_hdmi->write_infoframe = vlv_write_infoframe;
		intel_hdmi->set_infoframes = vlv_set_infoframes;
		intel_hdmi->infoframe_enabled = vlv_infoframe_enabled;
	} else if (IS_G4X(dev)) {
		intel_hdmi->write_infoframe = g4x_write_infoframe;
		intel_hdmi->set_infoframes = g4x_set_infoframes;
		intel_hdmi->infoframe_enabled = g4x_infoframe_enabled;
	} else if (HAS_DDI(dev)) {
		intel_hdmi->write_infoframe = hsw_write_infoframe;
		intel_hdmi->set_infoframes = hsw_set_infoframes;
		intel_hdmi->infoframe_enabled = hsw_infoframe_enabled;
	} else if (HAS_PCH_IBX(dev)) {
		intel_hdmi->write_infoframe = ibx_write_infoframe;
		intel_hdmi->set_infoframes = ibx_set_infoframes;
		intel_hdmi->infoframe_enabled = ibx_infoframe_enabled;
	} else {
		intel_hdmi->write_infoframe = cpt_write_infoframe;
		intel_hdmi->set_infoframes = cpt_set_infoframes;
		intel_hdmi->infoframe_enabled = cpt_infoframe_enabled;
	}

	if (HAS_DDI(dev))
		intel_connector->get_hw_state = intel_ddi_connector_get_hw_state;
	else
		intel_connector->get_hw_state = intel_connector_get_hw_state;
	intel_connector->unregister = intel_connector_unregister;

	intel_hdmi_add_properties(intel_hdmi, connector);

	intel_connector_attach_encoder(intel_connector, intel_encoder);
	drm_connector_register(connector);
	intel_hdmi->attached_connector = intel_connector;

	/* For G4X desktop chip, PEG_BAND_GAP_DATA 3:0 must first be written
	 * 0xd.  Failure to do so will result in spurious interrupts being
	 * generated on the port when a cable is not attached.
	 */
	if (IS_G4X(dev) && !IS_GM45(dev)) {
		u32 temp = I915_READ(PEG_BAND_GAP_DATA);
		I915_WRITE(PEG_BAND_GAP_DATA, (temp & ~0xf) | 0xd);
	}
}

void intel_hdmi_init(struct drm_device *dev,
		     i915_reg_t hdmi_reg, enum port port)
{
	struct drm_i915_private *dev_priv = dev->dev_private;
	struct intel_digital_port *intel_dig_port;
	struct intel_encoder *intel_encoder;
	struct intel_connector *intel_connector;

	intel_dig_port = kzalloc(sizeof(*intel_dig_port), GFP_KERNEL);
	if (!intel_dig_port)
		return;

	intel_connector = intel_connector_alloc();
	if (!intel_connector) {
		kfree(intel_dig_port);
		return;
	}

	intel_encoder = &intel_dig_port->base;

	drm_encoder_init(dev, &intel_encoder->base, &intel_hdmi_enc_funcs,
			 DRM_MODE_ENCODER_TMDS, NULL);

	intel_encoder->compute_config = intel_hdmi_compute_config;
	if (HAS_PCH_SPLIT(dev)) {
		intel_encoder->disable = pch_disable_hdmi;
		intel_encoder->post_disable = pch_post_disable_hdmi;
	} else {
		intel_encoder->disable = g4x_disable_hdmi;
	}
	intel_encoder->get_hw_state = intel_hdmi_get_hw_state;
	intel_encoder->get_config = intel_hdmi_get_config;
	if (IS_CHERRYVIEW(dev)) {
		intel_encoder->pre_pll_enable = chv_hdmi_pre_pll_enable;
		intel_encoder->pre_enable = chv_hdmi_pre_enable;
		intel_encoder->enable = vlv_enable_hdmi;
		intel_encoder->post_disable = chv_hdmi_post_disable;
		intel_encoder->post_pll_disable = chv_hdmi_post_pll_disable;
	} else if (IS_VALLEYVIEW(dev)) {
		intel_encoder->pre_pll_enable = vlv_hdmi_pre_pll_enable;
		intel_encoder->pre_enable = vlv_hdmi_pre_enable;
		intel_encoder->enable = vlv_enable_hdmi;
		intel_encoder->post_disable = vlv_hdmi_post_disable;
	} else {
		intel_encoder->pre_enable = intel_hdmi_pre_enable;
		if (HAS_PCH_CPT(dev))
			intel_encoder->enable = cpt_enable_hdmi;
		else if (HAS_PCH_IBX(dev))
			intel_encoder->enable = ibx_enable_hdmi;
		else
			intel_encoder->enable = g4x_enable_hdmi;
	}

	intel_encoder->type = INTEL_OUTPUT_HDMI;
	if (IS_CHERRYVIEW(dev)) {
		if (port == PORT_D)
			intel_encoder->crtc_mask = 1 << 2;
		else
			intel_encoder->crtc_mask = (1 << 0) | (1 << 1);
	} else {
		intel_encoder->crtc_mask = (1 << 0) | (1 << 1) | (1 << 2);
	}
	intel_encoder->cloneable = 1 << INTEL_OUTPUT_ANALOG;
	/*
	 * BSpec is unclear about HDMI+HDMI cloning on g4x, but it seems
	 * to work on real hardware. And since g4x can send infoframes to
	 * only one port anyway, nothing is lost by allowing it.
	 */
	if (IS_G4X(dev))
		intel_encoder->cloneable |= 1 << INTEL_OUTPUT_HDMI;

	intel_dig_port->port = port;
	dev_priv->dig_port_map[port] = intel_encoder;
	intel_dig_port->hdmi.hdmi_reg = hdmi_reg;
	intel_dig_port->dp.output_reg = INVALID_MMIO_REG;

	intel_hdmi_init_connector(intel_dig_port, intel_connector);
}<|MERGE_RESOLUTION|>--- conflicted
+++ resolved
@@ -1397,10 +1397,6 @@
 			msleep(10);
 		live_status = intel_digital_port_connected(dev_priv,
 				hdmi_to_dig_port(intel_hdmi));
-<<<<<<< HEAD
-		msleep(10);
-=======
->>>>>>> 5b726e06
 	}
 
 	if (!live_status)
