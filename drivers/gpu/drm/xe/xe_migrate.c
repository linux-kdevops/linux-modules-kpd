--- conflicted
+++ resolved
@@ -434,11 +434,7 @@
 
 	err = xe_migrate_lock_prepare_vm(tile, m, vm);
 	if (err)
-<<<<<<< HEAD
-		return err;
-=======
 		goto err_out;
->>>>>>> 70f42b9e
 
 	if (xe->info.has_usm) {
 		struct xe_hw_engine *hwe = xe_gt_hw_engine(primary_gt,
