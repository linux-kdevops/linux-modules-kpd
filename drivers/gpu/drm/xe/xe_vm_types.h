/* SPDX-License-Identifier: MIT */
/*
 * Copyright © 2022 Intel Corporation
 */

#ifndef _XE_VM_TYPES_H_
#define _XE_VM_TYPES_H_

#include <drm/drm_gpusvm.h>
#include <drm/drm_gpuvm.h>

#include <linux/dma-resv.h>
#include <linux/kref.h>
#include <linux/mmu_notifier.h>
#include <linux/scatterlist.h>

#include "xe_device_types.h"
#include "xe_pt_types.h"
#include "xe_range_fence.h"
#include "xe_userptr.h"

struct xe_bo;
struct xe_svm_range;
struct xe_sync_entry;
struct xe_user_fence;
struct xe_vm;
struct xe_vm_pgtable_update_op;

#if IS_ENABLED(CONFIG_DRM_XE_DEBUG)
#define TEST_VM_OPS_ERROR
#define FORCE_OP_ERROR	BIT(31)

#define FORCE_OP_ERROR_LOCK	0
#define FORCE_OP_ERROR_PREPARE	1
#define FORCE_OP_ERROR_RUN	2
#define FORCE_OP_ERROR_COUNT	3
#endif

#define XE_VMA_READ_ONLY	DRM_GPUVA_USERBITS
#define XE_VMA_DESTROYED	(DRM_GPUVA_USERBITS << 1)
#define XE_VMA_ATOMIC_PTE_BIT	(DRM_GPUVA_USERBITS << 2)
#define XE_VMA_PTE_4K		(DRM_GPUVA_USERBITS << 3)
#define XE_VMA_PTE_2M		(DRM_GPUVA_USERBITS << 4)
#define XE_VMA_PTE_1G		(DRM_GPUVA_USERBITS << 5)
#define XE_VMA_PTE_64K		(DRM_GPUVA_USERBITS << 6)
#define XE_VMA_PTE_COMPACT	(DRM_GPUVA_USERBITS << 7)
#define XE_VMA_DUMPABLE		(DRM_GPUVA_USERBITS << 8)
#define XE_VMA_SYSTEM_ALLOCATOR	(DRM_GPUVA_USERBITS << 9)

/**
 * struct xe_vma_mem_attr - memory attributes associated with vma
 */
struct xe_vma_mem_attr {
	/** @preferred_loc: perferred memory_location */
	struct {
		/** @preferred_loc.migration_policy: Pages migration policy */
		u32 migration_policy;

		/**
		 * @preferred_loc.devmem_fd: used for determining pagemap_fd
		 * requested by user DRM_XE_PREFERRED_LOC_DEFAULT_SYSTEM and
		 * DRM_XE_PREFERRED_LOC_DEFAULT_DEVICE mean system memory or
		 * closest device memory respectively.
		 */
		u32 devmem_fd;
	} preferred_loc;

	/**
	 * @atomic_access: The atomic access type for the vma
	 * See %DRM_XE_VMA_ATOMIC_UNDEFINED, %DRM_XE_VMA_ATOMIC_DEVICE,
	 * %DRM_XE_VMA_ATOMIC_GLOBAL, and %DRM_XE_VMA_ATOMIC_CPU for possible
	 * values. These are defined in uapi/drm/xe_drm.h.
	 */
	u32 atomic_access;

	/**
	 * @default_pat_index: The pat index for VMA set during first bind by user.
	 */
	u16 default_pat_index;

	/**
	 * @pat_index: The pat index to use when encoding the PTEs for this vma.
	 * same as default_pat_index unless overwritten by madvise.
	 */
	u16 pat_index;
};

struct xe_vma {
	/** @gpuva: Base GPUVA object */
	struct drm_gpuva gpuva;

	/**
	 * @combined_links: links into lists which are mutually exclusive.
	 * Locking: vm lock in write mode OR vm lock in read mode and the vm's
	 * resv.
	 */
	union {
		/** @rebind: link into VM if this VMA needs rebinding. */
		struct list_head rebind;
		/** @destroy: link to contested list when VM is being closed. */
		struct list_head destroy;
	} combined_links;

	union {
		/** @destroy_cb: callback to destroy VMA when unbind job is done */
		struct dma_fence_cb destroy_cb;
		/** @destroy_work: worker to destroy this BO */
		struct work_struct destroy_work;
	};

	/**
	 * @tile_invalidated: Tile mask of binding are invalidated for this VMA.
	 * protected by BO's resv and for userptrs, vm->svm.gpusvm.notifier_lock in
	 * write mode for writing or vm->svm.gpusvm.notifier_lock in read mode and
	 * the vm->resv. For stable reading, BO's resv or userptr
	 * vm->svm.gpusvm.notifier_lock in read mode is required. Can be
	 * opportunistically read with READ_ONCE outside of locks.
	 */
	u8 tile_invalidated;

	/** @tile_mask: Tile mask of where to create binding for this VMA */
	u8 tile_mask;

	/**
	 * @tile_present: Tile mask of binding are present for this VMA.
	 * protected by vm->lock, vm->resv and for userptrs,
	 * vm->svm.gpusvm.notifier_lock for writing. Needs either for reading,
	 * but if reading is done under the vm->lock only, it needs to be held
	 * in write mode.
	 */
	u8 tile_present;

	/** @tile_staged: bind is staged for this VMA */
	u8 tile_staged;

	/**
	 * @skip_invalidation: Used in madvise to avoid invalidation
	 * if mem attributes doesn't change
	 */
	bool skip_invalidation;

	/**
	 * @ufence: The user fence that was provided with MAP.
	 * Needs to be signalled before UNMAP can be processed.
	 */
	struct xe_user_fence *ufence;

	/**
	 * @attr: The attributes of vma which determines the migration policy
	 * and encoding of the PTEs for this vma.
	 */
	struct xe_vma_mem_attr attr;
};

/**
 * struct xe_userptr_vma - A userptr vma subclass
 * @vma: The vma.
 * @userptr: Additional userptr information.
 */
struct xe_userptr_vma {
	struct xe_vma vma;
	struct xe_userptr userptr;
};

struct xe_device;

struct xe_vm {
	/** @gpuvm: base GPUVM used to track VMAs */
	struct drm_gpuvm gpuvm;

	/** @svm: Shared virtual memory state */
	struct {
		/** @svm.gpusvm: base GPUSVM used to track fault allocations */
		struct drm_gpusvm gpusvm;
		/**
		 * @svm.garbage_collector: Garbage collector which is used unmap
		 * SVM range's GPU bindings and destroy the ranges.
		 */
		struct {
			/** @svm.garbage_collector.lock: Protect's range list */
			spinlock_t lock;
			/**
			 * @svm.garbage_collector.range_list: List of SVM ranges
			 * in the garbage collector.
			 */
			struct list_head range_list;
			/**
			 * @svm.garbage_collector.work: Worker which the
			 * garbage collector runs on.
			 */
			struct work_struct work;
		} garbage_collector;
	} svm;

	struct xe_device *xe;

	/* exec queue used for (un)binding vma's */
	struct xe_exec_queue *q[XE_MAX_TILES_PER_DEVICE];

	/** @lru_bulk_move: Bulk LRU move list for this VM's BOs */
	struct ttm_lru_bulk_move lru_bulk_move;

	u64 size;

	struct xe_pt *pt_root[XE_MAX_TILES_PER_DEVICE];
	struct xe_pt *scratch_pt[XE_MAX_TILES_PER_DEVICE][XE_VM_MAX_LEVEL];

	/**
	 * @flags: flags for this VM, statically setup a creation time aside
	 * from XE_VM_FLAG_BANNED which requires vm->lock to set / read safely
	 */
#define XE_VM_FLAG_64K			BIT(0)
#define XE_VM_FLAG_LR_MODE		BIT(1)
#define XE_VM_FLAG_MIGRATION		BIT(2)
#define XE_VM_FLAG_SCRATCH_PAGE		BIT(3)
#define XE_VM_FLAG_FAULT_MODE		BIT(4)
#define XE_VM_FLAG_BANNED		BIT(5)
#define XE_VM_FLAG_TILE_ID(flags)	FIELD_GET(GENMASK(7, 6), flags)
#define XE_VM_FLAG_SET_TILE_ID(tile)	FIELD_PREP(GENMASK(7, 6), (tile)->id)
#define XE_VM_FLAG_GSC			BIT(8)
	unsigned long flags;

	/** @composite_fence_ctx: context composite fence */
	u64 composite_fence_ctx;
	/** @composite_fence_seqno: seqno for composite fence */
	u32 composite_fence_seqno;

	/**
	 * @lock: outer most lock, protects objects of anything attached to this
	 * VM
	 */
	struct rw_semaphore lock;
	/**
	 * @snap_mutex: Mutex used to guard insertions and removals from gpuva,
	 * so we can take a snapshot safely from devcoredump.
	 */
	struct mutex snap_mutex;

	/**
	 * @rebind_list: list of VMAs that need rebinding. Protected by the
	 * vm->lock in write mode, OR (the vm->lock in read mode and the
	 * vm resv).
	 */
	struct list_head rebind_list;

	/**
	 * @destroy_work: worker to destroy VM, needed as a dma_fence signaling
	 * from an irq context can be last put and the destroy needs to be able
	 * to sleep.
	 */
	struct work_struct destroy_work;

	/**
	 * @rftree: range fence tree to track updates to page table structure.
	 * Used to implement conflict tracking between independent bind engines.
	 */
	struct xe_range_fence_tree rftree[XE_MAX_TILES_PER_DEVICE];

	const struct xe_pt_ops *pt_ops;

	/** @userptr: user pointer state */
	struct xe_userptr_vm userptr;

	/** @preempt: preempt state */
	struct {
		/**
		 * @min_run_period_ms: The minimum run period before preempting
		 * an engine again
		 */
		s64 min_run_period_ms;
		/** @exec_queues: list of exec queues attached to this VM */
		struct list_head exec_queues;
		/** @num_exec_queues: number exec queues attached to this VM */
		int num_exec_queues;
		/**
		 * @rebind_deactivated: Whether rebind has been temporarily deactivated
		 * due to no work available. Protected by the vm resv.
		 */
		bool rebind_deactivated;
		/**
		 * @rebind_work: worker to rebind invalidated userptrs / evicted
		 * BOs
		 */
		struct work_struct rebind_work;
		/**
		 * @preempt.pm_activate_link: Link to list of rebind workers to be
		 * kicked on resume.
		 */
		struct list_head pm_activate_link;
	} preempt;

	/** @um: unified memory state */
	struct {
		/** @asid: address space ID, unique to each VM */
		u32 asid;
		/**
		 * @last_fault_vma: Last fault VMA, used for fast lookup when we
		 * get a flood of faults to the same VMA
		 */
		struct xe_vma *last_fault_vma;
	} usm;

	/** @error_capture: allow to track errors */
	struct {
		/** @capture_once: capture only one error per VM */
		bool capture_once;
	} error_capture;

	/**
	 * @validation: Validation data only valid with the vm resv held.
	 * Note: This is really task state of the task holding the vm resv,
	 * and moving forward we should
	 * come up with a better way of passing this down the call-
	 * chain.
	 */
	struct {
		/**
		 * @validation.validating: The task that is currently making bos resident.
		 * for this vm.
		 * Protected by the VM's resv for writing. Opportunistic reading can be done
		 * using READ_ONCE. Note: This is a workaround for the
		 * TTM eviction_valuable() callback not being passed a struct
		 * ttm_operation_context(). Future work might want to address this.
		 */
		struct task_struct *validating;
		/**
		 *  @validation.exec The drm_exec context used when locking the vm resv.
		 *  Protected by the vm's resv.
		 */
		struct drm_exec *_exec;
	} validation;

	/**
	 * @tlb_flush_seqno: Required TLB flush seqno for the next exec.
	 * protected by the vm resv.
	 */
	u64 tlb_flush_seqno;
	/** @batch_invalidate_tlb: Always invalidate TLB before batch start */
	bool batch_invalidate_tlb;
	/** @xef: XE file handle for tracking this VM's drm client */
	struct xe_file *xef;
};

/** struct xe_vma_op_map - VMA map operation */
struct xe_vma_op_map {
	/** @vma: VMA to map */
	struct xe_vma *vma;
	/** @immediate: Immediate bind */
	bool immediate;
	/** @read_only: Read only */
	bool read_only;
	/** @is_null: is NULL binding */
	bool is_null;
	/** @is_cpu_addr_mirror: is CPU address mirror binding */
	bool is_cpu_addr_mirror;
	/** @dumpable: whether BO is dumped on GPU hang */
	bool dumpable;
	/** @invalidate: invalidate the VMA before bind */
	bool invalidate_on_bind;
	/** @pat_index: The pat index to use for this operation. */
	u16 pat_index;
};

/** struct xe_vma_op_remap - VMA remap operation */
struct xe_vma_op_remap {
	/** @prev: VMA preceding part of a split mapping */
	struct xe_vma *prev;
	/** @next: VMA subsequent part of a split mapping */
	struct xe_vma *next;
	/** @start: start of the VMA unmap */
	u64 start;
	/** @range: range of the VMA unmap */
	u64 range;
	/** @skip_prev: skip prev rebind */
	bool skip_prev;
	/** @skip_next: skip next rebind */
	bool skip_next;
	/** @unmap_done: unmap operation in done */
	bool unmap_done;
};

/** struct xe_vma_op_prefetch - VMA prefetch operation */
struct xe_vma_op_prefetch {
	/** @region: memory region to prefetch to */
	u32 region;
};

/** struct xe_vma_op_map_range - VMA map range operation */
struct xe_vma_op_map_range {
	/** @vma: VMA to map (system allocator VMA) */
	struct xe_vma *vma;
	/** @range: SVM range to map */
	struct xe_svm_range *range;
};

/** struct xe_vma_op_unmap_range - VMA unmap range operation */
struct xe_vma_op_unmap_range {
	/** @range: SVM range to unmap */
	struct xe_svm_range *range;
};

/** struct xe_vma_op_prefetch_range - VMA prefetch range operation */
struct xe_vma_op_prefetch_range {
	/** @range: xarray for SVM ranges data */
	struct xarray range;
	/** @ranges_count: number of svm ranges to map */
	u32 ranges_count;
	/**
	 * @tile: Pointer to the tile structure containing memory to prefetch.
	 *        NULL if prefetch requested region is smem
	 */
	struct xe_tile *tile;
};

/** enum xe_vma_op_flags - flags for VMA operation */
enum xe_vma_op_flags {
	/** @XE_VMA_OP_COMMITTED: VMA operation committed */
	XE_VMA_OP_COMMITTED		= BIT(0),
	/** @XE_VMA_OP_PREV_COMMITTED: Previous VMA operation committed */
	XE_VMA_OP_PREV_COMMITTED	= BIT(1),
	/** @XE_VMA_OP_NEXT_COMMITTED: Next VMA operation committed */
	XE_VMA_OP_NEXT_COMMITTED	= BIT(2),
};

/** enum xe_vma_subop - VMA sub-operation */
enum xe_vma_subop {
	/** @XE_VMA_SUBOP_MAP_RANGE: Map range */
	XE_VMA_SUBOP_MAP_RANGE,
	/** @XE_VMA_SUBOP_UNMAP_RANGE: Unmap range */
	XE_VMA_SUBOP_UNMAP_RANGE,
};

/** struct xe_vma_op - VMA operation */
struct xe_vma_op {
	/** @base: GPUVA base operation */
	struct drm_gpuva_op base;
	/** @link: async operation link */
	struct list_head link;
	/** @flags: operation flags */
	enum xe_vma_op_flags flags;
	/** @subop: user defined sub-operation */
	enum xe_vma_subop subop;
	/** @tile_mask: Tile mask for operation */
	u8 tile_mask;

	union {
		/** @map: VMA map operation specific data */
		struct xe_vma_op_map map;
		/** @remap: VMA remap operation specific data */
		struct xe_vma_op_remap remap;
		/** @prefetch: VMA prefetch operation specific data */
		struct xe_vma_op_prefetch prefetch;
		/** @map_range: VMA map range operation specific data */
		struct xe_vma_op_map_range map_range;
		/** @unmap_range: VMA unmap range operation specific data */
		struct xe_vma_op_unmap_range unmap_range;
		/** @prefetch_range: VMA prefetch range operation specific data */
		struct xe_vma_op_prefetch_range prefetch_range;
	};
};

/** struct xe_vma_ops - VMA operations */
struct xe_vma_ops {
	/** @list: list of VMA operations */
	struct list_head list;
	/** @vm: VM */
	struct xe_vm *vm;
	/** @q: exec queue for VMA operations */
	struct xe_exec_queue *q;
	/** @syncs: syncs these operation */
	struct xe_sync_entry *syncs;
	/** @num_syncs: number of syncs */
	u32 num_syncs;
	/** @pt_update_ops: page table update operations */
	struct xe_vm_pgtable_update_ops pt_update_ops[XE_MAX_TILES_PER_DEVICE];
	/** @flag: signify the properties within xe_vma_ops*/
#define XE_VMA_OPS_FLAG_HAS_SVM_PREFETCH BIT(0)
#define XE_VMA_OPS_FLAG_MADVISE          BIT(1)
<<<<<<< HEAD
=======
#define XE_VMA_OPS_ARRAY_OF_BINDS	 BIT(2)
>>>>>>> 70f42b9e
	u32 flags;
#ifdef TEST_VM_OPS_ERROR
	/** @inject_error: inject error to test error handling */
	bool inject_error;
#endif
};

#endif<|MERGE_RESOLUTION|>--- conflicted
+++ resolved
@@ -476,10 +476,7 @@
 	/** @flag: signify the properties within xe_vma_ops*/
 #define XE_VMA_OPS_FLAG_HAS_SVM_PREFETCH BIT(0)
 #define XE_VMA_OPS_FLAG_MADVISE          BIT(1)
-<<<<<<< HEAD
-=======
 #define XE_VMA_OPS_ARRAY_OF_BINDS	 BIT(2)
->>>>>>> 70f42b9e
 	u32 flags;
 #ifdef TEST_VM_OPS_ERROR
 	/** @inject_error: inject error to test error handling */
