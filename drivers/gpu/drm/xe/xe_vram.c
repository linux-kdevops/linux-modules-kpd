--- conflicted
+++ resolved
@@ -168,11 +168,6 @@
 		return -ENXIO;
 	}
 
-<<<<<<< HEAD
-	resize_vram_bar(xe);
-
-=======
->>>>>>> 70f42b9e
 	lmem_bar->io_start = pci_resource_start(pdev, LMEM_BAR);
 	lmem_bar->io_size = pci_resource_len(pdev, LMEM_BAR);
 	if (!lmem_bar->io_size)
