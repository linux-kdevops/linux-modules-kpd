--- conflicted
+++ resolved
@@ -66,10 +66,7 @@
 
 /**
  * xe_pci_fake_data_gen_params - Generate struct xe_pci_fake_data parameters
-<<<<<<< HEAD
-=======
  * @test: test context object
->>>>>>> 70f42b9e
  * @prev: the pointer to the previous parameter to iterate from or NULL
  * @desc: output buffer with minimum size of KUNIT_PARAM_DESC_SIZE
  *
