--- conflicted
+++ resolved
@@ -1529,17 +1529,10 @@
 			    err) {
 		err = xe_vm_drm_exec_lock(vm, &exec);
 		drm_exec_retry_on_contention(&exec);
-<<<<<<< HEAD
 
 		if (IS_DGFX(xe) && xe->info.vram_flags & XE_VRAM_FLAGS_NEED64K)
 			vm->flags |= XE_VM_FLAG_64K;
 
-=======
-
-		if (IS_DGFX(xe) && xe->info.vram_flags & XE_VRAM_FLAGS_NEED64K)
-			vm->flags |= XE_VM_FLAG_64K;
-
->>>>>>> 70f42b9e
 		for_each_tile(tile, xe, id) {
 			if (flags & XE_VM_FLAG_MIGRATION &&
 			    tile->id != XE_VM_FLAG_TILE_ID(flags))
@@ -2850,12 +2843,8 @@
 			err = drm_exec_lock_obj(exec, &bo->ttm.base);
 		if (!err && validate)
 			err = xe_bo_validate(bo, vm,
-<<<<<<< HEAD
-					     !xe_vm_in_preempt_fence_mode(vm), exec);
-=======
 					     !xe_vm_in_preempt_fence_mode(vm) &&
 					     res_evict, exec);
->>>>>>> 70f42b9e
 	}
 
 	return err;
