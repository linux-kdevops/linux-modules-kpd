/*
 * Copyright 2019 Advanced Micro Devices, Inc.
 *
 * Permission is hereby granted, free of charge, to any person obtaining a
 * copy of this software and associated documentation files (the "Software"),
 * to deal in the Software without restriction, including without limitation
 * the rights to use, copy, modify, merge, publish, distribute, sublicense,
 * and/or sell copies of the Software, and to permit persons to whom the
 * Software is furnished to do so, subject to the following conditions:
 *
 * The above copyright notice and this permission notice shall be included in
 * all copies or substantial portions of the Software.
 *
 * THE SOFTWARE IS PROVIDED "AS IS", WITHOUT WARRANTY OF ANY KIND, EXPRESS OR
 * IMPLIED, INCLUDING BUT NOT LIMITED TO THE WARRANTIES OF MERCHANTABILITY,
 * FITNESS FOR A PARTICULAR PURPOSE AND NONINFRINGEMENT.  IN NO EVENT SHALL
 * THE COPYRIGHT HOLDER(S) OR AUTHOR(S) BE LIABLE FOR ANY CLAIM, DAMAGES OR
 * OTHER LIABILITY, WHETHER IN AN ACTION OF CONTRACT, TORT OR OTHERWISE,
 * ARISING FROM, OUT OF OR IN CONNECTION WITH THE SOFTWARE OR THE USE OR
 * OTHER DEALINGS IN THE SOFTWARE.
 *
 */

#ifndef __AMDGPU_MES_H__
#define __AMDGPU_MES_H__

#include "amdgpu_irq.h"
#include "kgd_kfd_interface.h"
#include "amdgpu_gfx.h"
#include "amdgpu_doorbell.h"
#include <linux/sched/mm.h>

#define AMDGPU_MES_MAX_COMPUTE_PIPES        8
#define AMDGPU_MES_MAX_GFX_PIPES            2
#define AMDGPU_MES_MAX_SDMA_PIPES           2

#define AMDGPU_MES_API_VERSION_SHIFT	12
#define AMDGPU_MES_FEAT_VERSION_SHIFT	24

#define AMDGPU_MES_VERSION_MASK		0x00000fff
#define AMDGPU_MES_API_VERSION_MASK	0x00fff000
#define AMDGPU_MES_FEAT_VERSION_MASK	0xff000000
#define AMDGPU_MES_MSCRATCH_SIZE	0x40000
#define AMDGPU_MES_INVALID_DB_OFFSET	0xffffffff

enum amdgpu_mes_priority_level {
	AMDGPU_MES_PRIORITY_LEVEL_LOW       = 0,
	AMDGPU_MES_PRIORITY_LEVEL_NORMAL    = 1,
	AMDGPU_MES_PRIORITY_LEVEL_MEDIUM    = 2,
	AMDGPU_MES_PRIORITY_LEVEL_HIGH      = 3,
	AMDGPU_MES_PRIORITY_LEVEL_REALTIME  = 4,
	AMDGPU_MES_PRIORITY_NUM_LEVELS
};

#define AMDGPU_MES_PROC_CTX_SIZE 0x1000 /* one page area */
#define AMDGPU_MES_GANG_CTX_SIZE 0x1000 /* one page area */

struct amdgpu_mes_funcs;

enum amdgpu_mes_pipe {
	AMDGPU_MES_SCHED_PIPE = 0,
	AMDGPU_MES_KIQ_PIPE,
	AMDGPU_MAX_MES_PIPES = 2,
};

struct amdgpu_mes {
	struct amdgpu_device            *adev;

	struct mutex                    mutex_hidden;

	struct idr                      pasid_idr;
	struct idr                      gang_id_idr;
	struct idr                      queue_id_idr;
	struct ida                      doorbell_ida;

	spinlock_t                      queue_id_lock;

	uint32_t			sched_version;
	uint32_t			kiq_version;
	uint32_t			fw_version[AMDGPU_MAX_MES_PIPES];
	bool                            enable_legacy_queue_map;

	uint32_t                        total_max_queue;
	uint32_t                        max_doorbell_slices;

	uint64_t                        default_process_quantum;
	uint64_t                        default_gang_quantum;

	struct amdgpu_ring              ring[AMDGPU_MAX_MES_PIPES];
	spinlock_t                      ring_lock[AMDGPU_MAX_MES_PIPES];

	const struct firmware           *fw[AMDGPU_MAX_MES_PIPES];

	/* mes ucode */
	struct amdgpu_bo		*ucode_fw_obj[AMDGPU_MAX_MES_PIPES];
	uint64_t			ucode_fw_gpu_addr[AMDGPU_MAX_MES_PIPES];
	uint32_t			*ucode_fw_ptr[AMDGPU_MAX_MES_PIPES];
	uint64_t                        uc_start_addr[AMDGPU_MAX_MES_PIPES];

	/* mes ucode data */
	struct amdgpu_bo		*data_fw_obj[AMDGPU_MAX_MES_PIPES];
	uint64_t			data_fw_gpu_addr[AMDGPU_MAX_MES_PIPES];
	uint32_t			*data_fw_ptr[AMDGPU_MAX_MES_PIPES];
	uint64_t                        data_start_addr[AMDGPU_MAX_MES_PIPES];

	/* eop gpu obj */
	struct amdgpu_bo		*eop_gpu_obj[AMDGPU_MAX_MES_PIPES];
	uint64_t                        eop_gpu_addr[AMDGPU_MAX_MES_PIPES];

	void                            *mqd_backup[AMDGPU_MAX_MES_PIPES];
	struct amdgpu_irq_src	        irq[AMDGPU_MAX_MES_PIPES];

	uint32_t                        vmid_mask_gfxhub;
	uint32_t                        vmid_mask_mmhub;
	uint32_t                        gfx_hqd_mask[AMDGPU_MES_MAX_GFX_PIPES];
	uint32_t                        compute_hqd_mask[AMDGPU_MES_MAX_COMPUTE_PIPES];
	uint32_t                        sdma_hqd_mask[AMDGPU_MES_MAX_SDMA_PIPES];
	uint32_t                        aggregated_doorbells[AMDGPU_MES_PRIORITY_NUM_LEVELS];
	uint32_t                        sch_ctx_offs[AMDGPU_MAX_MES_PIPES];
	uint64_t			sch_ctx_gpu_addr[AMDGPU_MAX_MES_PIPES];
	uint64_t			*sch_ctx_ptr[AMDGPU_MAX_MES_PIPES];
	uint32_t			query_status_fence_offs[AMDGPU_MAX_MES_PIPES];
	uint64_t			query_status_fence_gpu_addr[AMDGPU_MAX_MES_PIPES];
	uint64_t			*query_status_fence_ptr[AMDGPU_MAX_MES_PIPES];

	uint32_t			saved_flags;

	/* initialize kiq pipe */
	int                             (*kiq_hw_init)(struct amdgpu_device *adev);
	int                             (*kiq_hw_fini)(struct amdgpu_device *adev);

	/* MES doorbells */
	uint32_t			db_start_dw_offset;
	uint32_t			num_mes_dbs;
	unsigned long			*doorbell_bitmap;

	/* MES event log buffer */
	uint32_t			event_log_size;
	struct amdgpu_bo	*event_log_gpu_obj;
	uint64_t			event_log_gpu_addr;
	void				*event_log_cpu_addr;

	/* ip specific functions */
	const struct amdgpu_mes_funcs   *funcs;

	/* mes resource_1 bo*/
	struct amdgpu_bo    *resource_1[AMDGPU_MAX_MES_PIPES];
	uint64_t            resource_1_gpu_addr[AMDGPU_MAX_MES_PIPES];
	void                *resource_1_addr[AMDGPU_MAX_MES_PIPES];

	int				hung_queue_db_array_size;
<<<<<<< HEAD
=======
	int				hung_queue_hqd_info_offset;
>>>>>>> 70f42b9e
	struct amdgpu_bo		*hung_queue_db_array_gpu_obj;
	uint64_t			hung_queue_db_array_gpu_addr;
	void				*hung_queue_db_array_cpu_addr;
};

struct amdgpu_mes_gang {
	int 				gang_id;
	int 				priority;
	int 				inprocess_gang_priority;
	int 				global_priority_level;
	struct list_head 		list;
	struct amdgpu_mes_process 	*process;
	struct amdgpu_bo 		*gang_ctx_bo;
	uint64_t 			gang_ctx_gpu_addr;
	void 				*gang_ctx_cpu_ptr;
	uint64_t 			gang_quantum;
	struct list_head 		queue_list;
};

struct amdgpu_mes_queue {
	struct list_head 		list;
	struct amdgpu_mes_gang 		*gang;
	int 				queue_id;
	uint64_t 			doorbell_off;
	struct amdgpu_bo		*mqd_obj;
	void				*mqd_cpu_ptr;
	uint64_t 			mqd_gpu_addr;
	uint64_t 			wptr_gpu_addr;
	int 				queue_type;
	int 				paging;
	struct amdgpu_ring 		*ring;
};

struct amdgpu_mes_queue_properties {
	int 			queue_type;
	uint64_t                hqd_base_gpu_addr;
	uint64_t                rptr_gpu_addr;
	uint64_t                wptr_gpu_addr;
	uint64_t                wptr_mc_addr;
	uint32_t                queue_size;
	uint64_t                eop_gpu_addr;
	uint32_t                hqd_pipe_priority;
	uint32_t                hqd_queue_priority;
	bool 			paging;
	struct amdgpu_ring 	*ring;
	/* out */
	uint64_t       		doorbell_off;
};

struct amdgpu_mes_gang_properties {
	uint32_t 	priority;
	uint32_t 	gang_quantum;
	uint32_t 	inprocess_gang_priority;
	uint32_t 	priority_level;
	int 		global_priority_level;
};

struct mes_add_queue_input {
	uint32_t	process_id;
	uint64_t	page_table_base_addr;
	uint64_t	process_va_start;
	uint64_t	process_va_end;
	uint64_t	process_quantum;
	uint64_t	process_context_addr;
	uint64_t	gang_quantum;
	uint64_t	gang_context_addr;
	uint32_t	inprocess_gang_priority;
	uint32_t	gang_global_priority_level;
	uint32_t	doorbell_offset;
	uint64_t	mqd_addr;
	uint64_t	wptr_addr;
	uint64_t	wptr_mc_addr;
	uint32_t	queue_type;
	uint32_t	paging;
	uint32_t        gws_base;
	uint32_t        gws_size;
	uint64_t	tba_addr;
	uint64_t	tma_addr;
	uint32_t	trap_en;
	uint32_t	skip_process_ctx_clear;
	uint32_t	is_kfd_process;
	uint32_t	is_aql_queue;
	uint32_t	queue_size;
	uint32_t	exclusively_scheduled;
};

struct mes_remove_queue_input {
	uint32_t	doorbell_offset;
	uint64_t	gang_context_addr;
};

struct mes_map_legacy_queue_input {
	uint32_t                           queue_type;
	uint32_t                           doorbell_offset;
	uint32_t                           pipe_id;
	uint32_t                           queue_id;
	uint64_t                           mqd_addr;
	uint64_t                           wptr_addr;
};

struct mes_unmap_legacy_queue_input {
	enum amdgpu_unmap_queues_action    action;
	uint32_t                           queue_type;
	uint32_t                           doorbell_offset;
	uint32_t                           pipe_id;
	uint32_t                           queue_id;
	uint64_t                           trail_fence_addr;
	uint64_t                           trail_fence_data;
};

struct mes_suspend_gang_input {
	bool		suspend_all_gangs;
	uint64_t	gang_context_addr;
	uint64_t	suspend_fence_addr;
	uint32_t	suspend_fence_value;
};

struct mes_resume_gang_input {
	bool		resume_all_gangs;
	uint64_t	gang_context_addr;
};

struct mes_reset_queue_input {
	uint32_t                           queue_type;
	uint32_t                           doorbell_offset;
	bool                               use_mmio;
	uint32_t                           me_id;
	uint32_t                           pipe_id;
	uint32_t                           queue_id;
	uint64_t                           mqd_addr;
	uint64_t                           wptr_addr;
	uint32_t                           vmid;
	bool                               legacy_gfx;
	bool                               is_kq;
};

struct mes_detect_and_reset_queue_input {
	uint32_t                           queue_type;
	bool                               detect_only;
};

struct mes_inv_tlbs_pasid_input {
	uint32_t        xcc_id;
	uint16_t        pasid;
	uint8_t         hub_id;
	uint8_t         flush_type;
};

enum mes_misc_opcode {
	MES_MISC_OP_WRITE_REG,
	MES_MISC_OP_READ_REG,
	MES_MISC_OP_WRM_REG_WAIT,
	MES_MISC_OP_WRM_REG_WR_WAIT,
	MES_MISC_OP_SET_SHADER_DEBUGGER,
	MES_MISC_OP_CHANGE_CONFIG,
};

struct mes_misc_op_input {
	enum mes_misc_opcode op;

	union {
		struct {
			uint32_t                  reg_offset;
			uint64_t                  buffer_addr;
		} read_reg;

		struct {
			uint32_t                  reg_offset;
			uint32_t                  reg_value;
		} write_reg;

		struct {
			uint32_t                   ref;
			uint32_t                   mask;
			uint32_t                   reg0;
			uint32_t                   reg1;
		} wrm_reg;

		struct {
			uint64_t process_context_addr;
			union {
				struct {
					uint32_t single_memop : 1;
					uint32_t single_alu_op : 1;
					uint32_t reserved: 29;
					uint32_t process_ctx_flush: 1;
				};
				uint32_t u32all;
			} flags;
			uint32_t spi_gdbg_per_vmid_cntl;
			uint32_t tcp_watch_cntl[4];
			uint32_t trap_en;
		} set_shader_debugger;

		struct {
			union {
				struct {
					uint32_t limit_single_process : 1;
					uint32_t enable_hws_logging_buffer : 1;
					uint32_t reserved : 30;
				};
				uint32_t all;
			} option;
			struct {
				uint32_t tdr_level;
				uint32_t tdr_delay;
			} tdr_config;
		} change_config;
	};
};

struct amdgpu_mes_funcs {
	int (*add_hw_queue)(struct amdgpu_mes *mes,
			    struct mes_add_queue_input *input);

	int (*remove_hw_queue)(struct amdgpu_mes *mes,
			       struct mes_remove_queue_input *input);

	int (*map_legacy_queue)(struct amdgpu_mes *mes,
				struct mes_map_legacy_queue_input *input);

	int (*unmap_legacy_queue)(struct amdgpu_mes *mes,
				  struct mes_unmap_legacy_queue_input *input);

	int (*suspend_gang)(struct amdgpu_mes *mes,
			    struct mes_suspend_gang_input *input);

	int (*resume_gang)(struct amdgpu_mes *mes,
			   struct mes_resume_gang_input *input);

	int (*misc_op)(struct amdgpu_mes *mes,
		       struct mes_misc_op_input *input);

	int (*reset_hw_queue)(struct amdgpu_mes *mes,
			      struct mes_reset_queue_input *input);

	int (*detect_and_reset_hung_queues)(struct amdgpu_mes *mes,
			      struct mes_detect_and_reset_queue_input *input);


	int (*invalidate_tlbs_pasid)(struct amdgpu_mes *mes,
			      struct mes_inv_tlbs_pasid_input *input);
};

#define amdgpu_mes_kiq_hw_init(adev) (adev)->mes.kiq_hw_init((adev))
#define amdgpu_mes_kiq_hw_fini(adev) (adev)->mes.kiq_hw_fini((adev))

int amdgpu_mes_init_microcode(struct amdgpu_device *adev, int pipe);
int amdgpu_mes_init(struct amdgpu_device *adev);
void amdgpu_mes_fini(struct amdgpu_device *adev);

int amdgpu_mes_suspend(struct amdgpu_device *adev);
int amdgpu_mes_resume(struct amdgpu_device *adev);

int amdgpu_mes_map_legacy_queue(struct amdgpu_device *adev,
				struct amdgpu_ring *ring);
int amdgpu_mes_unmap_legacy_queue(struct amdgpu_device *adev,
				  struct amdgpu_ring *ring,
				  enum amdgpu_unmap_queues_action action,
				  u64 gpu_addr, u64 seq);
int amdgpu_mes_reset_legacy_queue(struct amdgpu_device *adev,
				  struct amdgpu_ring *ring,
				  unsigned int vmid,
				  bool use_mmio);

int amdgpu_mes_get_hung_queue_db_array_size(struct amdgpu_device *adev);
int amdgpu_mes_detect_and_reset_hung_queues(struct amdgpu_device *adev,
					    int queue_type,
					    bool detect_only,
					    unsigned int *hung_db_num,
					    u32 *hung_db_array);

uint32_t amdgpu_mes_rreg(struct amdgpu_device *adev, uint32_t reg);
int amdgpu_mes_wreg(struct amdgpu_device *adev,
		    uint32_t reg, uint32_t val);
int amdgpu_mes_reg_write_reg_wait(struct amdgpu_device *adev,
				  uint32_t reg0, uint32_t reg1,
				  uint32_t ref, uint32_t mask);
int amdgpu_mes_set_shader_debugger(struct amdgpu_device *adev,
				uint64_t process_context_addr,
				uint32_t spi_gdbg_per_vmid_cntl,
				const uint32_t *tcp_watch_cntl,
				uint32_t flags,
				bool trap_en);
int amdgpu_mes_flush_shader_debugger(struct amdgpu_device *adev,
				uint64_t process_context_addr);

uint32_t amdgpu_mes_get_aggregated_doorbell_index(struct amdgpu_device *adev,
						   enum amdgpu_mes_priority_level prio);

int amdgpu_mes_doorbell_process_slice(struct amdgpu_device *adev);

/*
 * MES lock can be taken in MMU notifiers.
 *
 * A bit more detail about why to set no-FS reclaim with MES lock:
 *
 * The purpose of the MMU notifier is to stop GPU access to memory so
 * that the Linux VM subsystem can move pages around safely. This is
 * done by preempting user mode queues for the affected process. When
 * MES is used, MES lock needs to be taken to preempt the queues.
 *
 * The MMU notifier callback entry point in the driver is
 * amdgpu_mn_invalidate_range_start_hsa. The relevant call chain from
 * there is:
 * amdgpu_amdkfd_evict_userptr -> kgd2kfd_quiesce_mm ->
 * kfd_process_evict_queues -> pdd->dev->dqm->ops.evict_process_queues
 *
 * The last part of the chain is a function pointer where we take the
 * MES lock.
 *
 * The problem with taking locks in the MMU notifier is, that MMU
 * notifiers can be called in reclaim-FS context. That's where the
 * kernel frees up pages to make room for new page allocations under
 * memory pressure. While we are running in reclaim-FS context, we must
 * not trigger another memory reclaim operation because that would
 * recursively reenter the reclaim code and cause a deadlock. The
 * memalloc_nofs_save/restore calls guarantee that.
 *
 * In addition we also need to avoid lock dependencies on other locks taken
 * under the MES lock, for example reservation locks. Here is a possible
 * scenario of a deadlock:
 * Thread A: takes and holds reservation lock | triggers reclaim-FS |
 * MMU notifier | blocks trying to take MES lock
 * Thread B: takes and holds MES lock | blocks trying to take reservation lock
 *
 * In this scenario Thread B gets involved in a deadlock even without
 * triggering a reclaim-FS operation itself.
 * To fix this and break the lock dependency chain you'd need to either:
 * 1. protect reservation locks with memalloc_nofs_save/restore, or
 * 2. avoid taking reservation locks under the MES lock.
 *
 * Reservation locks are taken all over the kernel in different subsystems, we
 * have no control over them and their lock dependencies.So the only workable
 * solution is to avoid taking other locks under the MES lock.
 * As a result, make sure no reclaim-FS happens while holding this lock anywhere
 * to prevent deadlocks when an MMU notifier runs in reclaim-FS context.
 */
static inline void amdgpu_mes_lock(struct amdgpu_mes *mes)
{
	mutex_lock(&mes->mutex_hidden);
	mes->saved_flags = memalloc_noreclaim_save();
}

static inline void amdgpu_mes_unlock(struct amdgpu_mes *mes)
{
	memalloc_noreclaim_restore(mes->saved_flags);
	mutex_unlock(&mes->mutex_hidden);
}

bool amdgpu_mes_suspend_resume_all_supported(struct amdgpu_device *adev);

int amdgpu_mes_update_enforce_isolation(struct amdgpu_device *adev);

#endif /* __AMDGPU_MES_H__ */<|MERGE_RESOLUTION|>--- conflicted
+++ resolved
@@ -149,10 +149,7 @@
 	void                *resource_1_addr[AMDGPU_MAX_MES_PIPES];
 
 	int				hung_queue_db_array_size;
-<<<<<<< HEAD
-=======
 	int				hung_queue_hqd_info_offset;
->>>>>>> 70f42b9e
 	struct amdgpu_bo		*hung_queue_db_array_gpu_obj;
 	uint64_t			hung_queue_db_array_gpu_addr;
 	void				*hung_queue_db_array_cpu_addr;
