--- conflicted
+++ resolved
@@ -208,17 +208,10 @@
 	struct amdgpu_userq_mgr *uqm, *tmp;
 	unsigned int hung_db_num = 0;
 	int queue_id, r, i;
-<<<<<<< HEAD
-	u32 db_array[4];
-
-	if (db_array_size > 4) {
-		dev_err(adev->dev, "DB array size (%d vs 4) too small\n",
-=======
 	u32 db_array[8];
 
 	if (db_array_size > 8) {
 		dev_err(adev->dev, "DB array size (%d vs 8) too small\n",
->>>>>>> 70f42b9e
 			db_array_size);
 		return -EINVAL;
 	}
