// SPDX-License-Identifier: GPL-2.0+
/*
 * Copyright (C) 2019 Laurent Pinchart <laurent.pinchart@ideasonboard.com>
 */

#include <linux/kernel.h>
#include <linux/module.h>
#include <linux/of.h>
#include <linux/property.h>
#include <linux/slab.h>

#include <drm/drm_atomic_state_helper.h>
#include <drm/drm_bridge.h>
#include <drm/drm_bridge_connector.h>
#include <drm/drm_connector.h>
#include <drm/drm_device.h>
#include <drm/drm_edid.h>
#include <drm/drm_managed.h>
#include <drm/drm_modeset_helper_vtables.h>
#include <drm/drm_print.h>
#include <drm/drm_probe_helper.h>
#include <drm/display/drm_hdmi_audio_helper.h>
#include <drm/display/drm_hdmi_helper.h>
#include <drm/display/drm_hdmi_state_helper.h>

/**
 * DOC: overview
 *
 * The DRM bridge connector helper object provides a DRM connector
 * implementation that wraps a chain of &struct drm_bridge. The connector
 * operations are fully implemented based on the operations of the bridges in
 * the chain, and don't require any intervention from the display controller
 * driver at runtime.
 *
 * To use the helper, display controller drivers create a bridge connector with
 * a call to drm_bridge_connector_init(). This associates the newly created
 * connector with the chain of bridges passed to the function and registers it
 * with the DRM device. At that point the connector becomes fully usable, no
 * further operation is needed.
 *
 * The DRM bridge connector operations are implemented based on the operations
 * provided by the bridges in the chain. Each connector operation is delegated
 * to the bridge closest to the connector (at the end of the chain) that
 * provides the relevant functionality.
 *
 * To make use of this helper, all bridges in the chain shall report bridge
 * operation flags (&drm_bridge->ops) and bridge output type
 * (&drm_bridge->type), as well as the DRM_BRIDGE_ATTACH_NO_CONNECTOR attach
 * flag (none of the bridges shall create a DRM connector directly).
 */

/**
 * struct drm_bridge_connector - A connector backed by a chain of bridges
 */
struct drm_bridge_connector {
	/**
	 * @base: The base DRM connector
	 */
	struct drm_connector base;
	/**
	 * @encoder:
	 *
	 * The encoder at the start of the bridges chain.
	 */
	struct drm_encoder *encoder;
	/**
	 * @bridge_edid:
	 *
	 * The last bridge in the chain (closest to the connector) that provides
	 * EDID read support, if any (see &DRM_BRIDGE_OP_EDID).
	 */
	struct drm_bridge *bridge_edid;
	/**
	 * @bridge_hpd:
	 *
	 * The last bridge in the chain (closest to the connector) that provides
	 * hot-plug detection notification, if any (see &DRM_BRIDGE_OP_HPD).
	 */
	struct drm_bridge *bridge_hpd;
	/**
	 * @bridge_detect:
	 *
	 * The last bridge in the chain (closest to the connector) that provides
	 * connector detection, if any (see &DRM_BRIDGE_OP_DETECT).
	 */
	struct drm_bridge *bridge_detect;
	/**
	 * @bridge_modes:
	 *
	 * The last bridge in the chain (closest to the connector) that provides
	 * connector modes detection, if any (see &DRM_BRIDGE_OP_MODES).
	 */
	struct drm_bridge *bridge_modes;
	/**
	 * @bridge_hdmi:
	 *
	 * The bridge in the chain that implements necessary support for the
	 * HDMI connector infrastructure, if any (see &DRM_BRIDGE_OP_HDMI).
	 */
	struct drm_bridge *bridge_hdmi;
};

#define to_drm_bridge_connector(x) \
	container_of(x, struct drm_bridge_connector, base)

/* -----------------------------------------------------------------------------
 * Bridge Connector Hot-Plug Handling
 */

static void drm_bridge_connector_hpd_notify(struct drm_connector *connector,
					    enum drm_connector_status status)
{
	struct drm_bridge_connector *bridge_connector =
		to_drm_bridge_connector(connector);
	struct drm_bridge *bridge;

	/* Notify all bridges in the pipeline of hotplug events. */
	drm_for_each_bridge_in_chain(bridge_connector->encoder, bridge) {
		if (bridge->funcs->hpd_notify)
			bridge->funcs->hpd_notify(bridge, status);
	}
}

static void drm_bridge_connector_handle_hpd(struct drm_bridge_connector *drm_bridge_connector,
					    enum drm_connector_status status)
{
	struct drm_connector *connector = &drm_bridge_connector->base;
	struct drm_device *dev = connector->dev;

	mutex_lock(&dev->mode_config.mutex);
	connector->status = status;
	mutex_unlock(&dev->mode_config.mutex);

	drm_bridge_connector_hpd_notify(connector, status);

	drm_kms_helper_connector_hotplug_event(connector);
}

static void drm_bridge_connector_hpd_cb(void *cb_data,
					enum drm_connector_status status)
{
	drm_bridge_connector_handle_hpd(cb_data, status);
}

static void drm_bridge_connector_oob_hotplug_event(struct drm_connector *connector,
						   enum drm_connector_status status)
{
	struct drm_bridge_connector *bridge_connector =
		to_drm_bridge_connector(connector);

	drm_bridge_connector_handle_hpd(bridge_connector, status);
}

static void drm_bridge_connector_enable_hpd(struct drm_connector *connector)
{
	struct drm_bridge_connector *bridge_connector =
		to_drm_bridge_connector(connector);
	struct drm_bridge *hpd = bridge_connector->bridge_hpd;

	if (hpd)
		drm_bridge_hpd_enable(hpd, drm_bridge_connector_hpd_cb,
				      bridge_connector);
}

static void drm_bridge_connector_disable_hpd(struct drm_connector *connector)
{
	struct drm_bridge_connector *bridge_connector =
		to_drm_bridge_connector(connector);
	struct drm_bridge *hpd = bridge_connector->bridge_hpd;

	if (hpd)
		drm_bridge_hpd_disable(hpd);
}

/* -----------------------------------------------------------------------------
 * Bridge Connector Functions
 */

static enum drm_connector_status
drm_bridge_connector_detect(struct drm_connector *connector, bool force)
{
	struct drm_bridge_connector *bridge_connector =
		to_drm_bridge_connector(connector);
	struct drm_bridge *detect = bridge_connector->bridge_detect;
	struct drm_bridge *hdmi = bridge_connector->bridge_hdmi;
	enum drm_connector_status status;

	if (detect) {
		status = detect->funcs->detect(detect);

		if (hdmi)
			drm_atomic_helper_connector_hdmi_hotplug(connector, status);

		drm_bridge_connector_hpd_notify(connector, status);
	} else {
		switch (connector->connector_type) {
		case DRM_MODE_CONNECTOR_DPI:
		case DRM_MODE_CONNECTOR_LVDS:
		case DRM_MODE_CONNECTOR_DSI:
		case DRM_MODE_CONNECTOR_eDP:
			status = connector_status_connected;
			break;
		default:
			status = connector_status_unknown;
			break;
		}
	}

	return status;
}

static void drm_bridge_connector_force(struct drm_connector *connector)
{
	struct drm_bridge_connector *bridge_connector =
		to_drm_bridge_connector(connector);
	struct drm_bridge *hdmi = bridge_connector->bridge_hdmi;

	if (hdmi)
		drm_atomic_helper_connector_hdmi_force(connector);
}

static void drm_bridge_connector_debugfs_init(struct drm_connector *connector,
					      struct dentry *root)
{
	struct drm_bridge_connector *bridge_connector =
		to_drm_bridge_connector(connector);
	struct drm_encoder *encoder = bridge_connector->encoder;
	struct drm_bridge *bridge;

	list_for_each_entry(bridge, &encoder->bridge_chain, chain_node) {
		if (bridge->funcs->debugfs_init)
			bridge->funcs->debugfs_init(bridge, root);
	}
}

static void drm_bridge_connector_reset(struct drm_connector *connector)
{
	struct drm_bridge_connector *bridge_connector =
		to_drm_bridge_connector(connector);

	drm_atomic_helper_connector_reset(connector);
	if (bridge_connector->bridge_hdmi)
		__drm_atomic_helper_connector_hdmi_reset(connector,
							 connector->state);
}

static const struct drm_connector_funcs drm_bridge_connector_funcs = {
	.reset = drm_bridge_connector_reset,
	.detect = drm_bridge_connector_detect,
	.force = drm_bridge_connector_force,
	.fill_modes = drm_helper_probe_single_connector_modes,
	.atomic_duplicate_state = drm_atomic_helper_connector_duplicate_state,
	.atomic_destroy_state = drm_atomic_helper_connector_destroy_state,
	.debugfs_init = drm_bridge_connector_debugfs_init,
	.oob_hotplug_event = drm_bridge_connector_oob_hotplug_event,
};

/* -----------------------------------------------------------------------------
 * Bridge Connector Helper Functions
 */

static int drm_bridge_connector_get_modes_edid(struct drm_connector *connector,
					       struct drm_bridge *bridge)
{
	enum drm_connector_status status;
	const struct drm_edid *drm_edid;
	int n;

	status = drm_bridge_connector_detect(connector, false);
	if (status != connector_status_connected)
		goto no_edid;

	drm_edid = drm_bridge_edid_read(bridge, connector);
	if (!drm_edid_valid(drm_edid)) {
		drm_edid_free(drm_edid);
		goto no_edid;
	}

	drm_edid_connector_update(connector, drm_edid);
	n = drm_edid_connector_add_modes(connector);

	drm_edid_free(drm_edid);
	return n;

no_edid:
	drm_edid_connector_update(connector, NULL);
	return 0;
}

static int drm_bridge_connector_get_modes(struct drm_connector *connector)
{
	struct drm_bridge_connector *bridge_connector =
		to_drm_bridge_connector(connector);
	struct drm_bridge *bridge;

	/*
	 * If there is a HDMI bridge, EDID has been updated as a part of
	 * the .detect(). Just update the modes here.
	 */
	bridge = bridge_connector->bridge_hdmi;
	if (bridge)
		return drm_edid_connector_add_modes(connector);

	/*
	 * If display exposes EDID, then we parse that in the normal way to
	 * build table of supported modes.
	 */
	bridge = bridge_connector->bridge_edid;
	if (bridge)
		return drm_bridge_connector_get_modes_edid(connector, bridge);

	/*
	 * Otherwise if the display pipeline reports modes (e.g. with a fixed
	 * resolution panel or an analog TV output), query it.
	 */
	bridge = bridge_connector->bridge_modes;
	if (bridge)
		return bridge->funcs->get_modes(bridge, connector);

	/*
	 * We can't retrieve modes, which can happen for instance for a DVI or
	 * VGA output with the DDC bus unconnected. The KMS core will add the
	 * default modes.
	 */
	return 0;
}

static enum drm_mode_status
drm_bridge_connector_mode_valid(struct drm_connector *connector,
				struct drm_display_mode *mode)
{
	struct drm_bridge_connector *bridge_connector =
		to_drm_bridge_connector(connector);

	if (bridge_connector->bridge_hdmi)
		return drm_hdmi_connector_mode_valid(connector, mode);

	return MODE_OK;
}

static int drm_bridge_connector_atomic_check(struct drm_connector *connector,
					     struct drm_atomic_state *state)
{
	struct drm_bridge_connector *bridge_connector =
		to_drm_bridge_connector(connector);

	if (bridge_connector->bridge_hdmi)
		return drm_atomic_helper_connector_hdmi_check(connector, state);

	return 0;
}

static const struct drm_connector_helper_funcs drm_bridge_connector_helper_funcs = {
	.get_modes = drm_bridge_connector_get_modes,
	.mode_valid = drm_bridge_connector_mode_valid,
	.enable_hpd = drm_bridge_connector_enable_hpd,
	.disable_hpd = drm_bridge_connector_disable_hpd,
	.atomic_check = drm_bridge_connector_atomic_check,
};

static enum drm_mode_status
drm_bridge_connector_tmds_char_rate_valid(const struct drm_connector *connector,
					  const struct drm_display_mode *mode,
					  unsigned long long tmds_rate)
{
	struct drm_bridge_connector *bridge_connector =
		to_drm_bridge_connector(connector);
	struct drm_bridge *bridge;

	bridge = bridge_connector->bridge_hdmi;
	if (!bridge)
		return MODE_ERROR;

	if (bridge->funcs->hdmi_tmds_char_rate_valid)
		return bridge->funcs->hdmi_tmds_char_rate_valid(bridge, mode, tmds_rate);
	else
		return MODE_OK;
}

static int drm_bridge_connector_clear_infoframe(struct drm_connector *connector,
						enum hdmi_infoframe_type type)
{
	struct drm_bridge_connector *bridge_connector =
		to_drm_bridge_connector(connector);
	struct drm_bridge *bridge;

	bridge = bridge_connector->bridge_hdmi;
	if (!bridge)
		return -EINVAL;

	return bridge->funcs->hdmi_clear_infoframe(bridge, type);
}

static int drm_bridge_connector_write_infoframe(struct drm_connector *connector,
						enum hdmi_infoframe_type type,
						const u8 *buffer, size_t len)
{
	struct drm_bridge_connector *bridge_connector =
		to_drm_bridge_connector(connector);
	struct drm_bridge *bridge;

	bridge = bridge_connector->bridge_hdmi;
	if (!bridge)
		return -EINVAL;

	return bridge->funcs->hdmi_write_infoframe(bridge, type, buffer, len);
}

static const struct drm_edid *
drm_bridge_connector_read_edid(struct drm_connector *connector)
{
	struct drm_bridge_connector *bridge_connector =
		to_drm_bridge_connector(connector);
	struct drm_bridge *bridge;

	bridge = bridge_connector->bridge_edid;
	if (!bridge)
		return NULL;

	return drm_bridge_edid_read(bridge, connector);
}

static const struct drm_connector_hdmi_funcs drm_bridge_connector_hdmi_funcs = {
	.tmds_char_rate_valid = drm_bridge_connector_tmds_char_rate_valid,
	.clear_infoframe = drm_bridge_connector_clear_infoframe,
	.write_infoframe = drm_bridge_connector_write_infoframe,
	.read_edid = drm_bridge_connector_read_edid,
};

static int drm_bridge_connector_audio_startup(struct drm_connector *connector)
{
	struct drm_bridge_connector *bridge_connector =
		to_drm_bridge_connector(connector);
	struct drm_bridge *bridge;

	bridge = bridge_connector->bridge_hdmi;
	if (!bridge)
		return -EINVAL;

	if (!bridge->funcs->hdmi_audio_startup)
		return 0;

	return bridge->funcs->hdmi_audio_startup(connector, bridge);
}

static int drm_bridge_connector_audio_prepare(struct drm_connector *connector,
					      struct hdmi_codec_daifmt *fmt,
					      struct hdmi_codec_params *hparms)
{
	struct drm_bridge_connector *bridge_connector =
		to_drm_bridge_connector(connector);
	struct drm_bridge *bridge;

	bridge = bridge_connector->bridge_hdmi;
	if (!bridge)
		return -EINVAL;

	return bridge->funcs->hdmi_audio_prepare(connector, bridge, fmt, hparms);
}

static void drm_bridge_connector_audio_shutdown(struct drm_connector *connector)
{
	struct drm_bridge_connector *bridge_connector =
		to_drm_bridge_connector(connector);
	struct drm_bridge *bridge;

	bridge = bridge_connector->bridge_hdmi;
	if (!bridge)
		return;

	bridge->funcs->hdmi_audio_shutdown(connector, bridge);
}

static int drm_bridge_connector_audio_mute_stream(struct drm_connector *connector,
						  bool enable, int direction)
{
	struct drm_bridge_connector *bridge_connector =
		to_drm_bridge_connector(connector);
	struct drm_bridge *bridge;

	bridge = bridge_connector->bridge_hdmi;
	if (!bridge)
		return -EINVAL;

	if (bridge->funcs->hdmi_audio_mute_stream)
		return bridge->funcs->hdmi_audio_mute_stream(connector, bridge,
							     enable, direction);
	else
		return -ENOTSUPP;
}

static const struct drm_connector_hdmi_audio_funcs drm_bridge_connector_hdmi_audio_funcs = {
	.startup = drm_bridge_connector_audio_startup,
	.prepare = drm_bridge_connector_audio_prepare,
	.shutdown = drm_bridge_connector_audio_shutdown,
	.mute_stream = drm_bridge_connector_audio_mute_stream,
};

/* -----------------------------------------------------------------------------
 * Bridge Connector Initialisation
 */

/**
 * drm_bridge_connector_init - Initialise a connector for a chain of bridges
 * @drm: the DRM device
 * @encoder: the encoder where the bridge chain starts
 *
 * Allocate, initialise and register a &drm_bridge_connector with the @drm
 * device. The connector is associated with a chain of bridges that starts at
 * the @encoder. All bridges in the chain shall report bridge operation flags
 * (&drm_bridge->ops) and bridge output type (&drm_bridge->type), and none of
 * them may create a DRM connector directly.
 *
 * Returns a pointer to the new connector on success, or a negative error
 * pointer otherwise.
 */
struct drm_connector *drm_bridge_connector_init(struct drm_device *drm,
						struct drm_encoder *encoder)
{
	struct drm_bridge_connector *bridge_connector;
	struct drm_connector *connector;
	struct i2c_adapter *ddc = NULL;
	struct drm_bridge *bridge, *panel_bridge = NULL;
	unsigned int supported_formats = BIT(HDMI_COLORSPACE_RGB);
	unsigned int max_bpc = 8;
	int connector_type;
	int ret;

	bridge_connector = drmm_kzalloc(drm, sizeof(*bridge_connector), GFP_KERNEL);
	if (!bridge_connector)
		return ERR_PTR(-ENOMEM);

	bridge_connector->encoder = encoder;

	/*
	 * TODO: Handle doublescan_allowed and stereo_allowed.
	 */
	connector = &bridge_connector->base;
	connector->interlace_allowed = true;
	connector->ycbcr_420_allowed = true;

	/*
	 * Initialise connector status handling. First locate the furthest
	 * bridges in the pipeline that support HPD and output detection. Then
	 * initialise the connector polling mode, using HPD if available and
	 * falling back to polling if supported. If neither HPD nor output
	 * detection are available, we don't support hotplug detection at all.
	 */
	connector_type = DRM_MODE_CONNECTOR_Unknown;
	drm_for_each_bridge_in_chain(encoder, bridge) {
		if (!bridge->interlace_allowed)
			connector->interlace_allowed = false;
		if (!bridge->ycbcr_420_allowed)
			connector->ycbcr_420_allowed = false;

		if (bridge->ops & DRM_BRIDGE_OP_EDID)
			bridge_connector->bridge_edid = bridge;
		if (bridge->ops & DRM_BRIDGE_OP_HPD)
			bridge_connector->bridge_hpd = bridge;
		if (bridge->ops & DRM_BRIDGE_OP_DETECT)
			bridge_connector->bridge_detect = bridge;
		if (bridge->ops & DRM_BRIDGE_OP_MODES)
			bridge_connector->bridge_modes = bridge;
		if (bridge->ops & DRM_BRIDGE_OP_HDMI) {
			if (bridge_connector->bridge_hdmi)
				return ERR_PTR(-EBUSY);
			if (!bridge->funcs->hdmi_write_infoframe ||
			    !bridge->funcs->hdmi_clear_infoframe)
				return ERR_PTR(-EINVAL);

			bridge_connector->bridge_hdmi = bridge;

			if (bridge->supported_formats)
				supported_formats = bridge->supported_formats;
			if (bridge->max_bpc)
				max_bpc = bridge->max_bpc;
		}

		if (!drm_bridge_get_next_bridge(bridge))
			connector_type = bridge->type;

#ifdef CONFIG_OF
		if (!drm_bridge_get_next_bridge(bridge) &&
		    bridge->of_node)
			connector->fwnode = fwnode_handle_get(of_fwnode_handle(bridge->of_node));
#endif

		if (bridge->ddc)
			ddc = bridge->ddc;

		if (drm_bridge_is_panel(bridge))
			panel_bridge = bridge;
	}

	if (connector_type == DRM_MODE_CONNECTOR_Unknown)
		return ERR_PTR(-EINVAL);

	if (bridge_connector->bridge_hdmi) {
<<<<<<< HEAD
		bridge = bridge_connector->bridge_hdmi;
=======
		if (!connector->ycbcr_420_allowed)
			supported_formats &= ~BIT(HDMI_COLORSPACE_YUV420);
>>>>>>> ffd294d3

		ret = drmm_connector_hdmi_init(drm, connector,
					       bridge_connector->bridge_hdmi->vendor,
					       bridge_connector->bridge_hdmi->product,
					       &drm_bridge_connector_funcs,
					       &drm_bridge_connector_hdmi_funcs,
					       connector_type, ddc,
					       supported_formats,
					       max_bpc);
<<<<<<< HEAD
		if (ret)
			return ERR_PTR(ret);

		if (bridge->hdmi_audio_max_i2s_playback_channels ||
		    bridge->hdmi_audio_spdif_playback) {
			if (!bridge->funcs->hdmi_audio_prepare ||
			    !bridge->funcs->hdmi_audio_shutdown)
				return ERR_PTR(-EINVAL);

			ret = drm_connector_hdmi_audio_init(connector,
							    bridge->hdmi_audio_dev,
							    &drm_bridge_connector_hdmi_audio_funcs,
							    bridge->hdmi_audio_max_i2s_playback_channels,
							    bridge->hdmi_audio_spdif_playback,
							    bridge->hdmi_audio_dai_port);
			if (ret)
				return ERR_PTR(ret);
		}
=======
>>>>>>> ffd294d3
	} else {
		ret = drmm_connector_init(drm, connector,
					  &drm_bridge_connector_funcs,
					  connector_type, ddc);
<<<<<<< HEAD
		if (ret)
			return ERR_PTR(ret);
	}
=======
	}
	if (ret)
		return ERR_PTR(ret);
>>>>>>> ffd294d3

	drm_connector_helper_add(connector, &drm_bridge_connector_helper_funcs);

	if (bridge_connector->bridge_hpd)
		connector->polled = DRM_CONNECTOR_POLL_HPD;
	else if (bridge_connector->bridge_detect)
		connector->polled = DRM_CONNECTOR_POLL_CONNECT
				  | DRM_CONNECTOR_POLL_DISCONNECT;

	if (panel_bridge)
		drm_panel_bridge_set_orientation(connector, panel_bridge);

	return connector;
}
EXPORT_SYMBOL_GPL(drm_bridge_connector_init);<|MERGE_RESOLUTION|>--- conflicted
+++ resolved
@@ -596,12 +596,10 @@
 		return ERR_PTR(-EINVAL);
 
 	if (bridge_connector->bridge_hdmi) {
-<<<<<<< HEAD
-		bridge = bridge_connector->bridge_hdmi;
-=======
 		if (!connector->ycbcr_420_allowed)
 			supported_formats &= ~BIT(HDMI_COLORSPACE_YUV420);
->>>>>>> ffd294d3
+
+		bridge = bridge_connector->bridge_hdmi;
 
 		ret = drmm_connector_hdmi_init(drm, connector,
 					       bridge_connector->bridge_hdmi->vendor,
@@ -611,7 +609,6 @@
 					       connector_type, ddc,
 					       supported_formats,
 					       max_bpc);
-<<<<<<< HEAD
 		if (ret)
 			return ERR_PTR(ret);
 
@@ -630,21 +627,13 @@
 			if (ret)
 				return ERR_PTR(ret);
 		}
-=======
->>>>>>> ffd294d3
 	} else {
 		ret = drmm_connector_init(drm, connector,
 					  &drm_bridge_connector_funcs,
 					  connector_type, ddc);
-<<<<<<< HEAD
 		if (ret)
 			return ERR_PTR(ret);
 	}
-=======
-	}
-	if (ret)
-		return ERR_PTR(ret);
->>>>>>> ffd294d3
 
 	drm_connector_helper_add(connector, &drm_bridge_connector_helper_funcs);
 
