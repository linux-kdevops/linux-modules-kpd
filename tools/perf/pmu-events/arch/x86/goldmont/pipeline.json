[
    {
        "BriefDescription": "Retired branch instructions (Precise event capable)",
        "CollectPEBSRecord": "2",
        "Counter": "0,1,2,3",
        "EventCode": "0xC4",
        "EventName": "BR_INST_RETIRED.ALL_BRANCHES",
        "PEBS": "2",
        "PublicDescription": "Counts branch instructions retired for all branch types.  This is an architectural performance event.",
        "SampleAfterValue": "200003"
    },
    {
        "BriefDescription": "Retired taken branch instructions (Precise event capable)",
        "CollectPEBSRecord": "1",
        "Counter": "0,1,2,3",
        "EventCode": "0xC4",
        "EventName": "BR_INST_RETIRED.ALL_TAKEN_BRANCHES",
        "PEBS": "2",
        "PublicDescription": "Counts the number of taken branch instructions retired.",
        "SampleAfterValue": "200003",
        "UMask": "0x80"
    },
    {
        "BriefDescription": "Retired near call instructions (Precise event capable)",
        "CollectPEBSRecord": "2",
        "Counter": "0,1,2,3",
        "EventCode": "0xC4",
        "EventName": "BR_INST_RETIRED.CALL",
        "PEBS": "2",
        "PublicDescription": "Counts near CALL branch instructions retired.",
        "SampleAfterValue": "200003",
        "UMask": "0xf9"
    },
    {
        "BriefDescription": "Retired far branch instructions (Precise event capable)",
        "CollectPEBSRecord": "2",
        "Counter": "0,1,2,3",
        "EventCode": "0xC4",
        "EventName": "BR_INST_RETIRED.FAR_BRANCH",
        "PEBS": "2",
        "PublicDescription": "Counts far branch instructions retired.  This includes far jump, far call and return, and Interrupt call and return.",
        "SampleAfterValue": "200003",
        "UMask": "0xbf"
    },
    {
        "BriefDescription": "Retired near indirect call instructions (Precise event capable)",
        "CollectPEBSRecord": "2",
        "Counter": "0,1,2,3",
        "EventCode": "0xC4",
        "EventName": "BR_INST_RETIRED.IND_CALL",
        "PEBS": "2",
        "PublicDescription": "Counts near indirect CALL branch instructions retired.",
        "SampleAfterValue": "200003",
        "UMask": "0xfb"
    },
    {
        "BriefDescription": "Retired conditional branch instructions (Precise event capable)",
        "CollectPEBSRecord": "2",
        "Counter": "0,1,2,3",
        "EventCode": "0xC4",
        "EventName": "BR_INST_RETIRED.JCC",
        "PEBS": "2",
        "PublicDescription": "Counts retired Jcc (Jump on Conditional Code/Jump if Condition is Met) branch instructions retired, including both when the branch was taken and when it was not taken.",
        "SampleAfterValue": "200003",
        "UMask": "0x7e"
    },
    {
        "BriefDescription": "Retired instructions of near indirect Jmp or call (Precise event capable)",
        "CollectPEBSRecord": "2",
        "Counter": "0,1,2,3",
        "EventCode": "0xC4",
        "EventName": "BR_INST_RETIRED.NON_RETURN_IND",
        "PEBS": "2",
        "PublicDescription": "Counts near indirect call or near indirect jmp branch instructions retired.",
        "SampleAfterValue": "200003",
        "UMask": "0xeb"
    },
    {
        "BriefDescription": "Retired near relative call instructions (Precise event capable)",
        "CollectPEBSRecord": "2",
        "Counter": "0,1,2,3",
        "EventCode": "0xC4",
        "EventName": "BR_INST_RETIRED.REL_CALL",
        "PEBS": "2",
        "PublicDescription": "Counts near relative CALL branch instructions retired.",
        "SampleAfterValue": "200003",
        "UMask": "0xfd"
    },
    {
        "BriefDescription": "Retired near return instructions (Precise event capable)",
        "CollectPEBSRecord": "2",
        "Counter": "0,1,2,3",
        "EventCode": "0xC4",
        "EventName": "BR_INST_RETIRED.RETURN",
        "PEBS": "2",
        "PublicDescription": "Counts near return branch instructions retired.",
        "SampleAfterValue": "200003",
        "UMask": "0xf7"
    },
    {
        "BriefDescription": "Retired conditional branch instructions that were taken (Precise event capable)",
        "CollectPEBSRecord": "2",
        "Counter": "0,1,2,3",
        "EventCode": "0xC4",
        "EventName": "BR_INST_RETIRED.TAKEN_JCC",
        "PEBS": "2",
        "PublicDescription": "Counts Jcc (Jump on Conditional Code/Jump if Condition is Met) branch instructions retired that were taken and does not count when the Jcc branch instruction were not taken.",
        "SampleAfterValue": "200003",
        "UMask": "0xfe"
    },
    {
        "BriefDescription": "Retired mispredicted branch instructions (Precise event capable)",
        "CollectPEBSRecord": "2",
        "Counter": "0,1,2,3",
        "EventCode": "0xC5",
        "EventName": "BR_MISP_RETIRED.ALL_BRANCHES",
        "PEBS": "2",
        "PublicDescription": "Counts mispredicted branch instructions retired including all branch types.",
        "SampleAfterValue": "200003"
    },
    {
        "BriefDescription": "Retired mispredicted near indirect call instructions (Precise event capable)",
        "CollectPEBSRecord": "2",
        "Counter": "0,1,2,3",
        "EventCode": "0xC5",
        "EventName": "BR_MISP_RETIRED.IND_CALL",
        "PEBS": "2",
        "PublicDescription": "Counts mispredicted near indirect CALL branch instructions retired, where the target address taken was not what the processor predicted.",
        "SampleAfterValue": "200003",
        "UMask": "0xfb"
    },
    {
        "BriefDescription": "Retired mispredicted conditional branch instructions (Precise event capable)",
        "CollectPEBSRecord": "2",
        "Counter": "0,1,2,3",
        "EventCode": "0xC5",
        "EventName": "BR_MISP_RETIRED.JCC",
        "PEBS": "2",
        "PublicDescription": "Counts mispredicted retired Jcc (Jump on Conditional Code/Jump if Condition is Met) branch instructions retired, including both when the branch was supposed to be taken and when it was not supposed to be taken (but the processor predicted the opposite condition).",
        "SampleAfterValue": "200003",
        "UMask": "0x7e"
    },
    {
        "BriefDescription": "Retired mispredicted instructions of near indirect Jmp or near indirect call. (Precise event capable)",
        "CollectPEBSRecord": "2",
        "Counter": "0,1,2,3",
        "EventCode": "0xC5",
        "EventName": "BR_MISP_RETIRED.NON_RETURN_IND",
        "PEBS": "2",
        "PublicDescription": "Counts mispredicted branch instructions retired that were near indirect call or near indirect jmp, where the target address taken was not what the processor predicted.",
        "SampleAfterValue": "200003",
        "UMask": "0xeb"
    },
    {
        "BriefDescription": "Retired mispredicted near return instructions (Precise event capable)",
        "CollectPEBSRecord": "2",
        "Counter": "0,1,2,3",
        "EventCode": "0xC5",
        "EventName": "BR_MISP_RETIRED.RETURN",
        "PEBS": "2",
        "PublicDescription": "Counts mispredicted near RET branch instructions retired, where the return address taken was not what the processor predicted.",
        "SampleAfterValue": "200003",
        "UMask": "0xf7"
    },
    {
        "BriefDescription": "Retired mispredicted conditional branch instructions that were taken (Precise event capable)",
        "CollectPEBSRecord": "2",
        "Counter": "0,1,2,3",
        "EventCode": "0xC5",
        "EventName": "BR_MISP_RETIRED.TAKEN_JCC",
        "PEBS": "2",
        "PublicDescription": "Counts mispredicted retired Jcc (Jump on Conditional Code/Jump if Condition is Met) branch instructions retired that were supposed to be taken but the processor predicted that it would not be taken.",
        "SampleAfterValue": "200003",
        "UMask": "0xfe"
    },
    {
        "BriefDescription": "Core cycles when core is not halted  (Fixed event)",
        "Counter": "Fixed counter 1",
        "EventName": "CPU_CLK_UNHALTED.CORE",
        "PublicDescription": "Counts the number of core cycles while the core is not in a halt state.  The core enters the halt state when it is running the HLT instruction. In mobile systems the core frequency may change from time to time. For this reason this event may have a changing ratio with regards to time.  This event uses fixed counter 1.  You cannot collect a PEBs record for this event.",
        "SampleAfterValue": "2000003",
        "UMask": "0x2"
    },
    {
        "BriefDescription": "Core cycles when core is not halted",
        "CollectPEBSRecord": "1",
        "Counter": "0,1,2,3",
        "EventCode": "0x3C",
        "EventName": "CPU_CLK_UNHALTED.CORE_P",
        "PublicDescription": "Core cycles when core is not halted.  This event uses a (_P)rogrammable general purpose performance counter.",
        "SampleAfterValue": "2000003"
    },
    {
        "BriefDescription": "Reference cycles when core is not halted",
        "CollectPEBSRecord": "1",
        "Counter": "0,1,2,3",
        "EventCode": "0x3C",
        "EventName": "CPU_CLK_UNHALTED.REF",
        "PublicDescription": "Reference cycles when core is not halted.  This event uses a programmable general purpose performance counter.",
        "SampleAfterValue": "2000003",
        "UMask": "0x1"
    },
    {
        "BriefDescription": "Reference cycles when core is not halted  (Fixed event)",
        "Counter": "Fixed counter 2",
        "EventName": "CPU_CLK_UNHALTED.REF_TSC",
        "PublicDescription": "Counts the number of reference cycles that the core is not in a halt state. The core enters the halt state when it is running the HLT instruction.  In mobile systems the core frequency may change from time.  This event is not affected by core frequency changes but counts as if the core is running at the maximum frequency all the time.  This event uses fixed counter 2.  You cannot collect a PEBs record for this event.",
        "SampleAfterValue": "2000003",
        "UMask": "0x3"
    },
    {
        "BriefDescription": "Cycles a divider is busy",
        "CollectPEBSRecord": "1",
        "Counter": "0,1,2,3",
        "EventCode": "0xCD",
        "EventName": "CYCLES_DIV_BUSY.ALL",
        "PublicDescription": "Counts core cycles if either divide unit is busy.",
        "SampleAfterValue": "2000003"
    },
    {
        "BriefDescription": "Cycles the integer divide unit is busy",
        "CollectPEBSRecord": "1",
        "Counter": "0,1,2,3",
        "EventCode": "0xCD",
        "EventName": "CYCLES_DIV_BUSY.IDIV",
        "PublicDescription": "Counts core cycles the integer divide unit is busy.",
        "SampleAfterValue": "200003",
        "UMask": "0x1"
    },
    {
        "BriefDescription": "Instructions retired (Fixed event)",
        "Counter": "Fixed counter 0",
        "EventName": "INST_RETIRED.ANY",
        "PublicDescription": "Counts the number of instructions that retire execution. For instructions that consist of multiple uops, this event counts the retirement of the last uop of the instruction. The counter continues counting during hardware interrupts, traps, and inside interrupt handlers.  This event uses fixed counter 0.  You cannot collect a PEBs record for this event.",
        "SampleAfterValue": "2000003",
        "UMask": "0x1"
    },
    {
        "BriefDescription": "Instructions retired (Precise event capable)",
        "CollectPEBSRecord": "1",
        "Counter": "0,1,2,3",
        "EventCode": "0xC0",
        "EventName": "INST_RETIRED.ANY_P",
        "PEBS": "2",
        "PublicDescription": "Counts the number of instructions that retire execution. For instructions that consist of multiple uops, this event counts the retirement of the last uop of the instruction. The event continues counting during hardware interrupts, traps, and inside interrupt handlers.  This is an architectural performance event.  This event uses a (_P)rogrammable general purpose performance counter. *This event is Precise Event capable:  The EventingRIP field in the PEBS record is precise to the address of the instruction which caused the event.  Note: Because PEBS records can be collected only on IA32_PMC0, only one event can use the PEBS facility at a time.",
        "SampleAfterValue": "2000003"
    },
    {
<<<<<<< HEAD
        "BriefDescription": "Loads blocked because address has 4k partial address false dependence (Precise event capable)",
        "CollectPEBSRecord": "2",
        "Counter": "0,1,2,3",
        "EventCode": "0x03",
        "EventName": "LD_BLOCKS.4K_ALIAS",
        "PEBS": "2",
        "PublicDescription": "Counts loads that block because their address modulo 4K matches a pending store.",
        "SampleAfterValue": "200003",
        "UMask": "0x4"
    },
    {
        "BriefDescription": "Loads blocked (Precise event capable)",
        "CollectPEBSRecord": "2",
        "Counter": "0,1,2,3",
        "EventCode": "0x03",
        "EventName": "LD_BLOCKS.ALL_BLOCK",
        "PEBS": "2",
        "PublicDescription": "Counts anytime a load that retires is blocked for any reason.",
        "SampleAfterValue": "200003",
        "UMask": "0x10"
    },
    {
        "BriefDescription": "Loads blocked due to store data not ready (Precise event capable)",
        "CollectPEBSRecord": "2",
        "Counter": "0,1,2,3",
        "EventCode": "0x03",
        "EventName": "LD_BLOCKS.DATA_UNKNOWN",
        "PEBS": "2",
        "PublicDescription": "Counts a load blocked from using a store forward, but did not occur because the store data was not available at the right time.  The forward might occur subsequently when the data is available.",
        "SampleAfterValue": "200003",
        "UMask": "0x1"
    },
    {
        "BriefDescription": "Loads blocked due to store forward restriction (Precise event capable)",
        "CollectPEBSRecord": "2",
        "Counter": "0,1,2,3",
        "EventCode": "0x03",
        "EventName": "LD_BLOCKS.STORE_FORWARD",
        "PEBS": "2",
        "PublicDescription": "Counts a load blocked from using a store forward because of an address/size mismatch, only one of the loads blocked from each store will be counted.",
        "SampleAfterValue": "200003",
        "UMask": "0x2"
    },
    {
        "BriefDescription": "Loads blocked because address in not in the UTLB (Precise event capable)",
        "CollectPEBSRecord": "2",
        "Counter": "0,1,2,3",
        "EventCode": "0x03",
=======
        "BriefDescription": "Unfilled issue slots per cycle",
        "CollectPEBSRecord": "1",
        "Counter": "0,1,2,3",
        "EventCode": "0xCA",
        "EventName": "ISSUE_SLOTS_NOT_CONSUMED.ANY",
        "PublicDescription": "Counts the number of issue slots per core cycle that were not consumed by the backend due to either a full resource  in the backend (RESOURCE_FULL) or due to the processor recovering from some event (RECOVERY).",
        "SampleAfterValue": "200003"
    },
    {
        "BriefDescription": "Unfilled issue slots per cycle to recover",
        "CollectPEBSRecord": "1",
        "Counter": "0,1,2,3",
        "EventCode": "0xCA",
        "EventName": "ISSUE_SLOTS_NOT_CONSUMED.RECOVERY",
        "PublicDescription": "Counts the number of issue slots per core cycle that were not consumed by the backend because allocation is stalled waiting for a mispredicted jump to retire or other branch-like conditions (e.g. the event is relevant during certain microcode flows).   Counts all issue slots blocked while within this window including slots where uops were not available in the Instruction Queue.",
        "SampleAfterValue": "200003",
        "UMask": "0x2"
    },
    {
        "BriefDescription": "Unfilled issue slots per cycle because of a full resource in the backend",
        "CollectPEBSRecord": "1",
        "Counter": "0,1,2,3",
        "EventCode": "0xCA",
        "EventName": "ISSUE_SLOTS_NOT_CONSUMED.RESOURCE_FULL",
        "PublicDescription": "Counts the number of issue slots per core cycle that were not consumed because of a full resource in the backend.  Including but not limited to resources such as the Re-order Buffer (ROB), reservation stations (RS), load/store buffers, physical registers, or any other needed machine resource that is currently unavailable.   Note that uops must be available for consumption in order for this event to fire.  If a uop is not available (Instruction Queue is empty), this event will not count.",
        "SampleAfterValue": "200003",
        "UMask": "0x1"
    },
    {
        "BriefDescription": "Loads blocked because address has 4k partial address false dependence (Precise event capable)",
        "CollectPEBSRecord": "2",
        "Counter": "0,1,2,3",
        "EventCode": "0x03",
        "EventName": "LD_BLOCKS.4K_ALIAS",
        "PEBS": "2",
        "PublicDescription": "Counts loads that block because their address modulo 4K matches a pending store.",
        "SampleAfterValue": "200003",
        "UMask": "0x4"
    },
    {
        "BriefDescription": "Loads blocked (Precise event capable)",
        "CollectPEBSRecord": "2",
        "Counter": "0,1,2,3",
        "EventCode": "0x03",
        "EventName": "LD_BLOCKS.ALL_BLOCK",
        "PEBS": "2",
        "PublicDescription": "Counts anytime a load that retires is blocked for any reason.",
        "SampleAfterValue": "200003",
        "UMask": "0x10"
    },
    {
        "BriefDescription": "Loads blocked due to store data not ready (Precise event capable)",
        "CollectPEBSRecord": "2",
        "Counter": "0,1,2,3",
        "EventCode": "0x03",
        "EventName": "LD_BLOCKS.DATA_UNKNOWN",
        "PEBS": "2",
        "PublicDescription": "Counts a load blocked from using a store forward, but did not occur because the store data was not available at the right time.  The forward might occur subsequently when the data is available.",
        "SampleAfterValue": "200003",
        "UMask": "0x1"
    },
    {
        "BriefDescription": "Loads blocked due to store forward restriction (Precise event capable)",
        "CollectPEBSRecord": "2",
        "Counter": "0,1,2,3",
        "EventCode": "0x03",
        "EventName": "LD_BLOCKS.STORE_FORWARD",
        "PEBS": "2",
        "PublicDescription": "Counts a load blocked from using a store forward because of an address/size mismatch, only one of the loads blocked from each store will be counted.",
        "SampleAfterValue": "200003",
        "UMask": "0x2"
    },
    {
        "BriefDescription": "Loads blocked because address in not in the UTLB (Precise event capable)",
        "CollectPEBSRecord": "2",
        "Counter": "0,1,2,3",
        "EventCode": "0x03",
>>>>>>> 88084a3d
        "EventName": "LD_BLOCKS.UTLB_MISS",
        "PEBS": "2",
        "PublicDescription": "Counts loads blocked because they are unable to find their physical address in the micro TLB (UTLB).",
        "SampleAfterValue": "200003",
        "UMask": "0x8"
    },
    {
        "BriefDescription": "All machine clears",
        "CollectPEBSRecord": "1",
        "Counter": "0,1,2,3",
        "EventCode": "0xC3",
        "EventName": "MACHINE_CLEARS.ALL",
        "PublicDescription": "Counts machine clears for any reason.",
        "SampleAfterValue": "200003"
    },
    {
        "BriefDescription": "Machine clears due to memory disambiguation",
        "CollectPEBSRecord": "1",
        "Counter": "0,1,2,3",
        "EventCode": "0xC3",
        "EventName": "MACHINE_CLEARS.DISAMBIGUATION",
        "PublicDescription": "Counts machine clears due to memory disambiguation.  Memory disambiguation happens when a load which has been issued conflicts with a previous unretired store in the pipeline whose address was not known at issue time, but is later resolved to be the same as the load address.",
        "SampleAfterValue": "200003",
        "UMask": "0x8"
    },
    {
        "BriefDescription": "Self-Modifying Code detected",
        "CollectPEBSRecord": "1",
        "Counter": "0,1,2,3",
        "EventCode": "0xC3",
        "EventName": "MACHINE_CLEARS.SMC",
        "PublicDescription": "Counts the number of times that the processor detects that a program is writing to a code section and has to perform a machine clear because of that modification.  Self-modifying code (SMC) causes a severe penalty in all Intel architecture processors.",
        "SampleAfterValue": "200003",
        "UMask": "0x1"
    },
    {
        "BriefDescription": "Uops issued to the back end per cycle",
        "CollectPEBSRecord": "1",
        "Counter": "0,1,2,3",
        "EventCode": "0x0E",
        "EventName": "UOPS_ISSUED.ANY",
        "PublicDescription": "Counts uops issued by the front end and allocated into the back end of the machine.  This event counts uops that retire as well as uops that were speculatively executed but didn't retire. The sort of speculative uops that might be counted includes, but is not limited to those uops issued in the shadow of a miss-predicted branch, those uops that are inserted during an assist (such as for a denormal floating point result), and (previously allocated) uops that might be canceled during a machine clear.",
        "SampleAfterValue": "200003"
    },
    {
        "BriefDescription": "Uops requested but not-delivered to the back-end per cycle",
        "CollectPEBSRecord": "1",
        "Counter": "0,1,2,3",
        "EventCode": "0x9C",
        "EventName": "UOPS_NOT_DELIVERED.ANY",
        "PublicDescription": "This event used to measure front-end inefficiencies. I.e. when front-end of the machine is not delivering uops to the back-end and the back-end has is not stalled. This event can be used to identify if the machine is truly front-end bound.  When this event occurs, it is an indication that the front-end of the machine is operating at less than its theoretical peak performance. Background: We can think of the processor pipeline as being divided into 2 broader parts: Front-end and Back-end. Front-end is responsible for fetching the instruction, decoding into uops in machine understandable format and putting them into a uop queue to be consumed by back end. The back-end then takes these uops, allocates the required resources.  When all resources are ready, uops are executed. If the back-end is not ready to accept uops from the front-end, then we do not want to count these as front-end bottlenecks.  However, whenever we have bottlenecks in the back-end, we will have allocation unit stalls and eventually forcing the front-end to wait until the back-end is ready to receive more uops. This event counts only when back-end is requesting more uops and front-end is not able to provide them. When 3 uops are requested and no uops are delivered, the event counts 3. When 3 are requested, and only 1 is delivered, the event counts 2. When only 2 are delivered, the event counts 1. Alternatively stated, the event will not count if 3 uops are delivered, or if the back end is stalled and not requesting any uops at all.  Counts indicate missed opportunities for the front-end to deliver a uop to the back end. Some examples of conditions that cause front-end efficiencies are: ICache misses, ITLB misses, and decoder restrictions that limit the front-end bandwidth. Known Issues: Some uops require multiple allocation slots.  These uops will not be charged as a front end 'not delivered' opportunity, and will be regarded as a back end problem. For example, the INC instruction has one uop that requires 2 issue slots.  A stream of INC instructions will not count as UOPS_NOT_DELIVERED, even though only one instruction can be issued per clock.  The low uop issue rate for a stream of INC instructions is considered to be a back end issue.",
        "SampleAfterValue": "200003"
    },
    {
        "BriefDescription": "Uops retired (Precise event capable)",
        "CollectPEBSRecord": "2",
        "Counter": "0,1,2,3",
        "EventCode": "0xC2",
        "EventName": "UOPS_RETIRED.ANY",
        "PEBS": "2",
        "PublicDescription": "Counts uops which retired.",
        "SampleAfterValue": "2000003"
    },
    {
        "BriefDescription": "Integer divide uops retired. (Precise Event Capable)",
        "CollectPEBSRecord": "1",
        "Counter": "0,1,2,3",
        "EventCode": "0xC2",
        "EventName": "UOPS_RETIRED.IDIV",
        "PEBS": "2",
        "PublicDescription": "Counts the number of integer divide uops retired.",
        "SampleAfterValue": "2000003",
        "UMask": "0x10"
    },
    {
        "BriefDescription": "MS uops retired (Precise event capable)",
        "CollectPEBSRecord": "2",
        "Counter": "0,1,2,3",
        "EventCode": "0xC2",
        "EventName": "UOPS_RETIRED.MS",
        "PEBS": "2",
        "PublicDescription": "Counts uops retired that are from the complex flows issued by the micro-sequencer (MS).  Counts both the uops from a micro-coded instruction, and the uops that might be generated from a micro-coded assist.",
        "SampleAfterValue": "2000003",
        "UMask": "0x1"
    }
]<|MERGE_RESOLUTION|>--- conflicted
+++ resolved
@@ -246,56 +246,6 @@
         "SampleAfterValue": "2000003"
     },
     {
-<<<<<<< HEAD
-        "BriefDescription": "Loads blocked because address has 4k partial address false dependence (Precise event capable)",
-        "CollectPEBSRecord": "2",
-        "Counter": "0,1,2,3",
-        "EventCode": "0x03",
-        "EventName": "LD_BLOCKS.4K_ALIAS",
-        "PEBS": "2",
-        "PublicDescription": "Counts loads that block because their address modulo 4K matches a pending store.",
-        "SampleAfterValue": "200003",
-        "UMask": "0x4"
-    },
-    {
-        "BriefDescription": "Loads blocked (Precise event capable)",
-        "CollectPEBSRecord": "2",
-        "Counter": "0,1,2,3",
-        "EventCode": "0x03",
-        "EventName": "LD_BLOCKS.ALL_BLOCK",
-        "PEBS": "2",
-        "PublicDescription": "Counts anytime a load that retires is blocked for any reason.",
-        "SampleAfterValue": "200003",
-        "UMask": "0x10"
-    },
-    {
-        "BriefDescription": "Loads blocked due to store data not ready (Precise event capable)",
-        "CollectPEBSRecord": "2",
-        "Counter": "0,1,2,3",
-        "EventCode": "0x03",
-        "EventName": "LD_BLOCKS.DATA_UNKNOWN",
-        "PEBS": "2",
-        "PublicDescription": "Counts a load blocked from using a store forward, but did not occur because the store data was not available at the right time.  The forward might occur subsequently when the data is available.",
-        "SampleAfterValue": "200003",
-        "UMask": "0x1"
-    },
-    {
-        "BriefDescription": "Loads blocked due to store forward restriction (Precise event capable)",
-        "CollectPEBSRecord": "2",
-        "Counter": "0,1,2,3",
-        "EventCode": "0x03",
-        "EventName": "LD_BLOCKS.STORE_FORWARD",
-        "PEBS": "2",
-        "PublicDescription": "Counts a load blocked from using a store forward because of an address/size mismatch, only one of the loads blocked from each store will be counted.",
-        "SampleAfterValue": "200003",
-        "UMask": "0x2"
-    },
-    {
-        "BriefDescription": "Loads blocked because address in not in the UTLB (Precise event capable)",
-        "CollectPEBSRecord": "2",
-        "Counter": "0,1,2,3",
-        "EventCode": "0x03",
-=======
         "BriefDescription": "Unfilled issue slots per cycle",
         "CollectPEBSRecord": "1",
         "Counter": "0,1,2,3",
@@ -373,7 +323,6 @@
         "CollectPEBSRecord": "2",
         "Counter": "0,1,2,3",
         "EventCode": "0x03",
->>>>>>> 88084a3d
         "EventName": "LD_BLOCKS.UTLB_MISS",
         "PEBS": "2",
         "PublicDescription": "Counts loads blocked because they are unable to find their physical address in the micro TLB (UTLB).",
