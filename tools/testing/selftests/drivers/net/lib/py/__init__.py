# SPDX-License-Identifier: GPL-2.0

"""
Driver test environment.
NetDrvEnv and NetDrvEpEnv are the main environment classes.
Former is for local host only tests, latter creates / connects
to a remote endpoint. See NIPA wiki for more information about
running and writing driver tests.
"""

import sys
from pathlib import Path

KSFT_DIR = (Path(__file__).parent / "../../../..").resolve()

try:
    sys.path.append(KSFT_DIR.as_posix())

    # Import one by one to avoid pylint false positives
    from net.lib.py import NetNS, NetNSEnter, NetdevSimDev
    from net.lib.py import EthtoolFamily, NetdevFamily, NetshaperFamily, \
        NlError, RtnlFamily, DevlinkFamily, PSPFamily
    from net.lib.py import CmdExitFailure
    from net.lib.py import bkg, cmd, bpftool, bpftrace, defer, ethtool, \
<<<<<<< HEAD
        fd_read_timeout, ip, rand_port, tool, wait_port_listen, wait_file
=======
        fd_read_timeout, ip, rand_port, wait_port_listen, wait_file
>>>>>>> 70f42b9e
    from net.lib.py import KsftSkipEx, KsftFailEx, KsftXfailEx
    from net.lib.py import ksft_disruptive, ksft_exit, ksft_pr, ksft_run, \
        ksft_setup
    from net.lib.py import ksft_eq, ksft_ge, ksft_in, ksft_is, ksft_lt, \
        ksft_ne, ksft_not_in, ksft_raises, ksft_true, ksft_gt, ksft_not_none

    __all__ = ["NetNS", "NetNSEnter", "NetdevSimDev",
               "EthtoolFamily", "NetdevFamily", "NetshaperFamily",
               "NlError", "RtnlFamily", "DevlinkFamily", "PSPFamily",
               "CmdExitFailure",
               "bkg", "cmd", "bpftool", "bpftrace", "defer", "ethtool",
<<<<<<< HEAD
               "fd_read_timeout", "ip", "rand_port", "tool",
=======
               "fd_read_timeout", "ip", "rand_port",
>>>>>>> 70f42b9e
               "wait_port_listen", "wait_file",
               "KsftSkipEx", "KsftFailEx", "KsftXfailEx",
               "ksft_disruptive", "ksft_exit", "ksft_pr", "ksft_run",
               "ksft_setup",
               "ksft_eq", "ksft_ge", "ksft_in", "ksft_is", "ksft_lt",
               "ksft_ne", "ksft_not_in", "ksft_raises", "ksft_true", "ksft_gt",
               "ksft_not_none", "ksft_not_none"]

    from .env import NetDrvEnv, NetDrvEpEnv
    from .load import GenerateTraffic
    from .remote import Remote

    __all__ += ["NetDrvEnv", "NetDrvEpEnv", "GenerateTraffic", "Remote"]
except ModuleNotFoundError as e:
    print("Failed importing `net` library from kernel sources")
    print(str(e))
    sys.exit(4)<|MERGE_RESOLUTION|>--- conflicted
+++ resolved
@@ -22,11 +22,7 @@
         NlError, RtnlFamily, DevlinkFamily, PSPFamily
     from net.lib.py import CmdExitFailure
     from net.lib.py import bkg, cmd, bpftool, bpftrace, defer, ethtool, \
-<<<<<<< HEAD
-        fd_read_timeout, ip, rand_port, tool, wait_port_listen, wait_file
-=======
         fd_read_timeout, ip, rand_port, wait_port_listen, wait_file
->>>>>>> 70f42b9e
     from net.lib.py import KsftSkipEx, KsftFailEx, KsftXfailEx
     from net.lib.py import ksft_disruptive, ksft_exit, ksft_pr, ksft_run, \
         ksft_setup
@@ -38,11 +34,7 @@
                "NlError", "RtnlFamily", "DevlinkFamily", "PSPFamily",
                "CmdExitFailure",
                "bkg", "cmd", "bpftool", "bpftrace", "defer", "ethtool",
-<<<<<<< HEAD
-               "fd_read_timeout", "ip", "rand_port", "tool",
-=======
                "fd_read_timeout", "ip", "rand_port",
->>>>>>> 70f42b9e
                "wait_port_listen", "wait_file",
                "KsftSkipEx", "KsftFailEx", "KsftXfailEx",
                "ksft_disruptive", "ksft_exit", "ksft_pr", "ksft_run",
