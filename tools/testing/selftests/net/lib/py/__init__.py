--- conflicted
+++ resolved
@@ -14,9 +14,6 @@
 from .utils import CmdExitFailure, fd_read_timeout, cmd, bkg, defer, \
     bpftool, ip, ethtool, bpftrace, rand_port, wait_port_listen, wait_file
 from .ynl import NlError, YnlFamily, EthtoolFamily, NetdevFamily, RtnlFamily, RtnlAddrFamily
-<<<<<<< HEAD
-from .ynl import NetshaperFamily, DevlinkFamily, PSPFamily
-=======
 from .ynl import NetshaperFamily, DevlinkFamily, PSPFamily
 
 __all__ = ["KSRC",
@@ -32,5 +29,4 @@
            "NetdevSim", "NetdevSimDev",
            "NetshaperFamily", "DevlinkFamily", "PSPFamily", "NlError",
            "YnlFamily", "EthtoolFamily", "NetdevFamily", "RtnlFamily",
-           "RtnlAddrFamily"]
->>>>>>> 70f42b9e
+           "RtnlAddrFamily"]