// SPDX-License-Identifier: GPL-2.0-or-later

/*
 * VMA-specific functions.
 */

#include "vma_internal.h"
#include "vma.h"

struct mmap_state {
	struct mm_struct *mm;
	struct vma_iterator *vmi;

	unsigned long addr;
	unsigned long end;
	pgoff_t pgoff;
	unsigned long pglen;
	vm_flags_t vm_flags;
	struct file *file;
	pgprot_t page_prot;

	/* User-defined fields, perhaps updated by .mmap_prepare(). */
	const struct vm_operations_struct *vm_ops;
	void *vm_private_data;

	unsigned long charged;

	struct vm_area_struct *prev;
	struct vm_area_struct *next;

	/* Unmapping state. */
	struct vma_munmap_struct vms;
	struct ma_state mas_detach;
	struct maple_tree mt_detach;

	/* Determine if we can check KSM flags early in mmap() logic. */
	bool check_ksm_early;
};

#define MMAP_STATE(name, mm_, vmi_, addr_, len_, pgoff_, vm_flags_, file_) \
	struct mmap_state name = {					\
		.mm = mm_,						\
		.vmi = vmi_,						\
		.addr = addr_,						\
		.end = (addr_) + (len_),				\
		.pgoff = pgoff_,					\
		.pglen = PHYS_PFN(len_),				\
		.vm_flags = vm_flags_,					\
		.file = file_,						\
		.page_prot = vm_get_page_prot(vm_flags_),		\
	}

#define VMG_MMAP_STATE(name, map_, vma_)				\
	struct vma_merge_struct name = {				\
		.mm = (map_)->mm,					\
		.vmi = (map_)->vmi,					\
		.start = (map_)->addr,					\
		.end = (map_)->end,					\
		.vm_flags = (map_)->vm_flags,				\
		.pgoff = (map_)->pgoff,					\
		.file = (map_)->file,					\
		.prev = (map_)->prev,					\
		.middle = vma_,						\
		.next = (vma_) ? NULL : (map_)->next,			\
		.state = VMA_MERGE_START,				\
	}

/*
 * If, at any point, the VMA had unCoW'd mappings from parents, it will maintain
 * more than one anon_vma_chain connecting it to more than one anon_vma. A merge
 * would mean a wider range of folios sharing the root anon_vma lock, and thus
 * potential lock contention, we do not wish to encourage merging such that this
 * scales to a problem.
 */
static bool vma_had_uncowed_parents(struct vm_area_struct *vma)
{
	/*
	 * The list_is_singular() test is to avoid merging VMA cloned from
	 * parents. This can improve scalability caused by anon_vma lock.
	 */
	return vma && vma->anon_vma && !list_is_singular(&vma->anon_vma_chain);
}

static inline bool is_mergeable_vma(struct vma_merge_struct *vmg, bool merge_next)
{
	struct vm_area_struct *vma = merge_next ? vmg->next : vmg->prev;

	if (!mpol_equal(vmg->policy, vma_policy(vma)))
		return false;
	/*
	 * VM_SOFTDIRTY should not prevent from VMA merging, if we
	 * match the flags but dirty bit -- the caller should mark
	 * merged VMA as dirty. If dirty bit won't be excluded from
	 * comparison, we increase pressure on the memory system forcing
	 * the kernel to generate new VMAs when old one could be
	 * extended instead.
	 */
	if ((vma->vm_flags ^ vmg->vm_flags) & ~VM_SOFTDIRTY)
		return false;
	if (vma->vm_file != vmg->file)
		return false;
	if (!is_mergeable_vm_userfaultfd_ctx(vma, vmg->uffd_ctx))
		return false;
	if (!anon_vma_name_eq(anon_vma_name(vma), vmg->anon_name))
		return false;
	return true;
}

static bool is_mergeable_anon_vma(struct vma_merge_struct *vmg, bool merge_next)
{
	struct vm_area_struct *tgt = merge_next ? vmg->next : vmg->prev;
	struct vm_area_struct *src = vmg->middle; /* exisitng merge case. */
	struct anon_vma *tgt_anon = tgt->anon_vma;
	struct anon_vma *src_anon = vmg->anon_vma;

	/*
	 * We _can_ have !src, vmg->anon_vma via copy_vma(). In this instance we
	 * will remove the existing VMA's anon_vma's so there's no scalability
	 * concerns.
	 */
	VM_WARN_ON(src && src_anon != src->anon_vma);

	/* Case 1 - we will dup_anon_vma() from src into tgt. */
	if (!tgt_anon && src_anon)
		return !vma_had_uncowed_parents(src);
	/* Case 2 - we will simply use tgt's anon_vma. */
	if (tgt_anon && !src_anon)
		return !vma_had_uncowed_parents(tgt);
	/* Case 3 - the anon_vma's are already shared. */
	return src_anon == tgt_anon;
}

/*
 * init_multi_vma_prep() - Initializer for struct vma_prepare
 * @vp: The vma_prepare struct
 * @vma: The vma that will be altered once locked
 * @vmg: The merge state that will be used to determine adjustment and VMA
 *       removal.
 */
static void init_multi_vma_prep(struct vma_prepare *vp,
				struct vm_area_struct *vma,
				struct vma_merge_struct *vmg)
{
	struct vm_area_struct *adjust;
	struct vm_area_struct **remove = &vp->remove;

	memset(vp, 0, sizeof(struct vma_prepare));
	vp->vma = vma;
	vp->anon_vma = vma->anon_vma;

	if (vmg && vmg->__remove_middle) {
		*remove = vmg->middle;
		remove = &vp->remove2;
	}
	if (vmg && vmg->__remove_next)
		*remove = vmg->next;

	if (vmg && vmg->__adjust_middle_start)
		adjust = vmg->middle;
	else if (vmg && vmg->__adjust_next_start)
		adjust = vmg->next;
	else
		adjust = NULL;

	vp->adj_next = adjust;
	if (!vp->anon_vma && adjust)
		vp->anon_vma = adjust->anon_vma;

	VM_WARN_ON(vp->anon_vma && adjust && adjust->anon_vma &&
		   vp->anon_vma != adjust->anon_vma);

	vp->file = vma->vm_file;
	if (vp->file)
		vp->mapping = vma->vm_file->f_mapping;

	if (vmg && vmg->skip_vma_uprobe)
		vp->skip_vma_uprobe = true;
}

/*
 * Return true if we can merge this (vm_flags,anon_vma,file,vm_pgoff)
 * in front of (at a lower virtual address and file offset than) the vma.
 *
 * We cannot merge two vmas if they have differently assigned (non-NULL)
 * anon_vmas, nor if same anon_vma is assigned but offsets incompatible.
 *
 * We don't check here for the merged mmap wrapping around the end of pagecache
 * indices (16TB on ia32) because do_mmap() does not permit mmap's which
 * wrap, nor mmaps which cover the final page at index -1UL.
 *
 * We assume the vma may be removed as part of the merge.
 */
static bool can_vma_merge_before(struct vma_merge_struct *vmg)
{
	pgoff_t pglen = PHYS_PFN(vmg->end - vmg->start);

	if (is_mergeable_vma(vmg, /* merge_next = */ true) &&
	    is_mergeable_anon_vma(vmg, /* merge_next = */ true)) {
		if (vmg->next->vm_pgoff == vmg->pgoff + pglen)
			return true;
	}

	return false;
}

/*
 * Return true if we can merge this (vm_flags,anon_vma,file,vm_pgoff)
 * beyond (at a higher virtual address and file offset than) the vma.
 *
 * We cannot merge two vmas if they have differently assigned (non-NULL)
 * anon_vmas, nor if same anon_vma is assigned but offsets incompatible.
 *
 * We assume that vma is not removed as part of the merge.
 */
static bool can_vma_merge_after(struct vma_merge_struct *vmg)
{
	if (is_mergeable_vma(vmg, /* merge_next = */ false) &&
	    is_mergeable_anon_vma(vmg, /* merge_next = */ false)) {
		if (vmg->prev->vm_pgoff + vma_pages(vmg->prev) == vmg->pgoff)
			return true;
	}
	return false;
}

static void __vma_link_file(struct vm_area_struct *vma,
			    struct address_space *mapping)
{
	if (vma_is_shared_maywrite(vma))
		mapping_allow_writable(mapping);

	flush_dcache_mmap_lock(mapping);
	vma_interval_tree_insert(vma, &mapping->i_mmap);
	flush_dcache_mmap_unlock(mapping);
}

/*
 * Requires inode->i_mapping->i_mmap_rwsem
 */
static void __remove_shared_vm_struct(struct vm_area_struct *vma,
				      struct address_space *mapping)
{
	if (vma_is_shared_maywrite(vma))
		mapping_unmap_writable(mapping);

	flush_dcache_mmap_lock(mapping);
	vma_interval_tree_remove(vma, &mapping->i_mmap);
	flush_dcache_mmap_unlock(mapping);
}

/*
 * vma has some anon_vma assigned, and is already inserted on that
 * anon_vma's interval trees.
 *
 * Before updating the vma's vm_start / vm_end / vm_pgoff fields, the
 * vma must be removed from the anon_vma's interval trees using
 * anon_vma_interval_tree_pre_update_vma().
 *
 * After the update, the vma will be reinserted using
 * anon_vma_interval_tree_post_update_vma().
 *
 * The entire update must be protected by exclusive mmap_lock and by
 * the root anon_vma's mutex.
 */
static void
anon_vma_interval_tree_pre_update_vma(struct vm_area_struct *vma)
{
	struct anon_vma_chain *avc;

	list_for_each_entry(avc, &vma->anon_vma_chain, same_vma)
		anon_vma_interval_tree_remove(avc, &avc->anon_vma->rb_root);
}

static void
anon_vma_interval_tree_post_update_vma(struct vm_area_struct *vma)
{
	struct anon_vma_chain *avc;

	list_for_each_entry(avc, &vma->anon_vma_chain, same_vma)
		anon_vma_interval_tree_insert(avc, &avc->anon_vma->rb_root);
}

/*
 * vma_prepare() - Helper function for handling locking VMAs prior to altering
 * @vp: The initialized vma_prepare struct
 */
static void vma_prepare(struct vma_prepare *vp)
{
	if (vp->file) {
		uprobe_munmap(vp->vma, vp->vma->vm_start, vp->vma->vm_end);

		if (vp->adj_next)
			uprobe_munmap(vp->adj_next, vp->adj_next->vm_start,
				      vp->adj_next->vm_end);

		i_mmap_lock_write(vp->mapping);
		if (vp->insert && vp->insert->vm_file) {
			/*
			 * Put into interval tree now, so instantiated pages
			 * are visible to arm/parisc __flush_dcache_page
			 * throughout; but we cannot insert into address
			 * space until vma start or end is updated.
			 */
			__vma_link_file(vp->insert,
					vp->insert->vm_file->f_mapping);
		}
	}

	if (vp->anon_vma) {
		anon_vma_lock_write(vp->anon_vma);
		anon_vma_interval_tree_pre_update_vma(vp->vma);
		if (vp->adj_next)
			anon_vma_interval_tree_pre_update_vma(vp->adj_next);
	}

	if (vp->file) {
		flush_dcache_mmap_lock(vp->mapping);
		vma_interval_tree_remove(vp->vma, &vp->mapping->i_mmap);
		if (vp->adj_next)
			vma_interval_tree_remove(vp->adj_next,
						 &vp->mapping->i_mmap);
	}

}

/*
 * vma_complete- Helper function for handling the unlocking after altering VMAs,
 * or for inserting a VMA.
 *
 * @vp: The vma_prepare struct
 * @vmi: The vma iterator
 * @mm: The mm_struct
 */
static void vma_complete(struct vma_prepare *vp, struct vma_iterator *vmi,
			 struct mm_struct *mm)
{
	if (vp->file) {
		if (vp->adj_next)
			vma_interval_tree_insert(vp->adj_next,
						 &vp->mapping->i_mmap);
		vma_interval_tree_insert(vp->vma, &vp->mapping->i_mmap);
		flush_dcache_mmap_unlock(vp->mapping);
	}

	if (vp->remove && vp->file) {
		__remove_shared_vm_struct(vp->remove, vp->mapping);
		if (vp->remove2)
			__remove_shared_vm_struct(vp->remove2, vp->mapping);
	} else if (vp->insert) {
		/*
		 * split_vma has split insert from vma, and needs
		 * us to insert it before dropping the locks
		 * (it may either follow vma or precede it).
		 */
		vma_iter_store_new(vmi, vp->insert);
		mm->map_count++;
	}

	if (vp->anon_vma) {
		anon_vma_interval_tree_post_update_vma(vp->vma);
		if (vp->adj_next)
			anon_vma_interval_tree_post_update_vma(vp->adj_next);
		anon_vma_unlock_write(vp->anon_vma);
	}

	if (vp->file) {
		i_mmap_unlock_write(vp->mapping);

		if (!vp->skip_vma_uprobe) {
			uprobe_mmap(vp->vma);

			if (vp->adj_next)
				uprobe_mmap(vp->adj_next);
		}
	}

	if (vp->remove) {
again:
		vma_mark_detached(vp->remove);
		if (vp->file) {
			uprobe_munmap(vp->remove, vp->remove->vm_start,
				      vp->remove->vm_end);
			fput(vp->file);
		}
		if (vp->remove->anon_vma)
			anon_vma_merge(vp->vma, vp->remove);
		mm->map_count--;
		mpol_put(vma_policy(vp->remove));
		if (!vp->remove2)
			WARN_ON_ONCE(vp->vma->vm_end < vp->remove->vm_end);
		vm_area_free(vp->remove);

		/*
		 * In mprotect's case 6 (see comments on vma_merge),
		 * we are removing both mid and next vmas
		 */
		if (vp->remove2) {
			vp->remove = vp->remove2;
			vp->remove2 = NULL;
			goto again;
		}
	}
	if (vp->insert && vp->file)
		uprobe_mmap(vp->insert);
}

/*
 * init_vma_prep() - Initializer wrapper for vma_prepare struct
 * @vp: The vma_prepare struct
 * @vma: The vma that will be altered once locked
 */
static void init_vma_prep(struct vma_prepare *vp, struct vm_area_struct *vma)
{
	init_multi_vma_prep(vp, vma, NULL);
}

/*
 * Can the proposed VMA be merged with the left (previous) VMA taking into
 * account the start position of the proposed range.
 */
static bool can_vma_merge_left(struct vma_merge_struct *vmg)

{
	return vmg->prev && vmg->prev->vm_end == vmg->start &&
		can_vma_merge_after(vmg);
}

/*
 * Can the proposed VMA be merged with the right (next) VMA taking into
 * account the end position of the proposed range.
 *
 * In addition, if we can merge with the left VMA, ensure that left and right
 * anon_vma's are also compatible.
 */
static bool can_vma_merge_right(struct vma_merge_struct *vmg,
				bool can_merge_left)
{
	struct vm_area_struct *next = vmg->next;
	struct vm_area_struct *prev;

	if (!next || vmg->end != next->vm_start || !can_vma_merge_before(vmg))
		return false;

	if (!can_merge_left)
		return true;

	/*
	 * If we can merge with prev (left) and next (right), indicating that
	 * each VMA's anon_vma is compatible with the proposed anon_vma, this
	 * does not mean prev and next are compatible with EACH OTHER.
	 *
	 * We therefore check this in addition to mergeability to either side.
	 */
	prev = vmg->prev;
	return !prev->anon_vma || !next->anon_vma ||
		prev->anon_vma == next->anon_vma;
}

/*
 * Close a vm structure and free it.
 */
void remove_vma(struct vm_area_struct *vma)
{
	might_sleep();
	vma_close(vma);
	if (vma->vm_file)
		fput(vma->vm_file);
	mpol_put(vma_policy(vma));
	vm_area_free(vma);
}

/*
 * Get rid of page table information in the indicated region.
 *
 * Called with the mm semaphore held.
 */
void unmap_region(struct ma_state *mas, struct vm_area_struct *vma,
		struct vm_area_struct *prev, struct vm_area_struct *next)
{
	struct mm_struct *mm = vma->vm_mm;
	struct mmu_gather tlb;

	tlb_gather_mmu(&tlb, mm);
	update_hiwater_rss(mm);
	unmap_vmas(&tlb, mas, vma, vma->vm_start, vma->vm_end, vma->vm_end,
		   /* mm_wr_locked = */ true);
	mas_set(mas, vma->vm_end);
	free_pgtables(&tlb, mas, vma, prev ? prev->vm_end : FIRST_USER_ADDRESS,
		      next ? next->vm_start : USER_PGTABLES_CEILING,
		      /* mm_wr_locked = */ true);
	tlb_finish_mmu(&tlb);
}

/*
 * __split_vma() bypasses sysctl_max_map_count checking.  We use this where it
 * has already been checked or doesn't make sense to fail.
 * VMA Iterator will point to the original VMA.
 */
static __must_check int
__split_vma(struct vma_iterator *vmi, struct vm_area_struct *vma,
	    unsigned long addr, int new_below)
{
	struct vma_prepare vp;
	struct vm_area_struct *new;
	int err;

	WARN_ON(vma->vm_start >= addr);
	WARN_ON(vma->vm_end <= addr);

	if (vma->vm_ops && vma->vm_ops->may_split) {
		err = vma->vm_ops->may_split(vma, addr);
		if (err)
			return err;
	}

	new = vm_area_dup(vma);
	if (!new)
		return -ENOMEM;

	if (new_below) {
		new->vm_end = addr;
	} else {
		new->vm_start = addr;
		new->vm_pgoff += ((addr - vma->vm_start) >> PAGE_SHIFT);
	}

	err = -ENOMEM;
	vma_iter_config(vmi, new->vm_start, new->vm_end);
	if (vma_iter_prealloc(vmi, new))
		goto out_free_vma;

	err = vma_dup_policy(vma, new);
	if (err)
		goto out_free_vmi;

	err = anon_vma_clone(new, vma);
	if (err)
		goto out_free_mpol;

	if (new->vm_file)
		get_file(new->vm_file);

	if (new->vm_ops && new->vm_ops->open)
		new->vm_ops->open(new);

	vma_start_write(vma);
	vma_start_write(new);

	init_vma_prep(&vp, vma);
	vp.insert = new;
	vma_prepare(&vp);

	/*
	 * Get rid of huge pages and shared page tables straddling the split
	 * boundary.
	 */
	vma_adjust_trans_huge(vma, vma->vm_start, addr, NULL);
	if (is_vm_hugetlb_page(vma))
		hugetlb_split(vma, addr);

	if (new_below) {
		vma->vm_start = addr;
		vma->vm_pgoff += (addr - new->vm_start) >> PAGE_SHIFT;
	} else {
		vma->vm_end = addr;
	}

	/* vma_complete stores the new vma */
	vma_complete(&vp, vmi, vma->vm_mm);
	validate_mm(vma->vm_mm);

	/* Success. */
	if (new_below)
		vma_next(vmi);
	else
		vma_prev(vmi);

	return 0;

out_free_mpol:
	mpol_put(vma_policy(new));
out_free_vmi:
	vma_iter_free(vmi);
out_free_vma:
	vm_area_free(new);
	return err;
}

/*
 * Split a vma into two pieces at address 'addr', a new vma is allocated
 * either for the first part or the tail.
 */
static int split_vma(struct vma_iterator *vmi, struct vm_area_struct *vma,
		     unsigned long addr, int new_below)
{
	if (vma->vm_mm->map_count >= sysctl_max_map_count)
		return -ENOMEM;

	return __split_vma(vmi, vma, addr, new_below);
}

/*
 * dup_anon_vma() - Helper function to duplicate anon_vma on VMA merge in the
 * instance that the destination VMA has no anon_vma but the source does.
 *
 * @dst: The destination VMA
 * @src: The source VMA
 * @dup: Pointer to the destination VMA when successful.
 *
 * Returns: 0 on success.
 */
static int dup_anon_vma(struct vm_area_struct *dst,
			struct vm_area_struct *src, struct vm_area_struct **dup)
{
	/*
	 * There are three cases to consider for correctly propagating
	 * anon_vma's on merge.
	 *
	 * The first is trivial - neither VMA has anon_vma, we need not do
	 * anything.
	 *
	 * The second where both have anon_vma is also a no-op, as they must
	 * then be the same, so there is simply nothing to copy.
	 *
	 * Here we cover the third - if the destination VMA has no anon_vma,
	 * that is it is unfaulted, we need to ensure that the newly merged
	 * range is referenced by the anon_vma's of the source.
	 */
	if (src->anon_vma && !dst->anon_vma) {
		int ret;

		vma_assert_write_locked(dst);
		dst->anon_vma = src->anon_vma;
		ret = anon_vma_clone(dst, src);
		if (ret)
			return ret;

		*dup = dst;
	}

	return 0;
}

#ifdef CONFIG_DEBUG_VM_MAPLE_TREE
void validate_mm(struct mm_struct *mm)
{
	int bug = 0;
	int i = 0;
	struct vm_area_struct *vma;
	VMA_ITERATOR(vmi, mm, 0);

	mt_validate(&mm->mm_mt);
	for_each_vma(vmi, vma) {
#ifdef CONFIG_DEBUG_VM_RB
		struct anon_vma *anon_vma = vma->anon_vma;
		struct anon_vma_chain *avc;
#endif
		unsigned long vmi_start, vmi_end;
		bool warn = 0;

		vmi_start = vma_iter_addr(&vmi);
		vmi_end = vma_iter_end(&vmi);
		if (VM_WARN_ON_ONCE_MM(vma->vm_end != vmi_end, mm))
			warn = 1;

		if (VM_WARN_ON_ONCE_MM(vma->vm_start != vmi_start, mm))
			warn = 1;

		if (warn) {
			pr_emerg("issue in %s\n", current->comm);
			dump_stack();
			dump_vma(vma);
			pr_emerg("tree range: %px start %lx end %lx\n", vma,
				 vmi_start, vmi_end - 1);
			vma_iter_dump_tree(&vmi);
		}

#ifdef CONFIG_DEBUG_VM_RB
		if (anon_vma) {
			anon_vma_lock_read(anon_vma);
			list_for_each_entry(avc, &vma->anon_vma_chain, same_vma)
				anon_vma_interval_tree_verify(avc);
			anon_vma_unlock_read(anon_vma);
		}
#endif
		/* Check for a infinite loop */
		if (++i > mm->map_count + 10) {
			i = -1;
			break;
		}
	}
	if (i != mm->map_count) {
		pr_emerg("map_count %d vma iterator %d\n", mm->map_count, i);
		bug = 1;
	}
	VM_BUG_ON_MM(bug, mm);
}
#endif /* CONFIG_DEBUG_VM_MAPLE_TREE */

/*
 * Based on the vmg flag indicating whether we need to adjust the vm_start field
 * for the middle or next VMA, we calculate what the range of the newly adjusted
 * VMA ought to be, and set the VMA's range accordingly.
 */
static void vmg_adjust_set_range(struct vma_merge_struct *vmg)
{
	struct vm_area_struct *adjust;
	pgoff_t pgoff;

	if (vmg->__adjust_middle_start) {
		adjust = vmg->middle;
		pgoff = adjust->vm_pgoff + PHYS_PFN(vmg->end - adjust->vm_start);
	} else if (vmg->__adjust_next_start) {
		adjust = vmg->next;
		pgoff = adjust->vm_pgoff - PHYS_PFN(adjust->vm_start - vmg->end);
	} else {
		return;
	}

	vma_set_range(adjust, vmg->end, adjust->vm_end, pgoff);
}

/*
 * Actually perform the VMA merge operation.
 *
 * IMPORTANT: We guarantee that, should vmg->give_up_on_oom is set, to not
 * modify any VMAs or cause inconsistent state should an OOM condition arise.
 *
 * Returns 0 on success, or an error value on failure.
 */
static int commit_merge(struct vma_merge_struct *vmg)
{
	struct vm_area_struct *vma;
	struct vma_prepare vp;

	if (vmg->__adjust_next_start) {
		/* We manipulate middle and adjust next, which is the target. */
		vma = vmg->middle;
		vma_iter_config(vmg->vmi, vmg->end, vmg->next->vm_end);
	} else {
		vma = vmg->target;
		 /* Note: vma iterator must be pointing to 'start'. */
		vma_iter_config(vmg->vmi, vmg->start, vmg->end);
	}

	init_multi_vma_prep(&vp, vma, vmg);

	/*
	 * If vmg->give_up_on_oom is set, we're safe, because we don't actually
	 * manipulate any VMAs until we succeed at preallocation.
	 *
	 * Past this point, we will not return an error.
	 */
	if (vma_iter_prealloc(vmg->vmi, vma))
		return -ENOMEM;

	vma_prepare(&vp);
	/*
	 * THP pages may need to do additional splits if we increase
	 * middle->vm_start.
	 */
	vma_adjust_trans_huge(vma, vmg->start, vmg->end,
			      vmg->__adjust_middle_start ? vmg->middle : NULL);
	vma_set_range(vma, vmg->start, vmg->end, vmg->pgoff);
	vmg_adjust_set_range(vmg);
	vma_iter_store_overwrite(vmg->vmi, vmg->target);

	vma_complete(&vp, vmg->vmi, vma->vm_mm);

	return 0;
}

/* We can only remove VMAs when merging if they do not have a close hook. */
static bool can_merge_remove_vma(struct vm_area_struct *vma)
{
	return !vma->vm_ops || !vma->vm_ops->close;
}

/*
 * vma_merge_existing_range - Attempt to merge VMAs based on a VMA having its
 * attributes modified.
 *
 * @vmg: Describes the modifications being made to a VMA and associated
 *       metadata.
 *
 * When the attributes of a range within a VMA change, then it might be possible
 * for immediately adjacent VMAs to be merged into that VMA due to having
 * identical properties.
 *
 * This function checks for the existence of any such mergeable VMAs and updates
 * the maple tree describing the @vmg->middle->vm_mm address space to account
 * for this, as well as any VMAs shrunk/expanded/deleted as a result of this
 * merge.
 *
 * As part of this operation, if a merge occurs, the @vmg object will have its
 * vma, start, end, and pgoff fields modified to execute the merge. Subsequent
 * calls to this function should reset these fields.
 *
 * Returns: The merged VMA if merge succeeds, or NULL otherwise.
 *
 * ASSUMPTIONS:
 * - The caller must assign the VMA to be modifed to @vmg->middle.
 * - The caller must have set @vmg->prev to the previous VMA, if there is one.
 * - The caller must not set @vmg->next, as we determine this.
 * - The caller must hold a WRITE lock on the mm_struct->mmap_lock.
 * - vmi must be positioned within [@vmg->middle->vm_start, @vmg->middle->vm_end).
 */
static __must_check struct vm_area_struct *vma_merge_existing_range(
		struct vma_merge_struct *vmg)
{
	struct vm_area_struct *middle = vmg->middle;
	struct vm_area_struct *prev = vmg->prev;
	struct vm_area_struct *next;
	struct vm_area_struct *anon_dup = NULL;
	unsigned long start = vmg->start;
	unsigned long end = vmg->end;
	bool left_side = middle && start == middle->vm_start;
	bool right_side = middle && end == middle->vm_end;
	int err = 0;
	bool merge_left, merge_right, merge_both;

	mmap_assert_write_locked(vmg->mm);
	VM_WARN_ON_VMG(!middle, vmg); /* We are modifying a VMA, so caller must specify. */
	VM_WARN_ON_VMG(vmg->next, vmg); /* We set this. */
	VM_WARN_ON_VMG(prev && start <= prev->vm_start, vmg);
	VM_WARN_ON_VMG(start >= end, vmg);

	/*
	 * If middle == prev, then we are offset into a VMA. Otherwise, if we are
	 * not, we must span a portion of the VMA.
	 */
	VM_WARN_ON_VMG(middle &&
		       ((middle != prev && vmg->start != middle->vm_start) ||
			vmg->end > middle->vm_end), vmg);
	/* The vmi must be positioned within vmg->middle. */
	VM_WARN_ON_VMG(middle &&
		       !(vma_iter_addr(vmg->vmi) >= middle->vm_start &&
			 vma_iter_addr(vmg->vmi) < middle->vm_end), vmg);

	vmg->state = VMA_MERGE_NOMERGE;

	/*
	 * If a special mapping or if the range being modified is neither at the
	 * furthermost left or right side of the VMA, then we have no chance of
	 * merging and should abort.
	 */
	if (vmg->vm_flags & VM_SPECIAL || (!left_side && !right_side))
		return NULL;

	if (left_side)
		merge_left = can_vma_merge_left(vmg);
	else
		merge_left = false;

	if (right_side) {
		next = vmg->next = vma_iter_next_range(vmg->vmi);
		vma_iter_prev_range(vmg->vmi);

		merge_right = can_vma_merge_right(vmg, merge_left);
	} else {
		merge_right = false;
		next = NULL;
	}

	if (merge_left)		/* If merging prev, position iterator there. */
		vma_prev(vmg->vmi);
	else if (!merge_right)	/* If we have nothing to merge, abort. */
		return NULL;

	merge_both = merge_left && merge_right;
	/* If we span the entire VMA, a merge implies it will be deleted. */
	vmg->__remove_middle = left_side && right_side;

	/*
	 * If we need to remove middle in its entirety but are unable to do so,
	 * we have no sensible recourse but to abort the merge.
	 */
	if (vmg->__remove_middle && !can_merge_remove_vma(middle))
		return NULL;

	/*
	 * If we merge both VMAs, then next is also deleted. This implies
	 * merge_will_delete_vma also.
	 */
	vmg->__remove_next = merge_both;

	/*
	 * If we cannot delete next, then we can reduce the operation to merging
	 * prev and middle (thereby deleting middle).
	 */
	if (vmg->__remove_next && !can_merge_remove_vma(next)) {
		vmg->__remove_next = false;
		merge_right = false;
		merge_both = false;
	}

	/* No matter what happens, we will be adjusting middle. */
	vma_start_write(middle);

	if (merge_right) {
		vma_start_write(next);
		vmg->target = next;
	}

	if (merge_left) {
		vma_start_write(prev);
		vmg->target = prev;
	}

	if (merge_both) {
		/*
		 * |<-------------------->|
		 * |-------********-------|
		 *   prev   middle   next
		 *  extend  delete  delete
		 */

		vmg->start = prev->vm_start;
		vmg->end = next->vm_end;
		vmg->pgoff = prev->vm_pgoff;

		/*
		 * We already ensured anon_vma compatibility above, so now it's
		 * simply a case of, if prev has no anon_vma object, which of
		 * next or middle contains the anon_vma we must duplicate.
		 */
		err = dup_anon_vma(prev, next->anon_vma ? next : middle,
				   &anon_dup);
	} else if (merge_left) {
		/*
		 * |<------------>|      OR
		 * |<----------------->|
		 * |-------*************
		 *   prev     middle
		 *  extend shrink/delete
		 */

		vmg->start = prev->vm_start;
		vmg->pgoff = prev->vm_pgoff;

		if (!vmg->__remove_middle)
			vmg->__adjust_middle_start = true;

		err = dup_anon_vma(prev, middle, &anon_dup);
	} else { /* merge_right */
		/*
		 *     |<------------->| OR
		 * |<----------------->|
		 * *************-------|
		 *    middle     next
		 * shrink/delete extend
		 */

		pgoff_t pglen = PHYS_PFN(vmg->end - vmg->start);

		VM_WARN_ON_VMG(!merge_right, vmg);
		/* If we are offset into a VMA, then prev must be middle. */
		VM_WARN_ON_VMG(vmg->start > middle->vm_start && prev && middle != prev, vmg);

		if (vmg->__remove_middle) {
			vmg->end = next->vm_end;
			vmg->pgoff = next->vm_pgoff - pglen;
		} else {
			/* We shrink middle and expand next. */
			vmg->__adjust_next_start = true;
			vmg->start = middle->vm_start;
			vmg->end = start;
			vmg->pgoff = middle->vm_pgoff;
		}

		err = dup_anon_vma(next, middle, &anon_dup);
	}

	if (err || commit_merge(vmg))
		goto abort;

<<<<<<< HEAD
	khugepaged_enter_vma(vmg->target, vmg->flags);
=======
	khugepaged_enter_vma(vmg->target, vmg->vm_flags);
>>>>>>> cda2b2d6
	vmg->state = VMA_MERGE_SUCCESS;
	return vmg->target;

abort:
	vma_iter_set(vmg->vmi, start);
	vma_iter_load(vmg->vmi);

	if (anon_dup)
		unlink_anon_vmas(anon_dup);

	/*
	 * This means we have failed to clone anon_vma's correctly, but no
	 * actual changes to VMAs have occurred, so no harm no foul - if the
	 * user doesn't want this reported and instead just wants to give up on
	 * the merge, allow it.
	 */
	if (!vmg->give_up_on_oom)
		vmg->state = VMA_MERGE_ERROR_NOMEM;
	return NULL;
}

/*
 * vma_merge_new_range - Attempt to merge a new VMA into address space
 *
 * @vmg: Describes the VMA we are adding, in the range @vmg->start to @vmg->end
 *       (exclusive), which we try to merge with any adjacent VMAs if possible.
 *
 * We are about to add a VMA to the address space starting at @vmg->start and
 * ending at @vmg->end. There are three different possible scenarios:
 *
 * 1. There is a VMA with identical properties immediately adjacent to the
 *    proposed new VMA [@vmg->start, @vmg->end) either before or after it -
 *    EXPAND that VMA:
 *
 * Proposed:       |-----|  or  |-----|
 * Existing:  |----|                  |----|
 *
 * 2. There are VMAs with identical properties immediately adjacent to the
 *    proposed new VMA [@vmg->start, @vmg->end) both before AND after it -
 *    EXPAND the former and REMOVE the latter:
 *
 * Proposed:       |-----|
 * Existing:  |----|     |----|
 *
 * 3. There are no VMAs immediately adjacent to the proposed new VMA or those
 *    VMAs do not have identical attributes - NO MERGE POSSIBLE.
 *
 * In instances where we can merge, this function returns the expanded VMA which
 * will have its range adjusted accordingly and the underlying maple tree also
 * adjusted.
 *
 * Returns: In instances where no merge was possible, NULL. Otherwise, a pointer
 *          to the VMA we expanded.
 *
 * This function adjusts @vmg to provide @vmg->next if not already specified,
 * and adjusts [@vmg->start, @vmg->end) to span the expanded range.
 *
 * ASSUMPTIONS:
 * - The caller must hold a WRITE lock on the mm_struct->mmap_lock.
 * - The caller must have determined that [@vmg->start, @vmg->end) is empty,
     other than VMAs that will be unmapped should the operation succeed.
 * - The caller must have specified the previous vma in @vmg->prev.
 * - The caller must have specified the next vma in @vmg->next.
 * - The caller must have positioned the vmi at or before the gap.
 */
struct vm_area_struct *vma_merge_new_range(struct vma_merge_struct *vmg)
{
	struct vm_area_struct *prev = vmg->prev;
	struct vm_area_struct *next = vmg->next;
	unsigned long end = vmg->end;
	bool can_merge_left, can_merge_right;

	mmap_assert_write_locked(vmg->mm);
	VM_WARN_ON_VMG(vmg->middle, vmg);
	VM_WARN_ON_VMG(vmg->target, vmg);
	/* vmi must point at or before the gap. */
	VM_WARN_ON_VMG(vma_iter_addr(vmg->vmi) > end, vmg);

	vmg->state = VMA_MERGE_NOMERGE;

	/* Special VMAs are unmergeable, also if no prev/next. */
	if ((vmg->vm_flags & VM_SPECIAL) || (!prev && !next))
		return NULL;

	can_merge_left = can_vma_merge_left(vmg);
	can_merge_right = !vmg->just_expand && can_vma_merge_right(vmg, can_merge_left);

	/* If we can merge with the next VMA, adjust vmg accordingly. */
	if (can_merge_right) {
		vmg->end = next->vm_end;
		vmg->target = next;
	}

	/* If we can merge with the previous VMA, adjust vmg accordingly. */
	if (can_merge_left) {
		vmg->start = prev->vm_start;
		vmg->target = prev;
		vmg->pgoff = prev->vm_pgoff;

		/*
		 * If this merge would result in removal of the next VMA but we
		 * are not permitted to do so, reduce the operation to merging
		 * prev and vma.
		 */
		if (can_merge_right && !can_merge_remove_vma(next))
			vmg->end = end;

		/* In expand-only case we are already positioned at prev. */
		if (!vmg->just_expand) {
			/* Equivalent to going to the previous range. */
			vma_prev(vmg->vmi);
		}
	}

	/*
	 * Now try to expand adjacent VMA(s). This takes care of removing the
	 * following VMA if we have VMAs on both sides.
	 */
	if (vmg->target && !vma_expand(vmg)) {
		khugepaged_enter_vma(vmg->target, vmg->vm_flags);
		vmg->state = VMA_MERGE_SUCCESS;
		return vmg->target;
	}

	return NULL;
}

/*
 * vma_expand - Expand an existing VMA
 *
 * @vmg: Describes a VMA expansion operation.
 *
 * Expand @vma to vmg->start and vmg->end.  Can expand off the start and end.
 * Will expand over vmg->next if it's different from vmg->target and vmg->end ==
 * vmg->next->vm_end.  Checking if the vmg->target can expand and merge with
 * vmg->next needs to be handled by the caller.
 *
 * Returns: 0 on success.
 *
 * ASSUMPTIONS:
 * - The caller must hold a WRITE lock on the mm_struct->mmap_lock.
 * - The caller must have set @vmg->target and @vmg->next.
 */
int vma_expand(struct vma_merge_struct *vmg)
{
	struct vm_area_struct *anon_dup = NULL;
	bool remove_next = false;
	struct vm_area_struct *target = vmg->target;
	struct vm_area_struct *next = vmg->next;

	VM_WARN_ON_VMG(!target, vmg);

	mmap_assert_write_locked(vmg->mm);

	vma_start_write(target);
	if (next && (target != next) && (vmg->end == next->vm_end)) {
		int ret;

		remove_next = true;
		/* This should already have been checked by this point. */
		VM_WARN_ON_VMG(!can_merge_remove_vma(next), vmg);
		vma_start_write(next);
		/*
		 * In this case we don't report OOM, so vmg->give_up_on_mm is
		 * safe.
		 */
		ret = dup_anon_vma(target, next, &anon_dup);
		if (ret)
			return ret;
	}

	/* Not merging but overwriting any part of next is not handled. */
	VM_WARN_ON_VMG(next && !remove_next &&
		       next != target && vmg->end > next->vm_start, vmg);
	/* Only handles expanding */
	VM_WARN_ON_VMG(target->vm_start < vmg->start ||
		       target->vm_end > vmg->end, vmg);

	if (remove_next)
		vmg->__remove_next = true;

	if (commit_merge(vmg))
		goto nomem;

	return 0;

nomem:
	if (anon_dup)
		unlink_anon_vmas(anon_dup);
	/*
	 * If the user requests that we just give upon OOM, we are safe to do so
	 * here, as commit merge provides this contract to us. Nothing has been
	 * changed - no harm no foul, just don't report it.
	 */
	if (!vmg->give_up_on_oom)
		vmg->state = VMA_MERGE_ERROR_NOMEM;
	return -ENOMEM;
}

/*
 * vma_shrink() - Reduce an existing VMAs memory area
 * @vmi: The vma iterator
 * @vma: The VMA to modify
 * @start: The new start
 * @end: The new end
 *
 * Returns: 0 on success, -ENOMEM otherwise
 */
int vma_shrink(struct vma_iterator *vmi, struct vm_area_struct *vma,
	       unsigned long start, unsigned long end, pgoff_t pgoff)
{
	struct vma_prepare vp;

	WARN_ON((vma->vm_start != start) && (vma->vm_end != end));

	if (vma->vm_start < start)
		vma_iter_config(vmi, vma->vm_start, start);
	else
		vma_iter_config(vmi, end, vma->vm_end);

	if (vma_iter_prealloc(vmi, NULL))
		return -ENOMEM;

	vma_start_write(vma);

	init_vma_prep(&vp, vma);
	vma_prepare(&vp);
	vma_adjust_trans_huge(vma, start, end, NULL);

	vma_iter_clear(vmi);
	vma_set_range(vma, start, end, pgoff);
	vma_complete(&vp, vmi, vma->vm_mm);
	validate_mm(vma->vm_mm);
	return 0;
}

static inline void vms_clear_ptes(struct vma_munmap_struct *vms,
		    struct ma_state *mas_detach, bool mm_wr_locked)
{
	struct mmu_gather tlb;

	if (!vms->clear_ptes) /* Nothing to do */
		return;

	/*
	 * We can free page tables without write-locking mmap_lock because VMAs
	 * were isolated before we downgraded mmap_lock.
	 */
	mas_set(mas_detach, 1);
	tlb_gather_mmu(&tlb, vms->vma->vm_mm);
	update_hiwater_rss(vms->vma->vm_mm);
	unmap_vmas(&tlb, mas_detach, vms->vma, vms->start, vms->end,
		   vms->vma_count, mm_wr_locked);

	mas_set(mas_detach, 1);
	/* start and end may be different if there is no prev or next vma. */
	free_pgtables(&tlb, mas_detach, vms->vma, vms->unmap_start,
		      vms->unmap_end, mm_wr_locked);
	tlb_finish_mmu(&tlb);
	vms->clear_ptes = false;
}

static void vms_clean_up_area(struct vma_munmap_struct *vms,
		struct ma_state *mas_detach)
{
	struct vm_area_struct *vma;

	if (!vms->nr_pages)
		return;

	vms_clear_ptes(vms, mas_detach, true);
	mas_set(mas_detach, 0);
	mas_for_each(mas_detach, vma, ULONG_MAX)
		vma_close(vma);
}

/*
 * vms_complete_munmap_vmas() - Finish the munmap() operation
 * @vms: The vma munmap struct
 * @mas_detach: The maple state of the detached vmas
 *
 * This updates the mm_struct, unmaps the region, frees the resources
 * used for the munmap() and may downgrade the lock - if requested.  Everything
 * needed to be done once the vma maple tree is updated.
 */
static void vms_complete_munmap_vmas(struct vma_munmap_struct *vms,
		struct ma_state *mas_detach)
{
	struct vm_area_struct *vma;
	struct mm_struct *mm;

	mm = current->mm;
	mm->map_count -= vms->vma_count;
	mm->locked_vm -= vms->locked_vm;
	if (vms->unlock)
		mmap_write_downgrade(mm);

	if (!vms->nr_pages)
		return;

	vms_clear_ptes(vms, mas_detach, !vms->unlock);
	/* Update high watermark before we lower total_vm */
	update_hiwater_vm(mm);
	/* Stat accounting */
	WRITE_ONCE(mm->total_vm, READ_ONCE(mm->total_vm) - vms->nr_pages);
	/* Paranoid bookkeeping */
	VM_WARN_ON(vms->exec_vm > mm->exec_vm);
	VM_WARN_ON(vms->stack_vm > mm->stack_vm);
	VM_WARN_ON(vms->data_vm > mm->data_vm);
	mm->exec_vm -= vms->exec_vm;
	mm->stack_vm -= vms->stack_vm;
	mm->data_vm -= vms->data_vm;

	/* Remove and clean up vmas */
	mas_set(mas_detach, 0);
	mas_for_each(mas_detach, vma, ULONG_MAX)
		remove_vma(vma);

	vm_unacct_memory(vms->nr_accounted);
	validate_mm(mm);
	if (vms->unlock)
		mmap_read_unlock(mm);

	__mt_destroy(mas_detach->tree);
}

/*
 * reattach_vmas() - Undo any munmap work and free resources
 * @mas_detach: The maple state with the detached maple tree
 *
 * Reattach any detached vmas and free up the maple tree used to track the vmas.
 */
static void reattach_vmas(struct ma_state *mas_detach)
{
	struct vm_area_struct *vma;

	mas_set(mas_detach, 0);
	mas_for_each(mas_detach, vma, ULONG_MAX)
		vma_mark_attached(vma);

	__mt_destroy(mas_detach->tree);
}

/*
 * vms_gather_munmap_vmas() - Put all VMAs within a range into a maple tree
 * for removal at a later date.  Handles splitting first and last if necessary
 * and marking the vmas as isolated.
 *
 * @vms: The vma munmap struct
 * @mas_detach: The maple state tracking the detached tree
 *
 * Return: 0 on success, error otherwise
 */
static int vms_gather_munmap_vmas(struct vma_munmap_struct *vms,
		struct ma_state *mas_detach)
{
	struct vm_area_struct *next = NULL;
	int error;

	/*
	 * If we need to split any vma, do it now to save pain later.
	 * Does it split the first one?
	 */
	if (vms->start > vms->vma->vm_start) {

		/*
		 * Make sure that map_count on return from munmap() will
		 * not exceed its limit; but let map_count go just above
		 * its limit temporarily, to help free resources as expected.
		 */
		if (vms->end < vms->vma->vm_end &&
		    vms->vma->vm_mm->map_count >= sysctl_max_map_count) {
			error = -ENOMEM;
			goto map_count_exceeded;
		}

		/* Don't bother splitting the VMA if we can't unmap it anyway */
		if (vma_is_sealed(vms->vma)) {
			error = -EPERM;
			goto start_split_failed;
		}

		error = __split_vma(vms->vmi, vms->vma, vms->start, 1);
		if (error)
			goto start_split_failed;
	}
	vms->prev = vma_prev(vms->vmi);
	if (vms->prev)
		vms->unmap_start = vms->prev->vm_end;

	/*
	 * Detach a range of VMAs from the mm. Using next as a temp variable as
	 * it is always overwritten.
	 */
	for_each_vma_range(*(vms->vmi), next, vms->end) {
		long nrpages;

		if (vma_is_sealed(next)) {
			error = -EPERM;
			goto modify_vma_failed;
		}
		/* Does it split the end? */
		if (next->vm_end > vms->end) {
			error = __split_vma(vms->vmi, next, vms->end, 0);
			if (error)
				goto end_split_failed;
		}
		vma_start_write(next);
		mas_set(mas_detach, vms->vma_count++);
		error = mas_store_gfp(mas_detach, next, GFP_KERNEL);
		if (error)
			goto munmap_gather_failed;

		vma_mark_detached(next);
		nrpages = vma_pages(next);

		vms->nr_pages += nrpages;
		if (next->vm_flags & VM_LOCKED)
			vms->locked_vm += nrpages;

		if (next->vm_flags & VM_ACCOUNT)
			vms->nr_accounted += nrpages;

		if (is_exec_mapping(next->vm_flags))
			vms->exec_vm += nrpages;
		else if (is_stack_mapping(next->vm_flags))
			vms->stack_vm += nrpages;
		else if (is_data_mapping(next->vm_flags))
			vms->data_vm += nrpages;

		if (vms->uf) {
			/*
			 * If userfaultfd_unmap_prep returns an error the vmas
			 * will remain split, but userland will get a
			 * highly unexpected error anyway. This is no
			 * different than the case where the first of the two
			 * __split_vma fails, but we don't undo the first
			 * split, despite we could. This is unlikely enough
			 * failure that it's not worth optimizing it for.
			 */
			error = userfaultfd_unmap_prep(next, vms->start,
						       vms->end, vms->uf);
			if (error)
				goto userfaultfd_error;
		}
#ifdef CONFIG_DEBUG_VM_MAPLE_TREE
		BUG_ON(next->vm_start < vms->start);
		BUG_ON(next->vm_start > vms->end);
#endif
	}

	vms->next = vma_next(vms->vmi);
	if (vms->next)
		vms->unmap_end = vms->next->vm_start;

#if defined(CONFIG_DEBUG_VM_MAPLE_TREE)
	/* Make sure no VMAs are about to be lost. */
	{
		MA_STATE(test, mas_detach->tree, 0, 0);
		struct vm_area_struct *vma_mas, *vma_test;
		int test_count = 0;

		vma_iter_set(vms->vmi, vms->start);
		rcu_read_lock();
		vma_test = mas_find(&test, vms->vma_count - 1);
		for_each_vma_range(*(vms->vmi), vma_mas, vms->end) {
			BUG_ON(vma_mas != vma_test);
			test_count++;
			vma_test = mas_next(&test, vms->vma_count - 1);
		}
		rcu_read_unlock();
		BUG_ON(vms->vma_count != test_count);
	}
#endif

	while (vma_iter_addr(vms->vmi) > vms->start)
		vma_iter_prev_range(vms->vmi);

	vms->clear_ptes = true;
	return 0;

userfaultfd_error:
munmap_gather_failed:
end_split_failed:
modify_vma_failed:
	reattach_vmas(mas_detach);
start_split_failed:
map_count_exceeded:
	return error;
}

/*
 * init_vma_munmap() - Initializer wrapper for vma_munmap_struct
 * @vms: The vma munmap struct
 * @vmi: The vma iterator
 * @vma: The first vm_area_struct to munmap
 * @start: The aligned start address to munmap
 * @end: The aligned end address to munmap
 * @uf: The userfaultfd list_head
 * @unlock: Unlock after the operation.  Only unlocked on success
 */
static void init_vma_munmap(struct vma_munmap_struct *vms,
		struct vma_iterator *vmi, struct vm_area_struct *vma,
		unsigned long start, unsigned long end, struct list_head *uf,
		bool unlock)
{
	vms->vmi = vmi;
	vms->vma = vma;
	if (vma) {
		vms->start = start;
		vms->end = end;
	} else {
		vms->start = vms->end = 0;
	}
	vms->unlock = unlock;
	vms->uf = uf;
	vms->vma_count = 0;
	vms->nr_pages = vms->locked_vm = vms->nr_accounted = 0;
	vms->exec_vm = vms->stack_vm = vms->data_vm = 0;
	vms->unmap_start = FIRST_USER_ADDRESS;
	vms->unmap_end = USER_PGTABLES_CEILING;
	vms->clear_ptes = false;
}

/*
 * do_vmi_align_munmap() - munmap the aligned region from @start to @end.
 * @vmi: The vma iterator
 * @vma: The starting vm_area_struct
 * @mm: The mm_struct
 * @start: The aligned start address to munmap.
 * @end: The aligned end address to munmap.
 * @uf: The userfaultfd list_head
 * @unlock: Set to true to drop the mmap_lock.  unlocking only happens on
 * success.
 *
 * Return: 0 on success and drops the lock if so directed, error and leaves the
 * lock held otherwise.
 */
int do_vmi_align_munmap(struct vma_iterator *vmi, struct vm_area_struct *vma,
		struct mm_struct *mm, unsigned long start, unsigned long end,
		struct list_head *uf, bool unlock)
{
	struct maple_tree mt_detach;
	MA_STATE(mas_detach, &mt_detach, 0, 0);
	mt_init_flags(&mt_detach, vmi->mas.tree->ma_flags & MT_FLAGS_LOCK_MASK);
	mt_on_stack(mt_detach);
	struct vma_munmap_struct vms;
	int error;

	init_vma_munmap(&vms, vmi, vma, start, end, uf, unlock);
	error = vms_gather_munmap_vmas(&vms, &mas_detach);
	if (error)
		goto gather_failed;

	error = vma_iter_clear_gfp(vmi, start, end, GFP_KERNEL);
	if (error)
		goto clear_tree_failed;

	/* Point of no return */
	vms_complete_munmap_vmas(&vms, &mas_detach);
	return 0;

clear_tree_failed:
	reattach_vmas(&mas_detach);
gather_failed:
	validate_mm(mm);
	return error;
}

/*
 * do_vmi_munmap() - munmap a given range.
 * @vmi: The vma iterator
 * @mm: The mm_struct
 * @start: The start address to munmap
 * @len: The length of the range to munmap
 * @uf: The userfaultfd list_head
 * @unlock: set to true if the user wants to drop the mmap_lock on success
 *
 * This function takes a @mas that is either pointing to the previous VMA or set
 * to MA_START and sets it up to remove the mapping(s).  The @len will be
 * aligned.
 *
 * Return: 0 on success and drops the lock if so directed, error and leaves the
 * lock held otherwise.
 */
int do_vmi_munmap(struct vma_iterator *vmi, struct mm_struct *mm,
		  unsigned long start, size_t len, struct list_head *uf,
		  bool unlock)
{
	unsigned long end;
	struct vm_area_struct *vma;

	if ((offset_in_page(start)) || start > TASK_SIZE || len > TASK_SIZE-start)
		return -EINVAL;

	end = start + PAGE_ALIGN(len);
	if (end == start)
		return -EINVAL;

	/* Find the first overlapping VMA */
	vma = vma_find(vmi, end);
	if (!vma) {
		if (unlock)
			mmap_write_unlock(mm);
		return 0;
	}

	return do_vmi_align_munmap(vmi, vma, mm, start, end, uf, unlock);
}

/*
 * We are about to modify one or multiple of a VMA's flags, policy, userfaultfd
 * context and anonymous VMA name within the range [start, end).
 *
 * As a result, we might be able to merge the newly modified VMA range with an
 * adjacent VMA with identical properties.
 *
 * If no merge is possible and the range does not span the entirety of the VMA,
 * we then need to split the VMA to accommodate the change.
 *
 * The function returns either the merged VMA, the original VMA if a split was
 * required instead, or an error if the split failed.
 */
static struct vm_area_struct *vma_modify(struct vma_merge_struct *vmg)
{
	struct vm_area_struct *vma = vmg->middle;
	unsigned long start = vmg->start;
	unsigned long end = vmg->end;
	struct vm_area_struct *merged;

	/* First, try to merge. */
	merged = vma_merge_existing_range(vmg);
	if (merged)
		return merged;
	if (vmg_nomem(vmg))
		return ERR_PTR(-ENOMEM);

	/*
	 * Split can fail for reasons other than OOM, so if the user requests
	 * this it's probably a mistake.
	 */
	VM_WARN_ON(vmg->give_up_on_oom &&
		   (vma->vm_start != start || vma->vm_end != end));

	/* Split any preceding portion of the VMA. */
	if (vma->vm_start < start) {
		int err = split_vma(vmg->vmi, vma, start, 1);

		if (err)
			return ERR_PTR(err);
	}

	/* Split any trailing portion of the VMA. */
	if (vma->vm_end > end) {
		int err = split_vma(vmg->vmi, vma, end, 0);

		if (err)
			return ERR_PTR(err);
	}

	return vma;
}

struct vm_area_struct *vma_modify_flags(
	struct vma_iterator *vmi, struct vm_area_struct *prev,
	struct vm_area_struct *vma, unsigned long start, unsigned long end,
	vm_flags_t vm_flags)
{
	VMG_VMA_STATE(vmg, vmi, prev, vma, start, end);

	vmg.vm_flags = vm_flags;

	return vma_modify(&vmg);
}

struct vm_area_struct
*vma_modify_name(struct vma_iterator *vmi,
		       struct vm_area_struct *prev,
		       struct vm_area_struct *vma,
		       unsigned long start,
		       unsigned long end,
		       struct anon_vma_name *new_name)
{
	VMG_VMA_STATE(vmg, vmi, prev, vma, start, end);

	vmg.anon_name = new_name;

	return vma_modify(&vmg);
}

struct vm_area_struct
*vma_modify_policy(struct vma_iterator *vmi,
		   struct vm_area_struct *prev,
		   struct vm_area_struct *vma,
		   unsigned long start, unsigned long end,
		   struct mempolicy *new_pol)
{
	VMG_VMA_STATE(vmg, vmi, prev, vma, start, end);

	vmg.policy = new_pol;

	return vma_modify(&vmg);
}

struct vm_area_struct
*vma_modify_flags_uffd(struct vma_iterator *vmi,
		       struct vm_area_struct *prev,
		       struct vm_area_struct *vma,
		       unsigned long start, unsigned long end,
		       vm_flags_t vm_flags,
		       struct vm_userfaultfd_ctx new_ctx,
		       bool give_up_on_oom)
{
	VMG_VMA_STATE(vmg, vmi, prev, vma, start, end);

	vmg.vm_flags = vm_flags;
	vmg.uffd_ctx = new_ctx;
	if (give_up_on_oom)
		vmg.give_up_on_oom = true;

	return vma_modify(&vmg);
}

/*
 * Expand vma by delta bytes, potentially merging with an immediately adjacent
 * VMA with identical properties.
 */
struct vm_area_struct *vma_merge_extend(struct vma_iterator *vmi,
					struct vm_area_struct *vma,
					unsigned long delta)
{
	VMG_VMA_STATE(vmg, vmi, vma, vma, vma->vm_end, vma->vm_end + delta);

	vmg.next = vma_iter_next_rewind(vmi, NULL);
	vmg.middle = NULL; /* We use the VMA to populate VMG fields only. */

	return vma_merge_new_range(&vmg);
}

void unlink_file_vma_batch_init(struct unlink_vma_file_batch *vb)
{
	vb->count = 0;
}

static void unlink_file_vma_batch_process(struct unlink_vma_file_batch *vb)
{
	struct address_space *mapping;
	int i;

	mapping = vb->vmas[0]->vm_file->f_mapping;
	i_mmap_lock_write(mapping);
	for (i = 0; i < vb->count; i++) {
		VM_WARN_ON_ONCE(vb->vmas[i]->vm_file->f_mapping != mapping);
		__remove_shared_vm_struct(vb->vmas[i], mapping);
	}
	i_mmap_unlock_write(mapping);

	unlink_file_vma_batch_init(vb);
}

void unlink_file_vma_batch_add(struct unlink_vma_file_batch *vb,
			       struct vm_area_struct *vma)
{
	if (vma->vm_file == NULL)
		return;

	if ((vb->count > 0 && vb->vmas[0]->vm_file != vma->vm_file) ||
	    vb->count == ARRAY_SIZE(vb->vmas))
		unlink_file_vma_batch_process(vb);

	vb->vmas[vb->count] = vma;
	vb->count++;
}

void unlink_file_vma_batch_final(struct unlink_vma_file_batch *vb)
{
	if (vb->count > 0)
		unlink_file_vma_batch_process(vb);
}

/*
 * Unlink a file-based vm structure from its interval tree, to hide
 * vma from rmap and vmtruncate before freeing its page tables.
 */
void unlink_file_vma(struct vm_area_struct *vma)
{
	struct file *file = vma->vm_file;

	if (file) {
		struct address_space *mapping = file->f_mapping;

		i_mmap_lock_write(mapping);
		__remove_shared_vm_struct(vma, mapping);
		i_mmap_unlock_write(mapping);
	}
}

void vma_link_file(struct vm_area_struct *vma)
{
	struct file *file = vma->vm_file;
	struct address_space *mapping;

	if (file) {
		mapping = file->f_mapping;
		i_mmap_lock_write(mapping);
		__vma_link_file(vma, mapping);
		i_mmap_unlock_write(mapping);
	}
}

int vma_link(struct mm_struct *mm, struct vm_area_struct *vma)
{
	VMA_ITERATOR(vmi, mm, 0);

	vma_iter_config(&vmi, vma->vm_start, vma->vm_end);
	if (vma_iter_prealloc(&vmi, vma))
		return -ENOMEM;

	vma_start_write(vma);
	vma_iter_store_new(&vmi, vma);
	vma_link_file(vma);
	mm->map_count++;
	validate_mm(mm);
	return 0;
}

/*
 * Copy the vma structure to a new location in the same mm,
 * prior to moving page table entries, to effect an mremap move.
 */
struct vm_area_struct *copy_vma(struct vm_area_struct **vmap,
	unsigned long addr, unsigned long len, pgoff_t pgoff,
	bool *need_rmap_locks)
{
	struct vm_area_struct *vma = *vmap;
	unsigned long vma_start = vma->vm_start;
	struct mm_struct *mm = vma->vm_mm;
	struct vm_area_struct *new_vma;
	bool faulted_in_anon_vma = true;
	VMA_ITERATOR(vmi, mm, addr);
	VMG_VMA_STATE(vmg, &vmi, NULL, vma, addr, addr + len);

	/*
	 * If anonymous vma has not yet been faulted, update new pgoff
	 * to match new location, to increase its chance of merging.
	 */
	if (unlikely(vma_is_anonymous(vma) && !vma->anon_vma)) {
		pgoff = addr >> PAGE_SHIFT;
		faulted_in_anon_vma = false;
	}

	/*
	 * If the VMA we are copying might contain a uprobe PTE, ensure
	 * that we do not establish one upon merge. Otherwise, when mremap()
	 * moves page tables, it will orphan the newly created PTE.
	 */
	if (vma->vm_file)
		vmg.skip_vma_uprobe = true;

	new_vma = find_vma_prev(mm, addr, &vmg.prev);
	if (new_vma && new_vma->vm_start < addr + len)
		return NULL;	/* should never get here */

	vmg.middle = NULL; /* New VMA range. */
	vmg.pgoff = pgoff;
	vmg.next = vma_iter_next_rewind(&vmi, NULL);
	new_vma = vma_merge_new_range(&vmg);

	if (new_vma) {
		/*
		 * Source vma may have been merged into new_vma
		 */
		if (unlikely(vma_start >= new_vma->vm_start &&
			     vma_start < new_vma->vm_end)) {
			/*
			 * The only way we can get a vma_merge with
			 * self during an mremap is if the vma hasn't
			 * been faulted in yet and we were allowed to
			 * reset the dst vma->vm_pgoff to the
			 * destination address of the mremap to allow
			 * the merge to happen. mremap must change the
			 * vm_pgoff linearity between src and dst vmas
			 * (in turn preventing a vma_merge) to be
			 * safe. It is only safe to keep the vm_pgoff
			 * linear if there are no pages mapped yet.
			 */
			VM_BUG_ON_VMA(faulted_in_anon_vma, new_vma);
			*vmap = vma = new_vma;
		}
		*need_rmap_locks = (new_vma->vm_pgoff <= vma->vm_pgoff);
	} else {
		new_vma = vm_area_dup(vma);
		if (!new_vma)
			goto out;
		vma_set_range(new_vma, addr, addr + len, pgoff);
		if (vma_dup_policy(vma, new_vma))
			goto out_free_vma;
		if (anon_vma_clone(new_vma, vma))
			goto out_free_mempol;
		if (new_vma->vm_file)
			get_file(new_vma->vm_file);
		if (new_vma->vm_ops && new_vma->vm_ops->open)
			new_vma->vm_ops->open(new_vma);
		if (vma_link(mm, new_vma))
			goto out_vma_link;
		*need_rmap_locks = false;
	}
	return new_vma;

out_vma_link:
	fixup_hugetlb_reservations(new_vma);
	vma_close(new_vma);

	if (new_vma->vm_file)
		fput(new_vma->vm_file);

	unlink_anon_vmas(new_vma);
out_free_mempol:
	mpol_put(vma_policy(new_vma));
out_free_vma:
	vm_area_free(new_vma);
out:
	return NULL;
}

/*
 * Rough compatibility check to quickly see if it's even worth looking
 * at sharing an anon_vma.
 *
 * They need to have the same vm_file, and the flags can only differ
 * in things that mprotect may change.
 *
 * NOTE! The fact that we share an anon_vma doesn't _have_ to mean that
 * we can merge the two vma's. For example, we refuse to merge a vma if
 * there is a vm_ops->close() function, because that indicates that the
 * driver is doing some kind of reference counting. But that doesn't
 * really matter for the anon_vma sharing case.
 */
static int anon_vma_compatible(struct vm_area_struct *a, struct vm_area_struct *b)
{
	return a->vm_end == b->vm_start &&
		mpol_equal(vma_policy(a), vma_policy(b)) &&
		a->vm_file == b->vm_file &&
		!((a->vm_flags ^ b->vm_flags) & ~(VM_ACCESS_FLAGS | VM_SOFTDIRTY)) &&
		b->vm_pgoff == a->vm_pgoff + ((b->vm_start - a->vm_start) >> PAGE_SHIFT);
}

/*
 * Do some basic sanity checking to see if we can re-use the anon_vma
 * from 'old'. The 'a'/'b' vma's are in VM order - one of them will be
 * the same as 'old', the other will be the new one that is trying
 * to share the anon_vma.
 *
 * NOTE! This runs with mmap_lock held for reading, so it is possible that
 * the anon_vma of 'old' is concurrently in the process of being set up
 * by another page fault trying to merge _that_. But that's ok: if it
 * is being set up, that automatically means that it will be a singleton
 * acceptable for merging, so we can do all of this optimistically. But
 * we do that READ_ONCE() to make sure that we never re-load the pointer.
 *
 * IOW: that the "list_is_singular()" test on the anon_vma_chain only
 * matters for the 'stable anon_vma' case (ie the thing we want to avoid
 * is to return an anon_vma that is "complex" due to having gone through
 * a fork).
 *
 * We also make sure that the two vma's are compatible (adjacent,
 * and with the same memory policies). That's all stable, even with just
 * a read lock on the mmap_lock.
 */
static struct anon_vma *reusable_anon_vma(struct vm_area_struct *old,
					  struct vm_area_struct *a,
					  struct vm_area_struct *b)
{
	if (anon_vma_compatible(a, b)) {
		struct anon_vma *anon_vma = READ_ONCE(old->anon_vma);

		if (anon_vma && list_is_singular(&old->anon_vma_chain))
			return anon_vma;
	}
	return NULL;
}

/*
 * find_mergeable_anon_vma is used by anon_vma_prepare, to check
 * neighbouring vmas for a suitable anon_vma, before it goes off
 * to allocate a new anon_vma.  It checks because a repetitive
 * sequence of mprotects and faults may otherwise lead to distinct
 * anon_vmas being allocated, preventing vma merge in subsequent
 * mprotect.
 */
struct anon_vma *find_mergeable_anon_vma(struct vm_area_struct *vma)
{
	struct anon_vma *anon_vma = NULL;
	struct vm_area_struct *prev, *next;
	VMA_ITERATOR(vmi, vma->vm_mm, vma->vm_end);

	/* Try next first. */
	next = vma_iter_load(&vmi);
	if (next) {
		anon_vma = reusable_anon_vma(next, vma, next);
		if (anon_vma)
			return anon_vma;
	}

	prev = vma_prev(&vmi);
	VM_BUG_ON_VMA(prev != vma, vma);
	prev = vma_prev(&vmi);
	/* Try prev next. */
	if (prev)
		anon_vma = reusable_anon_vma(prev, prev, vma);

	/*
	 * We might reach here with anon_vma == NULL if we can't find
	 * any reusable anon_vma.
	 * There's no absolute need to look only at touching neighbours:
	 * we could search further afield for "compatible" anon_vmas.
	 * But it would probably just be a waste of time searching,
	 * or lead to too many vmas hanging off the same anon_vma.
	 * We're trying to allow mprotect remerging later on,
	 * not trying to minimize memory used for anon_vmas.
	 */
	return anon_vma;
}

static bool vm_ops_needs_writenotify(const struct vm_operations_struct *vm_ops)
{
	return vm_ops && (vm_ops->page_mkwrite || vm_ops->pfn_mkwrite);
}

static bool vma_is_shared_writable(struct vm_area_struct *vma)
{
	return (vma->vm_flags & (VM_WRITE | VM_SHARED)) ==
		(VM_WRITE | VM_SHARED);
}

static bool vma_fs_can_writeback(struct vm_area_struct *vma)
{
	/* No managed pages to writeback. */
	if (vma->vm_flags & VM_PFNMAP)
		return false;

	return vma->vm_file && vma->vm_file->f_mapping &&
		mapping_can_writeback(vma->vm_file->f_mapping);
}

/*
 * Does this VMA require the underlying folios to have their dirty state
 * tracked?
 */
bool vma_needs_dirty_tracking(struct vm_area_struct *vma)
{
	/* Only shared, writable VMAs require dirty tracking. */
	if (!vma_is_shared_writable(vma))
		return false;

	/* Does the filesystem need to be notified? */
	if (vm_ops_needs_writenotify(vma->vm_ops))
		return true;

	/*
	 * Even if the filesystem doesn't indicate a need for writenotify, if it
	 * can writeback, dirty tracking is still required.
	 */
	return vma_fs_can_writeback(vma);
}

/*
 * Some shared mappings will want the pages marked read-only
 * to track write events. If so, we'll downgrade vm_page_prot
 * to the private version (using protection_map[] without the
 * VM_SHARED bit).
 */
bool vma_wants_writenotify(struct vm_area_struct *vma, pgprot_t vm_page_prot)
{
	/* If it was private or non-writable, the write bit is already clear */
	if (!vma_is_shared_writable(vma))
		return false;

	/* The backer wishes to know when pages are first written to? */
	if (vm_ops_needs_writenotify(vma->vm_ops))
		return true;

	/* The open routine did something to the protections that pgprot_modify
	 * won't preserve? */
	if (pgprot_val(vm_page_prot) !=
	    pgprot_val(vm_pgprot_modify(vm_page_prot, vma->vm_flags)))
		return false;

	/*
	 * Do we need to track softdirty? hugetlb does not support softdirty
	 * tracking yet.
	 */
	if (vma_soft_dirty_enabled(vma) && !is_vm_hugetlb_page(vma))
		return true;

	/* Do we need write faults for uffd-wp tracking? */
	if (userfaultfd_wp(vma))
		return true;

	/* Can the mapping track the dirty pages? */
	return vma_fs_can_writeback(vma);
}

static DEFINE_MUTEX(mm_all_locks_mutex);

static void vm_lock_anon_vma(struct mm_struct *mm, struct anon_vma *anon_vma)
{
	if (!test_bit(0, (unsigned long *) &anon_vma->root->rb_root.rb_root.rb_node)) {
		/*
		 * The LSB of head.next can't change from under us
		 * because we hold the mm_all_locks_mutex.
		 */
		down_write_nest_lock(&anon_vma->root->rwsem, &mm->mmap_lock);
		/*
		 * We can safely modify head.next after taking the
		 * anon_vma->root->rwsem. If some other vma in this mm shares
		 * the same anon_vma we won't take it again.
		 *
		 * No need of atomic instructions here, head.next
		 * can't change from under us thanks to the
		 * anon_vma->root->rwsem.
		 */
		if (__test_and_set_bit(0, (unsigned long *)
				       &anon_vma->root->rb_root.rb_root.rb_node))
			BUG();
	}
}

static void vm_lock_mapping(struct mm_struct *mm, struct address_space *mapping)
{
	if (!test_bit(AS_MM_ALL_LOCKS, &mapping->flags)) {
		/*
		 * AS_MM_ALL_LOCKS can't change from under us because
		 * we hold the mm_all_locks_mutex.
		 *
		 * Operations on ->flags have to be atomic because
		 * even if AS_MM_ALL_LOCKS is stable thanks to the
		 * mm_all_locks_mutex, there may be other cpus
		 * changing other bitflags in parallel to us.
		 */
		if (test_and_set_bit(AS_MM_ALL_LOCKS, &mapping->flags))
			BUG();
		down_write_nest_lock(&mapping->i_mmap_rwsem, &mm->mmap_lock);
	}
}

/*
 * This operation locks against the VM for all pte/vma/mm related
 * operations that could ever happen on a certain mm. This includes
 * vmtruncate, try_to_unmap, and all page faults.
 *
 * The caller must take the mmap_lock in write mode before calling
 * mm_take_all_locks(). The caller isn't allowed to release the
 * mmap_lock until mm_drop_all_locks() returns.
 *
 * mmap_lock in write mode is required in order to block all operations
 * that could modify pagetables and free pages without need of
 * altering the vma layout. It's also needed in write mode to avoid new
 * anon_vmas to be associated with existing vmas.
 *
 * A single task can't take more than one mm_take_all_locks() in a row
 * or it would deadlock.
 *
 * The LSB in anon_vma->rb_root.rb_node and the AS_MM_ALL_LOCKS bitflag in
 * mapping->flags avoid to take the same lock twice, if more than one
 * vma in this mm is backed by the same anon_vma or address_space.
 *
 * We take locks in following order, accordingly to comment at beginning
 * of mm/rmap.c:
 *   - all hugetlbfs_i_mmap_rwsem_key locks (aka mapping->i_mmap_rwsem for
 *     hugetlb mapping);
 *   - all vmas marked locked
 *   - all i_mmap_rwsem locks;
 *   - all anon_vma->rwseml
 *
 * We can take all locks within these types randomly because the VM code
 * doesn't nest them and we protected from parallel mm_take_all_locks() by
 * mm_all_locks_mutex.
 *
 * mm_take_all_locks() and mm_drop_all_locks are expensive operations
 * that may have to take thousand of locks.
 *
 * mm_take_all_locks() can fail if it's interrupted by signals.
 */
int mm_take_all_locks(struct mm_struct *mm)
{
	struct vm_area_struct *vma;
	struct anon_vma_chain *avc;
	VMA_ITERATOR(vmi, mm, 0);

	mmap_assert_write_locked(mm);

	mutex_lock(&mm_all_locks_mutex);

	/*
	 * vma_start_write() does not have a complement in mm_drop_all_locks()
	 * because vma_start_write() is always asymmetrical; it marks a VMA as
	 * being written to until mmap_write_unlock() or mmap_write_downgrade()
	 * is reached.
	 */
	for_each_vma(vmi, vma) {
		if (signal_pending(current))
			goto out_unlock;
		vma_start_write(vma);
	}

	vma_iter_init(&vmi, mm, 0);
	for_each_vma(vmi, vma) {
		if (signal_pending(current))
			goto out_unlock;
		if (vma->vm_file && vma->vm_file->f_mapping &&
				is_vm_hugetlb_page(vma))
			vm_lock_mapping(mm, vma->vm_file->f_mapping);
	}

	vma_iter_init(&vmi, mm, 0);
	for_each_vma(vmi, vma) {
		if (signal_pending(current))
			goto out_unlock;
		if (vma->vm_file && vma->vm_file->f_mapping &&
				!is_vm_hugetlb_page(vma))
			vm_lock_mapping(mm, vma->vm_file->f_mapping);
	}

	vma_iter_init(&vmi, mm, 0);
	for_each_vma(vmi, vma) {
		if (signal_pending(current))
			goto out_unlock;
		if (vma->anon_vma)
			list_for_each_entry(avc, &vma->anon_vma_chain, same_vma)
				vm_lock_anon_vma(mm, avc->anon_vma);
	}

	return 0;

out_unlock:
	mm_drop_all_locks(mm);
	return -EINTR;
}

static void vm_unlock_anon_vma(struct anon_vma *anon_vma)
{
	if (test_bit(0, (unsigned long *) &anon_vma->root->rb_root.rb_root.rb_node)) {
		/*
		 * The LSB of head.next can't change to 0 from under
		 * us because we hold the mm_all_locks_mutex.
		 *
		 * We must however clear the bitflag before unlocking
		 * the vma so the users using the anon_vma->rb_root will
		 * never see our bitflag.
		 *
		 * No need of atomic instructions here, head.next
		 * can't change from under us until we release the
		 * anon_vma->root->rwsem.
		 */
		if (!__test_and_clear_bit(0, (unsigned long *)
					  &anon_vma->root->rb_root.rb_root.rb_node))
			BUG();
		anon_vma_unlock_write(anon_vma);
	}
}

static void vm_unlock_mapping(struct address_space *mapping)
{
	if (test_bit(AS_MM_ALL_LOCKS, &mapping->flags)) {
		/*
		 * AS_MM_ALL_LOCKS can't change to 0 from under us
		 * because we hold the mm_all_locks_mutex.
		 */
		i_mmap_unlock_write(mapping);
		if (!test_and_clear_bit(AS_MM_ALL_LOCKS,
					&mapping->flags))
			BUG();
	}
}

/*
 * The mmap_lock cannot be released by the caller until
 * mm_drop_all_locks() returns.
 */
void mm_drop_all_locks(struct mm_struct *mm)
{
	struct vm_area_struct *vma;
	struct anon_vma_chain *avc;
	VMA_ITERATOR(vmi, mm, 0);

	mmap_assert_write_locked(mm);
	BUG_ON(!mutex_is_locked(&mm_all_locks_mutex));

	for_each_vma(vmi, vma) {
		if (vma->anon_vma)
			list_for_each_entry(avc, &vma->anon_vma_chain, same_vma)
				vm_unlock_anon_vma(avc->anon_vma);
		if (vma->vm_file && vma->vm_file->f_mapping)
			vm_unlock_mapping(vma->vm_file->f_mapping);
	}

	mutex_unlock(&mm_all_locks_mutex);
}

/*
 * We account for memory if it's a private writeable mapping,
 * not hugepages and VM_NORESERVE wasn't set.
 */
static bool accountable_mapping(struct file *file, vm_flags_t vm_flags)
{
	/*
	 * hugetlb has its own accounting separate from the core VM
	 * VM_HUGETLB may not be set yet so we cannot check for that flag.
	 */
	if (file && is_file_hugepages(file))
		return false;

	return (vm_flags & (VM_NORESERVE | VM_SHARED | VM_WRITE)) == VM_WRITE;
}

/*
 * vms_abort_munmap_vmas() - Undo as much as possible from an aborted munmap()
 * operation.
 * @vms: The vma unmap structure
 * @mas_detach: The maple state with the detached maple tree
 *
 * Reattach any detached vmas, free up the maple tree used to track the vmas.
 * If that's not possible because the ptes are cleared (and vm_ops->closed() may
 * have been called), then a NULL is written over the vmas and the vmas are
 * removed (munmap() completed).
 */
static void vms_abort_munmap_vmas(struct vma_munmap_struct *vms,
		struct ma_state *mas_detach)
{
	struct ma_state *mas = &vms->vmi->mas;

	if (!vms->nr_pages)
		return;

	if (vms->clear_ptes)
		return reattach_vmas(mas_detach);

	/*
	 * Aborting cannot just call the vm_ops open() because they are often
	 * not symmetrical and state data has been lost.  Resort to the old
	 * failure method of leaving a gap where the MAP_FIXED mapping failed.
	 */
	mas_set_range(mas, vms->start, vms->end - 1);
	mas_store_gfp(mas, NULL, GFP_KERNEL|__GFP_NOFAIL);
	/* Clean up the insertion of the unfortunate gap */
	vms_complete_munmap_vmas(vms, mas_detach);
}

static void update_ksm_flags(struct mmap_state *map)
{
	map->vm_flags = ksm_vma_flags(map->mm, map->file, map->vm_flags);
}

/*
 * __mmap_prepare() - Prepare to gather any overlapping VMAs that need to be
 * unmapped once the map operation is completed, check limits, account mapping
 * and clean up any pre-existing VMAs.
 *
 * @map: Mapping state.
 * @uf:  Userfaultfd context list.
 *
 * Returns: 0 on success, error code otherwise.
 */
static int __mmap_prepare(struct mmap_state *map, struct list_head *uf)
{
	int error;
	struct vma_iterator *vmi = map->vmi;
	struct vma_munmap_struct *vms = &map->vms;

	/* Find the first overlapping VMA and initialise unmap state. */
	vms->vma = vma_find(vmi, map->end);
	init_vma_munmap(vms, vmi, vms->vma, map->addr, map->end, uf,
			/* unlock = */ false);

	/* OK, we have overlapping VMAs - prepare to unmap them. */
	if (vms->vma) {
		mt_init_flags(&map->mt_detach,
			      vmi->mas.tree->ma_flags & MT_FLAGS_LOCK_MASK);
		mt_on_stack(map->mt_detach);
		mas_init(&map->mas_detach, &map->mt_detach, /* addr = */ 0);
		/* Prepare to unmap any existing mapping in the area */
		error = vms_gather_munmap_vmas(vms, &map->mas_detach);
		if (error) {
			/* On error VMAs will already have been reattached. */
			vms->nr_pages = 0;
			return error;
		}

		map->next = vms->next;
		map->prev = vms->prev;
	} else {
		map->next = vma_iter_next_rewind(vmi, &map->prev);
	}

	/* Check against address space limit. */
	if (!may_expand_vm(map->mm, map->vm_flags, map->pglen - vms->nr_pages))
		return -ENOMEM;

	/* Private writable mapping: check memory availability. */
	if (accountable_mapping(map->file, map->vm_flags)) {
		map->charged = map->pglen;
		map->charged -= vms->nr_accounted;
		if (map->charged) {
			error = security_vm_enough_memory_mm(map->mm, map->charged);
			if (error)
				return error;
		}

		vms->nr_accounted = 0;
		map->vm_flags |= VM_ACCOUNT;
	}

	/*
	 * Clear PTEs while the vma is still in the tree so that rmap
	 * cannot race with the freeing later in the truncate scenario.
	 * This is also needed for mmap_file(), which is why vm_ops
	 * close function is called.
	 */
	vms_clean_up_area(vms, &map->mas_detach);

	return 0;
}


static int __mmap_new_file_vma(struct mmap_state *map,
			       struct vm_area_struct *vma)
{
	struct vma_iterator *vmi = map->vmi;
	int error;

	vma->vm_file = get_file(map->file);

	if (!map->file->f_op->mmap)
		return 0;

	error = mmap_file(vma->vm_file, vma);
	if (error) {
		fput(vma->vm_file);
		vma->vm_file = NULL;

		vma_iter_set(vmi, vma->vm_end);
		/* Undo any partial mapping done by a device driver. */
		unmap_region(&vmi->mas, vma, map->prev, map->next);

		return error;
	}

	/* Drivers cannot alter the address of the VMA. */
	WARN_ON_ONCE(map->addr != vma->vm_start);
	/*
	 * Drivers should not permit writability when previously it was
	 * disallowed.
	 */
	VM_WARN_ON_ONCE(map->vm_flags != vma->vm_flags &&
			!(map->vm_flags & VM_MAYWRITE) &&
			(vma->vm_flags & VM_MAYWRITE));

	map->file = vma->vm_file;
	map->vm_flags = vma->vm_flags;

	return 0;
}

/*
 * __mmap_new_vma() - Allocate a new VMA for the region, as merging was not
 * possible.
 *
 * @map:  Mapping state.
 * @vmap: Output pointer for the new VMA.
 *
 * Returns: Zero on success, or an error.
 */
static int __mmap_new_vma(struct mmap_state *map, struct vm_area_struct **vmap)
{
	struct vma_iterator *vmi = map->vmi;
	int error = 0;
	struct vm_area_struct *vma;

	/*
	 * Determine the object being mapped and call the appropriate
	 * specific mapper. the address has already been validated, but
	 * not unmapped, but the maps are removed from the list.
	 */
	vma = vm_area_alloc(map->mm);
	if (!vma)
		return -ENOMEM;

	vma_iter_config(vmi, map->addr, map->end);
	vma_set_range(vma, map->addr, map->end, map->pgoff);
	vm_flags_init(vma, map->vm_flags);
	vma->vm_page_prot = map->page_prot;

	if (vma_iter_prealloc(vmi, vma)) {
		error = -ENOMEM;
		goto free_vma;
	}

	if (map->file)
		error = __mmap_new_file_vma(map, vma);
	else if (map->vm_flags & VM_SHARED)
		error = shmem_zero_setup(vma);
	else
		vma_set_anonymous(vma);

	if (error)
		goto free_iter_vma;

	if (!map->check_ksm_early) {
		update_ksm_flags(map);
		vm_flags_init(vma, map->vm_flags);
	}

#ifdef CONFIG_SPARC64
	/* TODO: Fix SPARC ADI! */
	WARN_ON_ONCE(!arch_validate_flags(map->vm_flags));
#endif

	/* Lock the VMA since it is modified after insertion into VMA tree */
	vma_start_write(vma);
	vma_iter_store_new(vmi, vma);
	map->mm->map_count++;
	vma_link_file(vma);

	/*
	 * vma_merge_new_range() calls khugepaged_enter_vma() too, the below
	 * call covers the non-merge case.
	 */
	if (!vma_is_anonymous(vma))
		khugepaged_enter_vma(vma, map->vm_flags);
	*vmap = vma;
	return 0;

free_iter_vma:
	vma_iter_free(vmi);
free_vma:
	vm_area_free(vma);
	return error;
}

/*
 * __mmap_complete() - Unmap any VMAs we overlap, account memory mapping
 *                     statistics, handle locking and finalise the VMA.
 *
 * @map: Mapping state.
 * @vma: Merged or newly allocated VMA for the mmap()'d region.
 */
static void __mmap_complete(struct mmap_state *map, struct vm_area_struct *vma)
{
	struct mm_struct *mm = map->mm;
	vm_flags_t vm_flags = vma->vm_flags;

	perf_event_mmap(vma);

	/* Unmap any existing mapping in the area. */
	vms_complete_munmap_vmas(&map->vms, &map->mas_detach);

	vm_stat_account(mm, vma->vm_flags, map->pglen);
	if (vm_flags & VM_LOCKED) {
		if ((vm_flags & VM_SPECIAL) || vma_is_dax(vma) ||
					is_vm_hugetlb_page(vma) ||
					vma == get_gate_vma(mm))
			vm_flags_clear(vma, VM_LOCKED_MASK);
		else
			mm->locked_vm += map->pglen;
	}

	if (vma->vm_file)
		uprobe_mmap(vma);

	/*
	 * New (or expanded) vma always get soft dirty status.
	 * Otherwise user-space soft-dirty page tracker won't
	 * be able to distinguish situation when vma area unmapped,
	 * then new mapped in-place (which must be aimed as
	 * a completely new data area).
	 */
	vm_flags_set(vma, VM_SOFTDIRTY);

	vma_set_page_prot(vma);
}

/*
 * Invoke the f_op->mmap_prepare() callback for a file-backed mapping that
 * specifies it.
 *
 * This is called prior to any merge attempt, and updates whitelisted fields
 * that are permitted to be updated by the caller.
 *
 * All but user-defined fields will be pre-populated with original values.
 *
 * Returns 0 on success, or an error code otherwise.
 */
static int call_mmap_prepare(struct mmap_state *map)
{
	int err;
	struct vm_area_desc desc = {
		.mm = map->mm,
		.start = map->addr,
		.end = map->end,

		.pgoff = map->pgoff,
		.file = map->file,
		.vm_flags = map->vm_flags,
		.page_prot = map->page_prot,
	};

	/* Invoke the hook. */
	err = vfs_mmap_prepare(map->file, &desc);
	if (err)
		return err;

	/* Update fields permitted to be changed. */
	map->pgoff = desc.pgoff;
	map->file = desc.file;
	map->vm_flags = desc.vm_flags;
	map->page_prot = desc.page_prot;
	/* User-defined fields. */
	map->vm_ops = desc.vm_ops;
	map->vm_private_data = desc.private_data;

	return 0;
}

static void set_vma_user_defined_fields(struct vm_area_struct *vma,
		struct mmap_state *map)
{
	if (map->vm_ops)
		vma->vm_ops = map->vm_ops;
	vma->vm_private_data = map->vm_private_data;
}

/*
 * Are we guaranteed no driver can change state such as to preclude KSM merging?
 * If so, let's set the KSM mergeable flag early so we don't break VMA merging.
 */
static bool can_set_ksm_flags_early(struct mmap_state *map)
{
	struct file *file = map->file;

	/* Anonymous mappings have no driver which can change them. */
	if (!file)
		return true;

	/*
	 * If .mmap_prepare() is specified, then the driver will have already
	 * manipulated state prior to updating KSM flags. So no need to worry
	 * about mmap callbacks modifying VMA flags after the KSM flag has been
	 * updated here, which could otherwise affect KSM eligibility.
	 */
	if (file->f_op->mmap_prepare)
		return true;

	/* shmem is safe. */
	if (shmem_file(file))
		return true;

	/* Any other .mmap callback is not safe. */
	return false;
}

static unsigned long __mmap_region(struct file *file, unsigned long addr,
		unsigned long len, vm_flags_t vm_flags, unsigned long pgoff,
		struct list_head *uf)
{
	struct mm_struct *mm = current->mm;
	struct vm_area_struct *vma = NULL;
	int error;
	bool have_mmap_prepare = file && file->f_op->mmap_prepare;
	VMA_ITERATOR(vmi, mm, addr);
	MMAP_STATE(map, mm, &vmi, addr, len, pgoff, vm_flags, file);

	map.check_ksm_early = can_set_ksm_flags_early(&map);

	error = __mmap_prepare(&map, uf);
	if (!error && have_mmap_prepare)
		error = call_mmap_prepare(&map);
	if (error)
		goto abort_munmap;

	if (map.check_ksm_early)
		update_ksm_flags(&map);

	/* Attempt to merge with adjacent VMAs... */
	if (map.prev || map.next) {
		VMG_MMAP_STATE(vmg, &map, /* vma = */ NULL);

		vma = vma_merge_new_range(&vmg);
	}

	/* ...but if we can't, allocate a new VMA. */
	if (!vma) {
		error = __mmap_new_vma(&map, &vma);
		if (error)
			goto unacct_error;
	}

	if (have_mmap_prepare)
		set_vma_user_defined_fields(vma, &map);

	__mmap_complete(&map, vma);

	return addr;

	/* Accounting was done by __mmap_prepare(). */
unacct_error:
	if (map.charged)
		vm_unacct_memory(map.charged);
abort_munmap:
	vms_abort_munmap_vmas(&map.vms, &map.mas_detach);
	return error;
}

/**
 * mmap_region() - Actually perform the userland mapping of a VMA into
 * current->mm with known, aligned and overflow-checked @addr and @len, and
 * correctly determined VMA flags @vm_flags and page offset @pgoff.
 *
 * This is an internal memory management function, and should not be used
 * directly.
 *
 * The caller must write-lock current->mm->mmap_lock.
 *
 * @file: If a file-backed mapping, a pointer to the struct file describing the
 * file to be mapped, otherwise NULL.
 * @addr: The page-aligned address at which to perform the mapping.
 * @len: The page-aligned, non-zero, length of the mapping.
 * @vm_flags: The VMA flags which should be applied to the mapping.
 * @pgoff: If @file is specified, the page offset into the file, if not then
 * the virtual page offset in memory of the anonymous mapping.
 * @uf: Optionally, a pointer to a list head used for tracking userfaultfd unmap
 * events.
 *
 * Returns: Either an error, or the address at which the requested mapping has
 * been performed.
 */
unsigned long mmap_region(struct file *file, unsigned long addr,
			  unsigned long len, vm_flags_t vm_flags, unsigned long pgoff,
			  struct list_head *uf)
{
	unsigned long ret;
	bool writable_file_mapping = false;

	mmap_assert_write_locked(current->mm);

	/* Check to see if MDWE is applicable. */
	if (map_deny_write_exec(vm_flags, vm_flags))
		return -EACCES;

	/* Allow architectures to sanity-check the vm_flags. */
	if (!arch_validate_flags(vm_flags))
		return -EINVAL;

	/* Map writable and ensure this isn't a sealed memfd. */
	if (file && is_shared_maywrite(vm_flags)) {
		int error = mapping_map_writable(file->f_mapping);

		if (error)
			return error;
		writable_file_mapping = true;
	}

	ret = __mmap_region(file, addr, len, vm_flags, pgoff, uf);

	/* Clear our write mapping regardless of error. */
	if (writable_file_mapping)
		mapping_unmap_writable(file->f_mapping);

	validate_mm(current->mm);
	return ret;
}

/*
 * do_brk_flags() - Increase the brk vma if the flags match.
 * @vmi: The vma iterator
 * @addr: The start address
 * @len: The length of the increase
 * @vma: The vma,
 * @vm_flags: The VMA Flags
 *
 * Extend the brk VMA from addr to addr + len.  If the VMA is NULL or the flags
 * do not match then create a new anonymous VMA.  Eventually we may be able to
 * do some brk-specific accounting here.
 */
int do_brk_flags(struct vma_iterator *vmi, struct vm_area_struct *vma,
		 unsigned long addr, unsigned long len, vm_flags_t vm_flags)
{
	struct mm_struct *mm = current->mm;

	/*
	 * Check against address space limits by the changed size
	 * Note: This happens *after* clearing old mappings in some code paths.
	 */
	vm_flags |= VM_DATA_DEFAULT_FLAGS | VM_ACCOUNT | mm->def_flags;
	vm_flags = ksm_vma_flags(mm, NULL, vm_flags);
	if (!may_expand_vm(mm, vm_flags, len >> PAGE_SHIFT))
		return -ENOMEM;

	if (mm->map_count > sysctl_max_map_count)
		return -ENOMEM;

	if (security_vm_enough_memory_mm(mm, len >> PAGE_SHIFT))
		return -ENOMEM;

	/*
	 * Expand the existing vma if possible; Note that singular lists do not
	 * occur after forking, so the expand will only happen on new VMAs.
	 */
	if (vma && vma->vm_end == addr) {
		VMG_STATE(vmg, mm, vmi, addr, addr + len, vm_flags, PHYS_PFN(addr));

		vmg.prev = vma;
		/* vmi is positioned at prev, which this mode expects. */
		vmg.just_expand = true;

		if (vma_merge_new_range(&vmg))
			goto out;
		else if (vmg_nomem(&vmg))
			goto unacct_fail;
	}

	if (vma)
		vma_iter_next_range(vmi);
	/* create a vma struct for an anonymous mapping */
	vma = vm_area_alloc(mm);
	if (!vma)
		goto unacct_fail;

	vma_set_anonymous(vma);
	vma_set_range(vma, addr, addr + len, addr >> PAGE_SHIFT);
	vm_flags_init(vma, vm_flags);
	vma->vm_page_prot = vm_get_page_prot(vm_flags);
	vma_start_write(vma);
	if (vma_iter_store_gfp(vmi, vma, GFP_KERNEL))
		goto mas_store_fail;

	mm->map_count++;
	validate_mm(mm);
out:
	perf_event_mmap(vma);
	mm->total_vm += len >> PAGE_SHIFT;
	mm->data_vm += len >> PAGE_SHIFT;
	if (vm_flags & VM_LOCKED)
		mm->locked_vm += (len >> PAGE_SHIFT);
	vm_flags_set(vma, VM_SOFTDIRTY);
	return 0;

mas_store_fail:
	vm_area_free(vma);
unacct_fail:
	vm_unacct_memory(len >> PAGE_SHIFT);
	return -ENOMEM;
}

/**
 * unmapped_area() - Find an area between the low_limit and the high_limit with
 * the correct alignment and offset, all from @info. Note: current->mm is used
 * for the search.
 *
 * @info: The unmapped area information including the range [low_limit -
 * high_limit), the alignment offset and mask.
 *
 * Return: A memory address or -ENOMEM.
 */
unsigned long unmapped_area(struct vm_unmapped_area_info *info)
{
	unsigned long length, gap;
	unsigned long low_limit, high_limit;
	struct vm_area_struct *tmp;
	VMA_ITERATOR(vmi, current->mm, 0);

	/* Adjust search length to account for worst case alignment overhead */
	length = info->length + info->align_mask + info->start_gap;
	if (length < info->length)
		return -ENOMEM;

	low_limit = info->low_limit;
	if (low_limit < mmap_min_addr)
		low_limit = mmap_min_addr;
	high_limit = info->high_limit;
retry:
	if (vma_iter_area_lowest(&vmi, low_limit, high_limit, length))
		return -ENOMEM;

	/*
	 * Adjust for the gap first so it doesn't interfere with the
	 * later alignment. The first step is the minimum needed to
	 * fulill the start gap, the next steps is the minimum to align
	 * that. It is the minimum needed to fulill both.
	 */
	gap = vma_iter_addr(&vmi) + info->start_gap;
	gap += (info->align_offset - gap) & info->align_mask;
	tmp = vma_next(&vmi);
	if (tmp && (tmp->vm_flags & VM_STARTGAP_FLAGS)) { /* Avoid prev check if possible */
		if (vm_start_gap(tmp) < gap + length - 1) {
			low_limit = tmp->vm_end;
			vma_iter_reset(&vmi);
			goto retry;
		}
	} else {
		tmp = vma_prev(&vmi);
		if (tmp && vm_end_gap(tmp) > gap) {
			low_limit = vm_end_gap(tmp);
			vma_iter_reset(&vmi);
			goto retry;
		}
	}

	return gap;
}

/**
 * unmapped_area_topdown() - Find an area between the low_limit and the
 * high_limit with the correct alignment and offset at the highest available
 * address, all from @info. Note: current->mm is used for the search.
 *
 * @info: The unmapped area information including the range [low_limit -
 * high_limit), the alignment offset and mask.
 *
 * Return: A memory address or -ENOMEM.
 */
unsigned long unmapped_area_topdown(struct vm_unmapped_area_info *info)
{
	unsigned long length, gap, gap_end;
	unsigned long low_limit, high_limit;
	struct vm_area_struct *tmp;
	VMA_ITERATOR(vmi, current->mm, 0);

	/* Adjust search length to account for worst case alignment overhead */
	length = info->length + info->align_mask + info->start_gap;
	if (length < info->length)
		return -ENOMEM;

	low_limit = info->low_limit;
	if (low_limit < mmap_min_addr)
		low_limit = mmap_min_addr;
	high_limit = info->high_limit;
retry:
	if (vma_iter_area_highest(&vmi, low_limit, high_limit, length))
		return -ENOMEM;

	gap = vma_iter_end(&vmi) - info->length;
	gap -= (gap - info->align_offset) & info->align_mask;
	gap_end = vma_iter_end(&vmi);
	tmp = vma_next(&vmi);
	if (tmp && (tmp->vm_flags & VM_STARTGAP_FLAGS)) { /* Avoid prev check if possible */
		if (vm_start_gap(tmp) < gap_end) {
			high_limit = vm_start_gap(tmp);
			vma_iter_reset(&vmi);
			goto retry;
		}
	} else {
		tmp = vma_prev(&vmi);
		if (tmp && vm_end_gap(tmp) > gap) {
			high_limit = tmp->vm_start;
			vma_iter_reset(&vmi);
			goto retry;
		}
	}

	return gap;
}

/*
 * Verify that the stack growth is acceptable and
 * update accounting. This is shared with both the
 * grow-up and grow-down cases.
 */
static int acct_stack_growth(struct vm_area_struct *vma,
			     unsigned long size, unsigned long grow)
{
	struct mm_struct *mm = vma->vm_mm;
	unsigned long new_start;

	/* address space limit tests */
	if (!may_expand_vm(mm, vma->vm_flags, grow))
		return -ENOMEM;

	/* Stack limit test */
	if (size > rlimit(RLIMIT_STACK))
		return -ENOMEM;

	/* mlock limit tests */
	if (!mlock_future_ok(mm, vma->vm_flags, grow << PAGE_SHIFT))
		return -ENOMEM;

	/* Check to ensure the stack will not grow into a hugetlb-only region */
	new_start = (vma->vm_flags & VM_GROWSUP) ? vma->vm_start :
			vma->vm_end - size;
	if (is_hugepage_only_range(vma->vm_mm, new_start, size))
		return -EFAULT;

	/*
	 * Overcommit..  This must be the final test, as it will
	 * update security statistics.
	 */
	if (security_vm_enough_memory_mm(mm, grow))
		return -ENOMEM;

	return 0;
}

#if defined(CONFIG_STACK_GROWSUP)
/*
 * PA-RISC uses this for its stack.
 * vma is the last one with address > vma->vm_end.  Have to extend vma.
 */
int expand_upwards(struct vm_area_struct *vma, unsigned long address)
{
	struct mm_struct *mm = vma->vm_mm;
	struct vm_area_struct *next;
	unsigned long gap_addr;
	int error = 0;
	VMA_ITERATOR(vmi, mm, vma->vm_start);

	if (!(vma->vm_flags & VM_GROWSUP))
		return -EFAULT;

	mmap_assert_write_locked(mm);

	/* Guard against exceeding limits of the address space. */
	address &= PAGE_MASK;
	if (address >= (TASK_SIZE & PAGE_MASK))
		return -ENOMEM;
	address += PAGE_SIZE;

	/* Enforce stack_guard_gap */
	gap_addr = address + stack_guard_gap;

	/* Guard against overflow */
	if (gap_addr < address || gap_addr > TASK_SIZE)
		gap_addr = TASK_SIZE;

	next = find_vma_intersection(mm, vma->vm_end, gap_addr);
	if (next && vma_is_accessible(next)) {
		if (!(next->vm_flags & VM_GROWSUP))
			return -ENOMEM;
		/* Check that both stack segments have the same anon_vma? */
	}

	if (next)
		vma_iter_prev_range_limit(&vmi, address);

	vma_iter_config(&vmi, vma->vm_start, address);
	if (vma_iter_prealloc(&vmi, vma))
		return -ENOMEM;

	/* We must make sure the anon_vma is allocated. */
	if (unlikely(anon_vma_prepare(vma))) {
		vma_iter_free(&vmi);
		return -ENOMEM;
	}

	/* Lock the VMA before expanding to prevent concurrent page faults */
	vma_start_write(vma);
	/* We update the anon VMA tree. */
	anon_vma_lock_write(vma->anon_vma);

	/* Somebody else might have raced and expanded it already */
	if (address > vma->vm_end) {
		unsigned long size, grow;

		size = address - vma->vm_start;
		grow = (address - vma->vm_end) >> PAGE_SHIFT;

		error = -ENOMEM;
		if (vma->vm_pgoff + (size >> PAGE_SHIFT) >= vma->vm_pgoff) {
			error = acct_stack_growth(vma, size, grow);
			if (!error) {
				if (vma->vm_flags & VM_LOCKED)
					mm->locked_vm += grow;
				vm_stat_account(mm, vma->vm_flags, grow);
				anon_vma_interval_tree_pre_update_vma(vma);
				vma->vm_end = address;
				/* Overwrite old entry in mtree. */
				vma_iter_store_overwrite(&vmi, vma);
				anon_vma_interval_tree_post_update_vma(vma);

				perf_event_mmap(vma);
			}
		}
	}
	anon_vma_unlock_write(vma->anon_vma);
	vma_iter_free(&vmi);
	validate_mm(mm);
	return error;
}
#endif /* CONFIG_STACK_GROWSUP */

/*
 * vma is the first one with address < vma->vm_start.  Have to extend vma.
 * mmap_lock held for writing.
 */
int expand_downwards(struct vm_area_struct *vma, unsigned long address)
{
	struct mm_struct *mm = vma->vm_mm;
	struct vm_area_struct *prev;
	int error = 0;
	VMA_ITERATOR(vmi, mm, vma->vm_start);

	if (!(vma->vm_flags & VM_GROWSDOWN))
		return -EFAULT;

	mmap_assert_write_locked(mm);

	address &= PAGE_MASK;
	if (address < mmap_min_addr || address < FIRST_USER_ADDRESS)
		return -EPERM;

	/* Enforce stack_guard_gap */
	prev = vma_prev(&vmi);
	/* Check that both stack segments have the same anon_vma? */
	if (prev) {
		if (!(prev->vm_flags & VM_GROWSDOWN) &&
		    vma_is_accessible(prev) &&
		    (address - prev->vm_end < stack_guard_gap))
			return -ENOMEM;
	}

	if (prev)
		vma_iter_next_range_limit(&vmi, vma->vm_start);

	vma_iter_config(&vmi, address, vma->vm_end);
	if (vma_iter_prealloc(&vmi, vma))
		return -ENOMEM;

	/* We must make sure the anon_vma is allocated. */
	if (unlikely(anon_vma_prepare(vma))) {
		vma_iter_free(&vmi);
		return -ENOMEM;
	}

	/* Lock the VMA before expanding to prevent concurrent page faults */
	vma_start_write(vma);
	/* We update the anon VMA tree. */
	anon_vma_lock_write(vma->anon_vma);

	/* Somebody else might have raced and expanded it already */
	if (address < vma->vm_start) {
		unsigned long size, grow;

		size = vma->vm_end - address;
		grow = (vma->vm_start - address) >> PAGE_SHIFT;

		error = -ENOMEM;
		if (grow <= vma->vm_pgoff) {
			error = acct_stack_growth(vma, size, grow);
			if (!error) {
				if (vma->vm_flags & VM_LOCKED)
					mm->locked_vm += grow;
				vm_stat_account(mm, vma->vm_flags, grow);
				anon_vma_interval_tree_pre_update_vma(vma);
				vma->vm_start = address;
				vma->vm_pgoff -= grow;
				/* Overwrite old entry in mtree. */
				vma_iter_store_overwrite(&vmi, vma);
				anon_vma_interval_tree_post_update_vma(vma);

				perf_event_mmap(vma);
			}
		}
	}
	anon_vma_unlock_write(vma->anon_vma);
	vma_iter_free(&vmi);
	validate_mm(mm);
	return error;
}

int __vm_munmap(unsigned long start, size_t len, bool unlock)
{
	int ret;
	struct mm_struct *mm = current->mm;
	LIST_HEAD(uf);
	VMA_ITERATOR(vmi, mm, start);

	if (mmap_write_lock_killable(mm))
		return -EINTR;

	ret = do_vmi_munmap(&vmi, mm, start, len, &uf, unlock);
	if (ret || !unlock)
		mmap_write_unlock(mm);

	userfaultfd_unmap_complete(mm, &uf);
	return ret;
}

/* Insert vm structure into process list sorted by address
 * and into the inode's i_mmap tree.  If vm_file is non-NULL
 * then i_mmap_rwsem is taken here.
 */
int insert_vm_struct(struct mm_struct *mm, struct vm_area_struct *vma)
{
	unsigned long charged = vma_pages(vma);


	if (find_vma_intersection(mm, vma->vm_start, vma->vm_end))
		return -ENOMEM;

	if ((vma->vm_flags & VM_ACCOUNT) &&
	     security_vm_enough_memory_mm(mm, charged))
		return -ENOMEM;

	/*
	 * The vm_pgoff of a purely anonymous vma should be irrelevant
	 * until its first write fault, when page's anon_vma and index
	 * are set.  But now set the vm_pgoff it will almost certainly
	 * end up with (unless mremap moves it elsewhere before that
	 * first wfault), so /proc/pid/maps tells a consistent story.
	 *
	 * By setting it to reflect the virtual start address of the
	 * vma, merges and splits can happen in a seamless way, just
	 * using the existing file pgoff checks and manipulations.
	 * Similarly in do_mmap and in do_brk_flags.
	 */
	if (vma_is_anonymous(vma)) {
		BUG_ON(vma->anon_vma);
		vma->vm_pgoff = vma->vm_start >> PAGE_SHIFT;
	}

	if (vma_link(mm, vma)) {
		if (vma->vm_flags & VM_ACCOUNT)
			vm_unacct_memory(charged);
		return -ENOMEM;
	}

	return 0;
}<|MERGE_RESOLUTION|>--- conflicted
+++ resolved
@@ -973,11 +973,7 @@
 	if (err || commit_merge(vmg))
 		goto abort;
 
-<<<<<<< HEAD
-	khugepaged_enter_vma(vmg->target, vmg->flags);
-=======
 	khugepaged_enter_vma(vmg->target, vmg->vm_flags);
->>>>>>> cda2b2d6
 	vmg->state = VMA_MERGE_SUCCESS;
 	return vmg->target;
 
