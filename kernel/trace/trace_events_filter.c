--- conflicted
+++ resolved
@@ -1448,16 +1448,6 @@
 
 	INIT_LIST_HEAD(&head->list);
 
-<<<<<<< HEAD
-	item = kmalloc(sizeof(*item), GFP_KERNEL);
-	if (!item)
-		goto free_now;
-
-	item->filter = filter;
-	list_add_tail(&item->list, &head->list);
-
-=======
->>>>>>> cda2b2d6
 	list_for_each_entry(file, &tr->events, list) {
 		if (file->system != dir)
 			continue;
