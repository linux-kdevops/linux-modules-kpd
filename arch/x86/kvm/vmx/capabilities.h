--- conflicted
+++ resolved
@@ -4,15 +4,10 @@
 
 #include <asm/vmx.h>
 
-<<<<<<< HEAD
 #include "../lapic.h"
 #include "../x86.h"
-=======
-#include "lapic.h"
-#include "x86.h"
-#include "pmu.h"
-#include "cpuid.h"
->>>>>>> 7edc3a68
+#include "../pmu.h"
+#include "../cpuid.h"
 
 extern bool __read_mostly enable_vpid;
 extern bool __read_mostly flexpriority_enabled;
