/* SPDX-License-Identifier: GPL-2.0-only */
/*
 * Copied from arch/arm64/include/asm/hwcap.h
 *
 * Copyright (C) 2012 ARM Ltd.
 * Copyright (C) 2017 SiFive
 */
#ifndef _ASM_RISCV_HWCAP_H
#define _ASM_RISCV_HWCAP_H

#include <uapi/asm/hwcap.h>

#define RISCV_ISA_EXT_a		('a' - 'a')
#define RISCV_ISA_EXT_c		('c' - 'a')
#define RISCV_ISA_EXT_d		('d' - 'a')
#define RISCV_ISA_EXT_f		('f' - 'a')
#define RISCV_ISA_EXT_h		('h' - 'a')
#define RISCV_ISA_EXT_i		('i' - 'a')
#define RISCV_ISA_EXT_m		('m' - 'a')
#define RISCV_ISA_EXT_q		('q' - 'a')
#define RISCV_ISA_EXT_v		('v' - 'a')

/*
 * These macros represent the logical IDs of each multi-letter RISC-V ISA
 * extension and are used in the ISA bitmap. The logical IDs start from
 * RISCV_ISA_EXT_BASE, which allows the 0-25 range to be reserved for single
 * letter extensions. The maximum, RISCV_ISA_EXT_MAX, is defined in order
 * to allocate the bitmap and may be increased when necessary.
 *
 * New extensions should just be added to the bottom, rather than added
 * alphabetically, in order to avoid unnecessary shuffling.
 */
#define RISCV_ISA_EXT_BASE		26

#define RISCV_ISA_EXT_SSCOFPMF		26
#define RISCV_ISA_EXT_SSTC		27
#define RISCV_ISA_EXT_SVINVAL		28
#define RISCV_ISA_EXT_SVPBMT		29
#define RISCV_ISA_EXT_ZBB		30
#define RISCV_ISA_EXT_ZICBOM		31
#define RISCV_ISA_EXT_ZIHINTPAUSE	32
#define RISCV_ISA_EXT_SVNAPOT		33
#define RISCV_ISA_EXT_ZICBOZ		34
#define RISCV_ISA_EXT_SMAIA		35
#define RISCV_ISA_EXT_SSAIA		36
#define RISCV_ISA_EXT_ZBA		37
#define RISCV_ISA_EXT_ZBS		38
#define RISCV_ISA_EXT_ZICNTR		39
#define RISCV_ISA_EXT_ZICSR		40
#define RISCV_ISA_EXT_ZIFENCEI		41
#define RISCV_ISA_EXT_ZIHPM		42
#define RISCV_ISA_EXT_SMSTATEEN		43
#define RISCV_ISA_EXT_ZICOND		44
#define RISCV_ISA_EXT_ZBC		45
#define RISCV_ISA_EXT_ZBKB		46
#define RISCV_ISA_EXT_ZBKC		47
#define RISCV_ISA_EXT_ZBKX		48
#define RISCV_ISA_EXT_ZKND		49
#define RISCV_ISA_EXT_ZKNE		50
#define RISCV_ISA_EXT_ZKNH		51
#define RISCV_ISA_EXT_ZKR		52
#define RISCV_ISA_EXT_ZKSED		53
#define RISCV_ISA_EXT_ZKSH		54
#define RISCV_ISA_EXT_ZKT		55
#define RISCV_ISA_EXT_ZVBB		56
#define RISCV_ISA_EXT_ZVBC		57
#define RISCV_ISA_EXT_ZVKB		58
#define RISCV_ISA_EXT_ZVKG		59
#define RISCV_ISA_EXT_ZVKNED		60
#define RISCV_ISA_EXT_ZVKNHA		61
#define RISCV_ISA_EXT_ZVKNHB		62
#define RISCV_ISA_EXT_ZVKSED		63
#define RISCV_ISA_EXT_ZVKSH		64
#define RISCV_ISA_EXT_ZVKT		65
#define RISCV_ISA_EXT_ZFH		66
#define RISCV_ISA_EXT_ZFHMIN		67
#define RISCV_ISA_EXT_ZIHINTNTL		68
#define RISCV_ISA_EXT_ZVFH		69
#define RISCV_ISA_EXT_ZVFHMIN		70
#define RISCV_ISA_EXT_ZFA		71
#define RISCV_ISA_EXT_ZTSO		72
#define RISCV_ISA_EXT_ZACAS		73
#define RISCV_ISA_EXT_ZVE32X		74
#define RISCV_ISA_EXT_ZVE32F		75
#define RISCV_ISA_EXT_ZVE64X		76
#define RISCV_ISA_EXT_ZVE64F		77
#define RISCV_ISA_EXT_ZVE64D		78
#define RISCV_ISA_EXT_ZIMOP		79
#define RISCV_ISA_EXT_ZCA		80
#define RISCV_ISA_EXT_ZCB		81
#define RISCV_ISA_EXT_ZCD		82
#define RISCV_ISA_EXT_ZCF		83
#define RISCV_ISA_EXT_ZCMOP		84
#define RISCV_ISA_EXT_ZAWRS		85
#define RISCV_ISA_EXT_SVVPTC		86
#define RISCV_ISA_EXT_SMMPM		87
#define RISCV_ISA_EXT_SMNPM		88
#define RISCV_ISA_EXT_SSNPM		89
#define RISCV_ISA_EXT_ZABHA		90
#define RISCV_ISA_EXT_ZICCRSE		91
#define RISCV_ISA_EXT_SVADE		92
#define RISCV_ISA_EXT_SVADU		93
#define RISCV_ISA_EXT_ZFBFMIN		94
#define RISCV_ISA_EXT_ZVFBFMIN		95
#define RISCV_ISA_EXT_ZVFBFWMA		96
#define RISCV_ISA_EXT_ZAAMO		97
#define RISCV_ISA_EXT_ZALRSC		98
#define RISCV_ISA_EXT_ZICBOP		99
<<<<<<< HEAD
#define RISCV_ISA_EXT_SVRSW60T59B	100
=======
#define RISCV_ISA_EXT_ZALASR		100
>>>>>>> a131fd60

#define RISCV_ISA_EXT_XLINUXENVCFG	127

#define RISCV_ISA_EXT_MAX		128
#define RISCV_ISA_EXT_INVALID		U32_MAX

#ifdef CONFIG_RISCV_M_MODE
#define RISCV_ISA_EXT_SxAIA		RISCV_ISA_EXT_SMAIA
#define RISCV_ISA_EXT_SUPM		RISCV_ISA_EXT_SMNPM
#else
#define RISCV_ISA_EXT_SxAIA		RISCV_ISA_EXT_SSAIA
#define RISCV_ISA_EXT_SUPM		RISCV_ISA_EXT_SSNPM
#endif

#endif /* _ASM_RISCV_HWCAP_H */<|MERGE_RESOLUTION|>--- conflicted
+++ resolved
@@ -106,11 +106,8 @@
 #define RISCV_ISA_EXT_ZAAMO		97
 #define RISCV_ISA_EXT_ZALRSC		98
 #define RISCV_ISA_EXT_ZICBOP		99
-<<<<<<< HEAD
 #define RISCV_ISA_EXT_SVRSW60T59B	100
-=======
-#define RISCV_ISA_EXT_ZALASR		100
->>>>>>> a131fd60
+#define RISCV_ISA_EXT_ZALASR		101
 
 #define RISCV_ISA_EXT_XLINUXENVCFG	127
 
