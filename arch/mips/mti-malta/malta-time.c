/*
 * Carsten Langgaard, carstenl@mips.com
 * Copyright (C) 1999,2000 MIPS Technologies, Inc.  All rights reserved.
 *
 *  This program is free software; you can distribute it and/or modify it
 *  under the terms of the GNU General Public License (Version 2) as
 *  published by the Free Software Foundation.
 *
 *  This program is distributed in the hope it will be useful, but WITHOUT
 *  ANY WARRANTY; without even the implied warranty of MERCHANTABILITY or
 *  FITNESS FOR A PARTICULAR PURPOSE.  See the GNU General Public License
 *  for more details.
 *
 *  You should have received a copy of the GNU General Public License along
 *  with this program; if not, write to the Free Software Foundation, Inc.,
 *  59 Temple Place - Suite 330, Boston MA 02111-1307, USA.
 *
 * Setting up the clock on the MIPS boards.
 */
#include <linux/types.h>
#include <linux/i8253.h>
#include <linux/init.h>
#include <linux/kernel_stat.h>
#include <linux/sched.h>
#include <linux/spinlock.h>
#include <linux/interrupt.h>
#include <linux/timex.h>
#include <linux/mc146818rtc.h>

#include <asm/mipsregs.h>
#include <asm/mipsmtregs.h>
#include <asm/hardirq.h>
#include <asm/irq.h>
#include <asm/div64.h>
#include <asm/setup.h>
#include <asm/time.h>
#include <asm/mc146818-time.h>
#include <asm/msc01_ic.h>
#include <asm/gic.h>

#include <asm/mips-boards/generic.h>
#include <asm/mips-boards/prom.h>

#include <asm/mips-boards/maltaint.h>

unsigned long cpu_khz;
int gic_frequency;

static int mips_cpu_timer_irq;
static int mips_cpu_perf_irq;
extern int cp0_perfcount_irq;

static void mips_timer_dispatch(void)
{
	do_IRQ(mips_cpu_timer_irq);
}

static void mips_perf_dispatch(void)
{
	do_IRQ(mips_cpu_perf_irq);
}

static unsigned int freqround(unsigned int freq, unsigned int amount)
{
	freq += amount;
	freq -= freq % (amount*2);
	return freq;
}

/*
 * Estimate CPU and GIC frequencies.
 */
static void __init estimate_frequencies(void)
{
	unsigned long flags;
	unsigned int count, start;
	unsigned int giccount = 0, gicstart = 0;

	local_irq_save(flags);

	/* Start counter exactly on falling edge of update flag. */
	while (CMOS_READ(RTC_REG_A) & RTC_UIP);
	while (!(CMOS_READ(RTC_REG_A) & RTC_UIP));

	/* Initialize counters. */
	start = read_c0_count();
	if (gic_present)
		GICREAD(GIC_REG(SHARED, GIC_SH_COUNTER_31_00), gicstart);

	/* Read counter exactly on falling edge of update flag. */
	while (CMOS_READ(RTC_REG_A) & RTC_UIP);
	while (!(CMOS_READ(RTC_REG_A) & RTC_UIP));

	count = read_c0_count();
	if (gic_present)
		GICREAD(GIC_REG(SHARED, GIC_SH_COUNTER_31_00), giccount);

	local_irq_restore(flags);

<<<<<<< HEAD
	mips_hpt_frequency = count;
	if ((prid != (PRID_COMP_MIPS | PRID_IMP_20KC)) &&
	    (prid != (PRID_COMP_MIPS | PRID_IMP_25KF)))
		count *= 2;

	count += 5000;	  /* round */
	count -= count%10000;
=======
	count -= start;
	if (gic_present)
		giccount -= gicstart;
>>>>>>> 535237ce

	mips_hpt_frequency = count;
	if (gic_present)
		gic_frequency = giccount;
}

void read_persistent_clock(struct timespec *ts)
{
	ts->tv_sec = mc146818_get_cmos_time();
	ts->tv_nsec = 0;
}

static void __init plat_perf_setup(void)
{
#ifdef MSC01E_INT_BASE
	if (cpu_has_veic) {
		set_vi_handler(MSC01E_INT_PERFCTR, mips_perf_dispatch);
		mips_cpu_perf_irq = MSC01E_INT_BASE + MSC01E_INT_PERFCTR;
	} else
#endif
	if (cp0_perfcount_irq >= 0) {
		if (cpu_has_vint)
			set_vi_handler(cp0_perfcount_irq, mips_perf_dispatch);
		mips_cpu_perf_irq = MIPS_CPU_IRQ_BASE + cp0_perfcount_irq;
#ifdef CONFIG_SMP
		irq_set_handler(mips_cpu_perf_irq, handle_percpu_irq);
#endif
	}
}

unsigned int __cpuinit get_c0_compare_int(void)
{
#ifdef MSC01E_INT_BASE
	if (cpu_has_veic) {
		set_vi_handler(MSC01E_INT_CPUCTR, mips_timer_dispatch);
		mips_cpu_timer_irq = MSC01E_INT_BASE + MSC01E_INT_CPUCTR;
	} else
#endif
	{
		if (cpu_has_vint)
			set_vi_handler(cp0_compare_irq, mips_timer_dispatch);
		mips_cpu_timer_irq = MIPS_CPU_IRQ_BASE + cp0_compare_irq;
	}

	return mips_cpu_timer_irq;
}

void __init plat_time_init(void)
{
<<<<<<< HEAD
	unsigned int est_freq;

	/* Set Data mode - binary. */
	CMOS_WRITE(CMOS_READ(RTC_CONTROL) | RTC_DM_BINARY, RTC_CONTROL);

	est_freq = estimate_cpu_frequency();
=======
	unsigned int prid = read_c0_prid() & 0xffff00;
	unsigned int freq;
>>>>>>> 535237ce

	estimate_frequencies();

<<<<<<< HEAD
	cpu_khz = est_freq / 1000;
=======
	freq = mips_hpt_frequency;
	if ((prid != (PRID_COMP_MIPS | PRID_IMP_20KC)) &&
	    (prid != (PRID_COMP_MIPS | PRID_IMP_25KF)))
		freq *= 2;
	freq = freqround(freq, 5000);
	pr_debug("CPU frequency %d.%02d MHz\n", freq/1000000,
	       (freq%1000000)*100/1000000);
	cpu_khz = freq / 1000;

	if (gic_present) {
		freq = freqround(gic_frequency, 5000);
		pr_debug("GIC frequency %d.%02d MHz\n", freq/1000000,
		       (freq%1000000)*100/1000000);
		gic_clocksource_init(gic_frequency);
	} else
		init_r4k_clocksource();
>>>>>>> 535237ce

#ifdef CONFIG_I8253
	/* Only Malta has a PIT. */
	setup_pit_timer();
#endif

	mips_scroll_message();

	plat_perf_setup();
}<|MERGE_RESOLUTION|>--- conflicted
+++ resolved
@@ -97,19 +97,9 @@
 
 	local_irq_restore(flags);
 
-<<<<<<< HEAD
-	mips_hpt_frequency = count;
-	if ((prid != (PRID_COMP_MIPS | PRID_IMP_20KC)) &&
-	    (prid != (PRID_COMP_MIPS | PRID_IMP_25KF)))
-		count *= 2;
-
-	count += 5000;	  /* round */
-	count -= count%10000;
-=======
 	count -= start;
 	if (gic_present)
 		giccount -= gicstart;
->>>>>>> 535237ce
 
 	mips_hpt_frequency = count;
 	if (gic_present)
@@ -159,23 +149,11 @@
 
 void __init plat_time_init(void)
 {
-<<<<<<< HEAD
-	unsigned int est_freq;
-
-	/* Set Data mode - binary. */
-	CMOS_WRITE(CMOS_READ(RTC_CONTROL) | RTC_DM_BINARY, RTC_CONTROL);
-
-	est_freq = estimate_cpu_frequency();
-=======
 	unsigned int prid = read_c0_prid() & 0xffff00;
 	unsigned int freq;
->>>>>>> 535237ce
 
 	estimate_frequencies();
 
-<<<<<<< HEAD
-	cpu_khz = est_freq / 1000;
-=======
 	freq = mips_hpt_frequency;
 	if ((prid != (PRID_COMP_MIPS | PRID_IMP_20KC)) &&
 	    (prid != (PRID_COMP_MIPS | PRID_IMP_25KF)))
@@ -192,7 +170,6 @@
 		gic_clocksource_init(gic_frequency);
 	} else
 		init_r4k_clocksource();
->>>>>>> 535237ce
 
 #ifdef CONFIG_I8253
 	/* Only Malta has a PIT. */
