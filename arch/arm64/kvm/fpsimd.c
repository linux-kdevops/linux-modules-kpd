--- conflicted
+++ resolved
@@ -168,13 +168,8 @@
 	 */
 	if (has_vhe() && system_supports_sme()) {
 		/* Also restore EL0 state seen on entry */
-<<<<<<< HEAD
 		if (host_data_test_flag(HOST_SME_ENABLED))
-			sysreg_clear_set(CPACR_EL1, 0, CPACR_ELx_SMEN);
-=======
-		if (vcpu_get_flag(vcpu, HOST_SME_ENABLED))
 			sysreg_clear_set(CPACR_EL1, 0, CPACR_EL1_SMEN);
->>>>>>> 4e26de25
 		else
 			sysreg_clear_set(CPACR_EL1,
 					 CPACR_EL1_SMEN_EL0EN,
