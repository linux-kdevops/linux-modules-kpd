// SPDX-License-Identifier: GPL-2.0-only

#include <linux/cpu.h>
#include <linux/kvm.h>
#include <linux/kvm_host.h>
#include <linux/interrupt.h>
#include <linux/io.h>
#include <linux/uaccess.h>

#include <kvm/arm_vgic.h>

#include <asm/kvm_arm.h>
#include <asm/kvm_emulate.h>
#include <asm/kvm_nested.h>

#include "vgic.h"

#define ICH_LRN(n)	(ICH_LR0_EL2 + (n))
#define ICH_AP0RN(n)	(ICH_AP0R0_EL2 + (n))
#define ICH_AP1RN(n)	(ICH_AP1R0_EL2 + (n))

struct mi_state {
	u16	eisr;
	u16	elrsr;
	bool	pend;
};

/*
 * The shadow registers loaded to the hardware when running a L2 guest
 * with the virtual IMO/FMO bits set.
 */
struct shadow_if {
	struct vgic_v3_cpu_if	cpuif;
	unsigned long		lr_map;
};

static DEFINE_PER_CPU(struct shadow_if, shadow_if);

static int lr_map_idx_to_shadow_idx(struct shadow_if *shadow_if, int idx)
{
	return hweight16(shadow_if->lr_map & (BIT(idx) - 1));
}

/*
 * Nesting GICv3 support
 *
 * On a non-nesting VM (only running at EL0/EL1), the host hypervisor
 * completely controls the interrupts injected via the list registers.
 * Consequently, most of the state that is modified by the guest (by ACK-ing
 * and EOI-ing interrupts) is synced by KVM on each entry/exit, so that we
 * keep a semi-consistent view of the interrupts.
 *
 * This still applies for a NV guest, but only while "InHost" (either
 * running at EL2, or at EL0 with HCR_EL2.{E2H.TGE}=={1,1}.
 *
 * When running a L2 guest ("not InHost"), things are radically different,
 * as the L1 guest is in charge of provisioning the interrupts via its own
 * view of the ICH_LR*_EL2 registers, which conveniently live in the VNCR
 * page.  This means that the flow described above does work (there is no
 * state to rebuild in the L0 hypervisor), and that most things happed on L2
 * load/put:
 *
 * - on L2 load: move the in-memory L1 vGIC configuration into a shadow,
 *   per-CPU data structure that is used to populate the actual LRs. This is
 *   an extra copy that we could avoid, but life is short. In the process,
 *   we remap any interrupt that has the HW bit set to the mapped interrupt
 *   on the host, should the host consider it a HW one. This allows the HW
 *   deactivation to take its course, such as for the timer.
 *
 * - on L2 put: perform the inverse transformation, so that the result of L2
 *   running becomes visible to L1 in the VNCR-accessible registers.
 *
 * - there is nothing to do on L2 entry, as everything will have happened
 *   on load. However, this is the point where we detect that an interrupt
 *   targeting L1 and prepare the grand switcheroo.
 *
 * - on L2 exit: emulate the HW bit, and deactivate corresponding the L1
 *   interrupt. The L0 active state will be cleared by the HW if the L1
 *   interrupt was itself backed by a HW interrupt.
 *
 * Maintenance Interrupt (MI) management:
 *
 * Since the L2 guest runs the vgic in its full glory, MIs get delivered and
 * used as a handover point between L2 and L1.
 *
 * - on delivery of a MI to L0 while L2 is running: make the L1 MI pending,
 *   and let it rip. This will initiate a vcpu_put() on L2, and allow L1 to
 *   run and process the MI.
 *
 * - L1 MI is a fully virtual interrupt, not linked to the host's MI. Its
 *   state must be computed at each entry/exit of the guest, much like we do
 *   it for the PMU interrupt.
 *
 * - because most of the ICH_*_EL2 registers live in the VNCR page, the
 *   quality of emulation is poor: L1 can setup the vgic so that an MI would
 *   immediately fire, and not observe anything until the next exit. Trying
 *   to read ICH_MISR_EL2 would do the trick, for example.
 *
 * System register emulation:
 *
 * We get two classes of registers:
 *
 * - those backed by memory (LRs, APRs, HCR, VMCR): L1 can freely access
 *   them, and L0 doesn't see a thing.
 *
 * - those that always trap (ELRSR, EISR, MISR): these are status registers
 *   that are built on the fly based on the in-memory state.
 *
 * Only L1 can access the ICH_*_EL2 registers. A non-NV L2 obviously cannot,
 * and a NV L2 would either access the VNCR page provided by L1 (memory
 * based registers), or see the access redirected to L1 (registers that
 * trap) thanks to NV being set by L1.
 */

bool vgic_state_is_nested(struct kvm_vcpu *vcpu)
{
	u64 xmo;

	if (is_nested_ctxt(vcpu)) {
		xmo = __vcpu_sys_reg(vcpu, HCR_EL2) & (HCR_IMO | HCR_FMO);
		WARN_ONCE(xmo && xmo != (HCR_IMO | HCR_FMO),
			  "Separate virtual IRQ/FIQ settings not supported\n");

		return !!xmo;
	}

	return false;
}

static struct shadow_if *get_shadow_if(void)
{
	return this_cpu_ptr(&shadow_if);
}

static bool lr_triggers_eoi(u64 lr)
{
	return !(lr & (ICH_LR_STATE | ICH_LR_HW)) && (lr & ICH_LR_EOI);
}

static void vgic_compute_mi_state(struct kvm_vcpu *vcpu, struct mi_state *mi_state)
{
	u16 eisr = 0, elrsr = 0;
	bool pend = false;

	for (int i = 0; i < kvm_vgic_global_state.nr_lr; i++) {
		u64 lr = __vcpu_sys_reg(vcpu, ICH_LRN(i));

		if (lr_triggers_eoi(lr))
			eisr |= BIT(i);
		if (!(lr & ICH_LR_STATE))
			elrsr |= BIT(i);
		pend |= (lr & ICH_LR_PENDING_BIT);
	}

	mi_state->eisr	= eisr;
	mi_state->elrsr	= elrsr;
	mi_state->pend	= pend;
}

u16 vgic_v3_get_eisr(struct kvm_vcpu *vcpu)
{
	struct mi_state mi_state;

	vgic_compute_mi_state(vcpu, &mi_state);
	return mi_state.eisr;
}

u16 vgic_v3_get_elrsr(struct kvm_vcpu *vcpu)
{
	struct mi_state mi_state;

	vgic_compute_mi_state(vcpu, &mi_state);
	return mi_state.elrsr;
}

u64 vgic_v3_get_misr(struct kvm_vcpu *vcpu)
{
	struct mi_state mi_state;
	u64 reg = 0, hcr, vmcr;

	hcr = __vcpu_sys_reg(vcpu, ICH_HCR_EL2);
	vmcr = __vcpu_sys_reg(vcpu, ICH_VMCR_EL2);

	vgic_compute_mi_state(vcpu, &mi_state);

	if (mi_state.eisr)
		reg |= ICH_MISR_EL2_EOI;

	if (__vcpu_sys_reg(vcpu, ICH_HCR_EL2) & ICH_HCR_EL2_UIE) {
		int used_lrs = kvm_vgic_global_state.nr_lr;

		used_lrs -= hweight16(mi_state.elrsr);
		reg |= (used_lrs <= 1) ? ICH_MISR_EL2_U : 0;
	}

	if ((hcr & ICH_HCR_EL2_LRENPIE) && FIELD_GET(ICH_HCR_EL2_EOIcount_MASK, hcr))
		reg |= ICH_MISR_EL2_LRENP;

	if ((hcr & ICH_HCR_EL2_NPIE) && !mi_state.pend)
		reg |= ICH_MISR_EL2_NP;

	if ((hcr & ICH_HCR_EL2_VGrp0EIE) && (vmcr & ICH_VMCR_ENG0_MASK))
		reg |= ICH_MISR_EL2_VGrp0E;

	if ((hcr & ICH_HCR_EL2_VGrp0DIE) && !(vmcr & ICH_VMCR_ENG0_MASK))
		reg |= ICH_MISR_EL2_VGrp0D;

	if ((hcr & ICH_HCR_EL2_VGrp1EIE) && (vmcr & ICH_VMCR_ENG1_MASK))
		reg |= ICH_MISR_EL2_VGrp1E;

	if ((hcr & ICH_HCR_EL2_VGrp1DIE) && !(vmcr & ICH_VMCR_ENG1_MASK))
		reg |= ICH_MISR_EL2_VGrp1D;

	return reg;
}

static u64 translate_lr_pintid(struct kvm_vcpu *vcpu, u64 lr)
{
	struct vgic_irq *irq;

	if (!(lr & ICH_LR_HW))
		return lr;

	/* We have the HW bit set, check for validity of pINTID */
	irq = vgic_get_vcpu_irq(vcpu, FIELD_GET(ICH_LR_PHYS_ID_MASK, lr));
	/* If there was no real mapping, nuke the HW bit */
	if (!irq || !irq->hw || irq->intid > VGIC_MAX_SPI)
		lr &= ~ICH_LR_HW;

	/* Translate the virtual mapping to the real one, even if invalid */
	if (irq) {
		lr &= ~ICH_LR_PHYS_ID_MASK;
		lr |= FIELD_PREP(ICH_LR_PHYS_ID_MASK, (u64)irq->hwintid);
		vgic_put_irq(vcpu->kvm, irq);
	}

	return lr;
}

/*
 * For LRs which have HW bit set such as timer interrupts, we modify them to
 * have the host hardware interrupt number instead of the virtual one programmed
 * by the guest hypervisor.
 */
static void vgic_v3_create_shadow_lr(struct kvm_vcpu *vcpu,
				     struct vgic_v3_cpu_if *s_cpu_if)
{
	struct shadow_if *shadow_if;

	shadow_if = container_of(s_cpu_if, struct shadow_if, cpuif);
	shadow_if->lr_map = 0;

	for (int i = 0; i < kvm_vgic_global_state.nr_lr; i++) {
		u64 lr = __vcpu_sys_reg(vcpu, ICH_LRN(i));

		if (!(lr & ICH_LR_STATE))
			continue;

		lr = translate_lr_pintid(vcpu, lr);

		s_cpu_if->vgic_lr[hweight16(shadow_if->lr_map)] = lr;
		shadow_if->lr_map |= BIT(i);
	}

	s_cpu_if->used_lrs = hweight16(shadow_if->lr_map);
}

void vgic_v3_sync_nested(struct kvm_vcpu *vcpu)
{
	struct shadow_if *shadow_if = get_shadow_if();
	int i;

	for_each_set_bit(i, &shadow_if->lr_map, kvm_vgic_global_state.nr_lr) {
		u64 lr = __vcpu_sys_reg(vcpu, ICH_LRN(i));
		struct vgic_irq *irq;

		if (!(lr & ICH_LR_HW) || !(lr & ICH_LR_STATE))
			continue;

		/*
		 * If we had a HW lr programmed by the guest hypervisor, we
		 * need to emulate the HW effect between the guest hypervisor
		 * and the nested guest.
		 */
		irq = vgic_get_vcpu_irq(vcpu, FIELD_GET(ICH_LR_PHYS_ID_MASK, lr));
		if (WARN_ON(!irq)) /* Shouldn't happen as we check on load */
			continue;

		lr = __gic_v3_get_lr(lr_map_idx_to_shadow_idx(shadow_if, i));
		if (!(lr & ICH_LR_STATE))
			irq->active = false;

		vgic_put_irq(vcpu->kvm, irq);
	}
}

static void vgic_v3_create_shadow_state(struct kvm_vcpu *vcpu,
					struct vgic_v3_cpu_if *s_cpu_if)
{
	struct vgic_v3_cpu_if *host_if = &vcpu->arch.vgic_cpu.vgic_v3;
	u64 val = 0;
	int i;

	/*
	 * If we're on a system with a broken vgic that requires
	 * trapping, propagate the trapping requirements.
	 *
	 * Ah, the smell of rotten fruits...
	 */
	if (static_branch_unlikely(&vgic_v3_cpuif_trap))
		val = host_if->vgic_hcr & (ICH_HCR_EL2_TALL0 | ICH_HCR_EL2_TALL1 |
					   ICH_HCR_EL2_TC | ICH_HCR_EL2_TDIR);
	s_cpu_if->vgic_hcr = __vcpu_sys_reg(vcpu, ICH_HCR_EL2) | val;
	s_cpu_if->vgic_vmcr = __vcpu_sys_reg(vcpu, ICH_VMCR_EL2);
	s_cpu_if->vgic_sre = host_if->vgic_sre;

	for (i = 0; i < 4; i++) {
		s_cpu_if->vgic_ap0r[i] = __vcpu_sys_reg(vcpu, ICH_AP0RN(i));
		s_cpu_if->vgic_ap1r[i] = __vcpu_sys_reg(vcpu, ICH_AP1RN(i));
	}

	vgic_v3_create_shadow_lr(vcpu, s_cpu_if);
}

void vgic_v3_load_nested(struct kvm_vcpu *vcpu)
{
	struct shadow_if *shadow_if = get_shadow_if();
	struct vgic_v3_cpu_if *cpu_if = &shadow_if->cpuif;

	BUG_ON(!vgic_state_is_nested(vcpu));

	vgic_v3_create_shadow_state(vcpu, cpu_if);

	__vgic_v3_restore_vmcr_aprs(cpu_if);
	__vgic_v3_activate_traps(cpu_if);

	__vgic_v3_restore_state(cpu_if);

	/*
	 * Propagate the number of used LRs for the benefit of the HYP
	 * GICv3 emulation code. Yes, this is a pretty sorry hack.
	 */
	vcpu->arch.vgic_cpu.vgic_v3.used_lrs = cpu_if->used_lrs;
}

void vgic_v3_put_nested(struct kvm_vcpu *vcpu)
{
	struct shadow_if *shadow_if = get_shadow_if();
	struct vgic_v3_cpu_if *s_cpu_if = &shadow_if->cpuif;
	u64 val;
	int i;

	__vgic_v3_save_vmcr_aprs(s_cpu_if);
	__vgic_v3_deactivate_traps(s_cpu_if);
	__vgic_v3_save_state(s_cpu_if);

	/*
	 * Translate the shadow state HW fields back to the virtual ones
	 * before copying the shadow struct back to the nested one.
	 */
	val = __vcpu_sys_reg(vcpu, ICH_HCR_EL2);
	val &= ~ICH_HCR_EL2_EOIcount_MASK;
	val |= (s_cpu_if->vgic_hcr & ICH_HCR_EL2_EOIcount_MASK);
	__vcpu_assign_sys_reg(vcpu, ICH_HCR_EL2, val);
	__vcpu_assign_sys_reg(vcpu, ICH_VMCR_EL2, s_cpu_if->vgic_vmcr);

	for (i = 0; i < 4; i++) {
		__vcpu_assign_sys_reg(vcpu, ICH_AP0RN(i), s_cpu_if->vgic_ap0r[i]);
		__vcpu_assign_sys_reg(vcpu, ICH_AP1RN(i), s_cpu_if->vgic_ap1r[i]);
	}

	for_each_set_bit(i, &shadow_if->lr_map, kvm_vgic_global_state.nr_lr) {
		val = __vcpu_sys_reg(vcpu, ICH_LRN(i));

		val &= ~ICH_LR_STATE;
		val |= s_cpu_if->vgic_lr[lr_map_idx_to_shadow_idx(shadow_if, i)] & ICH_LR_STATE;

		__vcpu_assign_sys_reg(vcpu, ICH_LRN(i), val);
<<<<<<< HEAD
		s_cpu_if->vgic_lr[i] = 0;
=======
>>>>>>> cda2b2d6
	}

	vcpu->arch.vgic_cpu.vgic_v3.used_lrs = 0;
}

/*
 * If we exit a L2 VM with a pending maintenance interrupt from the GIC,
 * then we need to forward this to L1 so that it can re-sync the appropriate
 * LRs and sample level triggered interrupts again.
 */
void vgic_v3_handle_nested_maint_irq(struct kvm_vcpu *vcpu)
{
	bool state = read_sysreg_s(SYS_ICH_MISR_EL2);

	/* This will force a switch back to L1 if the level is high */
	kvm_vgic_inject_irq(vcpu->kvm, vcpu,
			    vcpu->kvm->arch.vgic.mi_intid, state, vcpu);

	sysreg_clear_set_s(SYS_ICH_HCR_EL2, ICH_HCR_EL2_En, 0);
}

void vgic_v3_nested_update_mi(struct kvm_vcpu *vcpu)
{
	bool level;

	level = (__vcpu_sys_reg(vcpu, ICH_HCR_EL2) & ICH_HCR_EL2_En) && vgic_v3_get_misr(vcpu);
	kvm_vgic_inject_irq(vcpu->kvm, vcpu,
			    vcpu->kvm->arch.vgic.mi_intid, level, vcpu);
}<|MERGE_RESOLUTION|>--- conflicted
+++ resolved
@@ -376,10 +376,6 @@
 		val |= s_cpu_if->vgic_lr[lr_map_idx_to_shadow_idx(shadow_if, i)] & ICH_LR_STATE;
 
 		__vcpu_assign_sys_reg(vcpu, ICH_LRN(i), val);
-<<<<<<< HEAD
-		s_cpu_if->vgic_lr[i] = 0;
-=======
->>>>>>> cda2b2d6
 	}
 
 	vcpu->arch.vgic_cpu.vgic_v3.used_lrs = 0;
