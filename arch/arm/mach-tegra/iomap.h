/*
 * Copyright (C) 2010 Google, Inc.
 *
 * Author:
 *	Colin Cross <ccross@google.com>
 *	Erik Gilling <konkers@google.com>
 *
 * This software is licensed under the terms of the GNU General Public
 * License version 2, as published by the Free Software Foundation, and
 * may be copied, distributed, and modified under those terms.
 *
 * This program is distributed in the hope that it will be useful,
 * but WITHOUT ANY WARRANTY; without even the implied warranty of
 * MERCHANTABILITY or FITNESS FOR A PARTICULAR PURPOSE.  See the
 * GNU General Public License for more details.
 *
 */

#ifndef __MACH_TEGRA_IOMAP_H
#define __MACH_TEGRA_IOMAP_H

#include <asm/sizes.h>

#define TEGRA_IRAM_BASE			0x40000000
#define TEGRA_IRAM_SIZE			SZ_256K

<<<<<<< HEAD
#define TEGRA_IRAM_CODE_AREA		(TEGRA_IRAM_BASE + SZ_4K)

#define TEGRA_HOST1X_BASE		0x50000000
#define TEGRA_HOST1X_SIZE		0x24000

=======
>>>>>>> d8ec26d7
#define TEGRA_ARM_PERIF_BASE		0x50040000
#define TEGRA_ARM_PERIF_SIZE		SZ_8K

#define TEGRA_ARM_INT_DIST_BASE		0x50041000
#define TEGRA_ARM_INT_DIST_SIZE		SZ_4K

#define TEGRA_PRIMARY_ICTLR_BASE	0x60004000
#define TEGRA_PRIMARY_ICTLR_SIZE	SZ_64

#define TEGRA_SECONDARY_ICTLR_BASE	0x60004100
#define TEGRA_SECONDARY_ICTLR_SIZE	SZ_64

#define TEGRA_TERTIARY_ICTLR_BASE	0x60004200
#define TEGRA_TERTIARY_ICTLR_SIZE	SZ_64

#define TEGRA_QUATERNARY_ICTLR_BASE	0x60004300
#define TEGRA_QUATERNARY_ICTLR_SIZE	SZ_64

#define TEGRA_QUINARY_ICTLR_BASE	0x60004400
#define TEGRA_QUINARY_ICTLR_SIZE	SZ_64

#define TEGRA_TMR1_BASE			0x60005000
#define TEGRA_TMR1_SIZE			SZ_8

#define TEGRA_TMR2_BASE			0x60005008
#define TEGRA_TMR2_SIZE			SZ_8

#define TEGRA_TMRUS_BASE		0x60005010
#define TEGRA_TMRUS_SIZE		SZ_64

#define TEGRA_TMR3_BASE			0x60005050
#define TEGRA_TMR3_SIZE			SZ_8

#define TEGRA_TMR4_BASE			0x60005058
#define TEGRA_TMR4_SIZE			SZ_8

#define TEGRA_CLK_RESET_BASE		0x60006000
#define TEGRA_CLK_RESET_SIZE		SZ_4K

#define TEGRA_FLOW_CTRL_BASE		0x60007000
#define TEGRA_FLOW_CTRL_SIZE		20

#define TEGRA_SB_BASE			0x6000C200
#define TEGRA_SB_SIZE			256

#define TEGRA_EXCEPTION_VECTORS_BASE    0x6000F000
#define TEGRA_EXCEPTION_VECTORS_SIZE    SZ_4K

#define TEGRA_APB_MISC_BASE		0x70000000
#define TEGRA_APB_MISC_SIZE		SZ_4K

#define TEGRA_UARTA_BASE		0x70006000
#define TEGRA_UARTA_SIZE		SZ_64

#define TEGRA_UARTB_BASE		0x70006040
#define TEGRA_UARTB_SIZE		SZ_64

#define TEGRA_UARTC_BASE		0x70006200
#define TEGRA_UARTC_SIZE		SZ_256

#define TEGRA_UARTD_BASE		0x70006300
#define TEGRA_UARTD_SIZE		SZ_256

#define TEGRA_UARTE_BASE		0x70006400
#define TEGRA_UARTE_SIZE		SZ_256

#define TEGRA_PMC_BASE			0x7000E400
#define TEGRA_PMC_SIZE			SZ_256

#define TEGRA_EMC_BASE			0x7000F400
#define TEGRA_EMC_SIZE			SZ_1K

#define TEGRA_FUSE_BASE			0x7000F800
#define TEGRA_FUSE_SIZE			SZ_1K

#define TEGRA_EMC0_BASE			0x7001A000
#define TEGRA_EMC0_SIZE			SZ_2K

<<<<<<< HEAD
#define TEGRA_EMC0_BASE			0x7001A000
#define TEGRA_EMC0_SIZE			SZ_2K

#define TEGRA_EMC1_BASE			0x7001A800
#define TEGRA_EMC1_SIZE			SZ_2K

#define TEGRA_CSITE_BASE		0x70040000
#define TEGRA_CSITE_SIZE		SZ_256K

#define TEGRA_SDMMC1_BASE		0xC8000000
#define TEGRA_SDMMC1_SIZE		SZ_512

#define TEGRA_SDMMC2_BASE		0xC8000200
#define TEGRA_SDMMC2_SIZE		SZ_512
=======
#define TEGRA_EMC1_BASE			0x7001A800
#define TEGRA_EMC1_SIZE			SZ_2K
>>>>>>> d8ec26d7

#define TEGRA124_EMC_BASE		0x7001B000
#define TEGRA124_EMC_SIZE		SZ_2K

#define TEGRA_CSITE_BASE		0x70040000
#define TEGRA_CSITE_SIZE		SZ_256K

/* On TEGRA, many peripherals are very closely packed in
 * two 256MB io windows (that actually only use about 64KB
 * at the start of each).
 *
 * We will just map the first 1MB of each window (to minimize
 * pt entries needed) and provide a macro to transform physical
 * io addresses to an appropriate void __iomem *.
 *
 */

#define IO_IRAM_PHYS	0x40000000
#define IO_IRAM_VIRT	IOMEM(0xFE400000)
#define IO_IRAM_SIZE	SZ_256K

#define IO_CPU_PHYS     0x50040000
#define IO_CPU_VIRT     IOMEM(0xFE000000)
#define IO_CPU_SIZE	SZ_16K

#define IO_PPSB_PHYS	0x60000000
#define IO_PPSB_VIRT	IOMEM(0xFE200000)
#define IO_PPSB_SIZE	SZ_1M

#define IO_APB_PHYS	0x70000000
#define IO_APB_VIRT	IOMEM(0xFE300000)
#define IO_APB_SIZE	SZ_1M

#define IO_TO_VIRT_BETWEEN(p, st, sz)	((p) >= (st) && (p) < ((st) + (sz)))
#define IO_TO_VIRT_XLATE(p, pst, vst)	(((p) - (pst) + (vst)))

#define IO_TO_VIRT(n) ( \
	IO_TO_VIRT_BETWEEN((n), IO_PPSB_PHYS, IO_PPSB_SIZE) ?		\
		IO_TO_VIRT_XLATE((n), IO_PPSB_PHYS, IO_PPSB_VIRT) :	\
	IO_TO_VIRT_BETWEEN((n), IO_APB_PHYS, IO_APB_SIZE) ?		\
		IO_TO_VIRT_XLATE((n), IO_APB_PHYS, IO_APB_VIRT) :	\
	IO_TO_VIRT_BETWEEN((n), IO_CPU_PHYS, IO_CPU_SIZE) ?		\
		IO_TO_VIRT_XLATE((n), IO_CPU_PHYS, IO_CPU_VIRT) :	\
	IO_TO_VIRT_BETWEEN((n), IO_IRAM_PHYS, IO_IRAM_SIZE) ?		\
		IO_TO_VIRT_XLATE((n), IO_IRAM_PHYS, IO_IRAM_VIRT) :	\
	NULL)

#define IO_ADDRESS(n) (IO_TO_VIRT(n))

#endif<|MERGE_RESOLUTION|>--- conflicted
+++ resolved
@@ -24,14 +24,6 @@
 #define TEGRA_IRAM_BASE			0x40000000
 #define TEGRA_IRAM_SIZE			SZ_256K
 
-<<<<<<< HEAD
-#define TEGRA_IRAM_CODE_AREA		(TEGRA_IRAM_BASE + SZ_4K)
-
-#define TEGRA_HOST1X_BASE		0x50000000
-#define TEGRA_HOST1X_SIZE		0x24000
-
-=======
->>>>>>> d8ec26d7
 #define TEGRA_ARM_PERIF_BASE		0x50040000
 #define TEGRA_ARM_PERIF_SIZE		SZ_8K
 
@@ -110,25 +102,8 @@
 #define TEGRA_EMC0_BASE			0x7001A000
 #define TEGRA_EMC0_SIZE			SZ_2K
 
-<<<<<<< HEAD
-#define TEGRA_EMC0_BASE			0x7001A000
-#define TEGRA_EMC0_SIZE			SZ_2K
-
 #define TEGRA_EMC1_BASE			0x7001A800
 #define TEGRA_EMC1_SIZE			SZ_2K
-
-#define TEGRA_CSITE_BASE		0x70040000
-#define TEGRA_CSITE_SIZE		SZ_256K
-
-#define TEGRA_SDMMC1_BASE		0xC8000000
-#define TEGRA_SDMMC1_SIZE		SZ_512
-
-#define TEGRA_SDMMC2_BASE		0xC8000200
-#define TEGRA_SDMMC2_SIZE		SZ_512
-=======
-#define TEGRA_EMC1_BASE			0x7001A800
-#define TEGRA_EMC1_SIZE			SZ_2K
->>>>>>> d8ec26d7
 
 #define TEGRA124_EMC_BASE		0x7001B000
 #define TEGRA124_EMC_SIZE		SZ_2K
