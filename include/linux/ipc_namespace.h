/* SPDX-License-Identifier: GPL-2.0 */
#ifndef __IPC_NAMESPACE_H__
#define __IPC_NAMESPACE_H__

#include <linux/err.h>
#include <linux/idr.h>
#include <linux/rwsem.h>
#include <linux/notifier.h>
#include <linux/nsproxy.h>
#include <linux/ns_common.h>
#include <linux/refcount.h>
#include <linux/rhashtable-types.h>
#include <linux/sysctl.h>
#include <linux/percpu_counter.h>

struct user_namespace;

struct ipc_ids {
	int in_use;
	unsigned short seq;
	struct rw_semaphore rwsem;
	struct idr ipcs_idr;
	int max_idx;
	int last_idx;	/* For wrap around detection */
#ifdef CONFIG_CHECKPOINT_RESTORE
	int next_id;
#endif
	struct rhashtable key_ht;
};

struct ipc_namespace {
	struct ipc_ids	ids[3];

	int		sem_ctls[4];
	int		used_sems;

	unsigned int	msg_ctlmax;
	unsigned int	msg_ctlmnb;
	unsigned int	msg_ctlmni;
	struct percpu_counter percpu_msg_bytes;
	struct percpu_counter percpu_msg_hdrs;

	size_t		shm_ctlmax;
	size_t		shm_ctlall;
	unsigned long	shm_tot;
	int		shm_ctlmni;
	/*
	 * Defines whether IPC_RMID is forced for _all_ shm segments regardless
	 * of shmctl()
	 */
	int		shm_rmid_forced;

	struct notifier_block ipcns_nb;

	/* The kern_mount of the mqueuefs sb.  We take a ref on it */
	struct vfsmount	*mq_mnt;

	/* # queues in this ns, protected by mq_lock */
	unsigned int    mq_queues_count;

	/* next fields are set through sysctl */
	unsigned int    mq_queues_max;   /* initialized to DFLT_QUEUESMAX */
	unsigned int    mq_msg_max;      /* initialized to DFLT_MSGMAX */
	unsigned int    mq_msgsize_max;  /* initialized to DFLT_MSGSIZEMAX */
	unsigned int    mq_msg_default;
	unsigned int    mq_msgsize_default;

	struct ctl_table_set	mq_set;
	struct ctl_table_header	*mq_sysctls;

	struct ctl_table_set	ipc_set;
	struct ctl_table_header	*ipc_sysctls;

	/* user_ns which owns the ipc ns */
	struct user_namespace *user_ns;
	struct ucounts *ucounts;

	struct llist_node mnt_llist;

	struct ns_common ns;
} __randomize_layout;

extern struct ipc_namespace init_ipc_ns;
extern spinlock_t mq_lock;

#ifdef CONFIG_SYSVIPC
extern void shm_destroy_orphaned(struct ipc_namespace *ns);
#else /* CONFIG_SYSVIPC */
static inline void shm_destroy_orphaned(struct ipc_namespace *ns) {}
#endif /* CONFIG_SYSVIPC */

#ifdef CONFIG_POSIX_MQUEUE
extern int mq_init_ns(struct ipc_namespace *ns);
/*
 * POSIX Message Queue default values:
 *
 * MIN_*: Lowest value an admin can set the maximum unprivileged limit to
 * DFLT_*MAX: Default values for the maximum unprivileged limits
 * DFLT_{MSG,MSGSIZE}: Default values used when the user doesn't supply
 *   an attribute to the open call and the queue must be created
 * HARD_*: Highest value the maximums can be set to.  These are enforced
 *   on CAP_SYS_RESOURCE apps as well making them inviolate (so make them
 *   suitably high)
 *
 * POSIX Requirements:
 *   Per app minimum openable message queues - 8.  This does not map well
 *     to the fact that we limit the number of queues on a per namespace
 *     basis instead of a per app basis.  So, make the default high enough
 *     that no given app should have a hard time opening 8 queues.
 *   Minimum maximum for HARD_MSGMAX - 32767.  I bumped this to 65536.
 *   Minimum maximum for HARD_MSGSIZEMAX - POSIX is silent on this.  However,
 *     we have run into a situation where running applications in the wild
 *     require this to be at least 5MB, and preferably 10MB, so I set the
 *     value to 16MB in hopes that this user is the worst of the bunch and
 *     the new maximum will handle anyone else.  I may have to revisit this
 *     in the future.
 */
#define DFLT_QUEUESMAX		      256
#define MIN_MSGMAX			1
#define DFLT_MSG		       10U
#define DFLT_MSGMAX		       10
#define HARD_MSGMAX		    65536
#define MIN_MSGSIZEMAX		      128
#define DFLT_MSGSIZE		     8192U
#define DFLT_MSGSIZEMAX		     8192
#define HARD_MSGSIZEMAX	    (16*1024*1024)
#else
static inline int mq_init_ns(struct ipc_namespace *ns) { return 0; }
#endif

#if defined(CONFIG_IPC_NS)
<<<<<<< HEAD
static inline struct ipc_namespace *to_ipc_ns(struct ns_common *ns)
{
	return container_of(ns, struct ipc_namespace, ns);
}

=======
>>>>>>> 267652e9
extern struct ipc_namespace *copy_ipcs(u64 flags,
	struct user_namespace *user_ns, struct ipc_namespace *ns);

static inline struct ipc_namespace *to_ipc_ns(struct ns_common *ns)
{
	return container_of(ns, struct ipc_namespace, ns);
}

static inline struct ipc_namespace *get_ipc_ns(struct ipc_namespace *ns)
{
	if (ns)
		ns_ref_inc(ns);
	return ns;
}

static inline struct ipc_namespace *get_ipc_ns_not_zero(struct ipc_namespace *ns)
{
	if (ns) {
		if (ns_ref_get(ns))
			return ns;
	}

	return NULL;
}

extern void put_ipc_ns(struct ipc_namespace *ns);
#else
static inline struct ipc_namespace *copy_ipcs(u64 flags,
	struct user_namespace *user_ns, struct ipc_namespace *ns)
{
	if (flags & CLONE_NEWIPC)
		return ERR_PTR(-EINVAL);

	return ns;
}

static inline struct ipc_namespace *get_ipc_ns(struct ipc_namespace *ns)
{
	return ns;
}

static inline struct ipc_namespace *get_ipc_ns_not_zero(struct ipc_namespace *ns)
{
	return ns;
}

static inline void put_ipc_ns(struct ipc_namespace *ns)
{
}
#endif

#ifdef CONFIG_POSIX_MQUEUE_SYSCTL

void retire_mq_sysctls(struct ipc_namespace *ns);
bool setup_mq_sysctls(struct ipc_namespace *ns);

#else /* CONFIG_POSIX_MQUEUE_SYSCTL */

static inline void retire_mq_sysctls(struct ipc_namespace *ns)
{
}

static inline bool setup_mq_sysctls(struct ipc_namespace *ns)
{
	return true;
}

#endif /* CONFIG_POSIX_MQUEUE_SYSCTL */

#ifdef CONFIG_SYSVIPC_SYSCTL

bool setup_ipc_sysctls(struct ipc_namespace *ns);
void retire_ipc_sysctls(struct ipc_namespace *ns);

#else /* CONFIG_SYSVIPC_SYSCTL */

static inline void retire_ipc_sysctls(struct ipc_namespace *ns)
{
}

static inline bool setup_ipc_sysctls(struct ipc_namespace *ns)
{
	return true;
}

#endif /* CONFIG_SYSVIPC_SYSCTL */
#endif<|MERGE_RESOLUTION|>--- conflicted
+++ resolved
@@ -129,14 +129,7 @@
 #endif
 
 #if defined(CONFIG_IPC_NS)
-<<<<<<< HEAD
-static inline struct ipc_namespace *to_ipc_ns(struct ns_common *ns)
-{
-	return container_of(ns, struct ipc_namespace, ns);
-}
-
-=======
->>>>>>> 267652e9
+
 extern struct ipc_namespace *copy_ipcs(u64 flags,
 	struct user_namespace *user_ns, struct ipc_namespace *ns);
 
@@ -144,6 +137,9 @@
 {
 	return container_of(ns, struct ipc_namespace, ns);
 }
+
+extern struct ipc_namespace *copy_ipcs(u64 flags,
+	struct user_namespace *user_ns, struct ipc_namespace *ns);
 
 static inline struct ipc_namespace *get_ipc_ns(struct ipc_namespace *ns)
 {
