--- conflicted
+++ resolved
@@ -120,16 +120,11 @@
 	TAS2570,
 	TAS2572,
 	TAS2781,
-<<<<<<< HEAD
-	TAS5825,
-	TAS5827,
-=======
 	TAS5802,
 	TAS5815,
 	TAS5825,
 	TAS5827,
 	TAS5828,
->>>>>>> 70f42b9e
 	TAS_OTHERS,
 };
 
