--- conflicted
+++ resolved
@@ -1078,11 +1078,7 @@
  */
 struct drm_gpuvm_map_req {
 	/**
-<<<<<<< HEAD
-	 * @op_map: struct drm_gpuva_op_map
-=======
 	 * @map: struct drm_gpuva_op_map
->>>>>>> 70f42b9e
 	 */
 	struct drm_gpuva_op_map map;
 };
