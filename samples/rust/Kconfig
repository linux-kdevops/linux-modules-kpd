--- conflicted
+++ resolved
@@ -61,8 +61,6 @@
 
 	  If unsure, say N.
 
-<<<<<<< HEAD
-=======
 config SAMPLE_RUST_DRIVER_FAUX
 	tristate "Faux Driver"
 	help
@@ -73,7 +71,6 @@
 
 	  If unsure, say N.
 
->>>>>>> fe0fb583
 config SAMPLE_RUST_HOSTPROGS
 	bool "Host programs"
 	help
